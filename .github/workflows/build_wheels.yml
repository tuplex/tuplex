name: Build

on: [push, pull_request, workflow_dispatch]

jobs:
  build_wheels:
    name: Build wheels on ${{ matrix.os }}
    runs-on: ${{ matrix.os }}
    strategy:
      matrix:
        # note: 1. potentially add big sur, though 10.15 catalina build should work on big sur as well.
        #          no M1 build available yet.
        #       2. Mac OS not working yet (delocate produces invalid package)
        #          hence, use only ubuntu for now
        #os: [ ubuntu-20.04, macos-10.15 ]
        os: [ ubuntu-20.04 ]


    steps:
      - uses: actions/checkout@v2

      # this is not required because boost-python3 pulls automatically recent python3.9 version.
      #- uses: actions/setup-python@v2
      #  name: Install Python
      #  with:
      #    python-version: '3.9' # 3.9 is the default version on mac os 10.15
      #
      # - name: Set up QEMU
      #   if: runner.os == 'Linux'
      #   uses: docker/setup-qemu-action@v1
      #   with:
      #     platforms: all

      # this will create a dummy dev version based on the current time to avoid conflicts on test.pypi.org
      - name: Create dev version
        if: github.event_name != 'push' || startsWith(github.event.ref, 'refs/tags/v') != true
        run: cd ./scripts && python3 set_version.py --dev
        shell: bash

      - name: MacOS dependencies
        if: runner.os == 'macOS'
        run: bash ./scripts/ci/setup-macos.sh
        shell: bash

      - name: Build wheels
        uses: pypa/cibuildwheel@v1.11.1.post1
        env:
          # configure cibuildwheel to build native archs ('auto'), and some
          # emulated ones
          CIBW_ARCHS_LINUX: native
          CIBW_MANYLINUX_X86_64_IMAGE: 'registry-1.docker.io/tuplex/ci:latest'
          # build python 3.7, 3.8, 3.9 on linux.
          # only build python 3.9 on macos

          # production version:
          CIBW_BUILD: "cp3{7,8,9}-*"
          CIBW_SKIP: "cp3{5,6,7,8}-macosx* pp*"

          ## for debugging purposes (only linux build)
          #CIBW_BUILD: "cp38-*"
          #CIBW_SKIP: "cp3{5,6,7,8}-macosx* pp*"

          CIBW_PROJECT_REQUIRES_PYTHON: ">=3.7"
          CIBW_BEFORE_BUILD_MACOS: ./scripts/ci/setup-macos.sh
      - name: reorganize files
<<<<<<< HEAD
        run: touch ./scripts/dummy.version && cp ./scripts/*.version ./wheelhouse && cp ./scripts/test_pypi.sh ./wheelhouse

=======
        run: cp ./scripts/*.version ./wheelhouse && cp ./scripts/test_pypi.sh ./wheelhouse
>>>>>>> aef54094
      - uses: actions/upload-artifact@v2
        with:
          path: |
            ./wheelhouse/*.whl
            ./wheelhouse/*.version
            ./wheelhouse/test_pypi.sh

  # cf. https://github.com/pypa/cibuildwheel/blob/main/examples/github-deploy.yml
  # potentially also create a sdist.
  upload_pypi:
    needs: [ build_wheels ]
    runs-on: ubuntu-20.04
    # remove repository url to publish to default pypi.
    # upload to PyPI on every tag starting with 'v' ONLY on official tuplex repo.
    if: github.event_name == 'push' && startsWith(github.event.ref, 'refs/tags/v') && github.repository == 'tuplex/tuplex'
    # alternatively, to publish when a GitHub Release is created, use the following rule:
    # if: github.event_name == 'release' && github.event.action == 'published'
    steps:
      - uses: actions/download-artifact@v2
        with:
          name: artifact
          path: dist

      - name: remove test files
        run: rm dist/*.version && rm dist/*.sh

      - uses: pypa/gh-action-pypi-publish@v1.4.2
        with:
          user: ${{ secrets.pypi_user }}
          password: ${{ secrets.pypi_password }}

  upload_testpypi:
    needs: [ build_wheels ]
    runs-on: ubuntu-20.04
    # inverse condition, always create test release, any repo with passwords can work with this.
    # note, pull requests are not sharing secrets...
    if: github.event_name != 'pull_request' && (github.event_name != 'push' || startsWith(github.event.ref, 'refs/tags/v') != true)
    steps:
      - uses: actions/download-artifact@v2
        with:
          name: artifact
          path: dist

      - name: reorganize
        run: mkdir -p scripts && mv dist/*.sh ./scripts/ && mv dist/*.version ./scripts/ && chmod +x ./scripts/test_pypi.sh

      - uses: pypa/gh-action-pypi-publish@v1.4.2
        with:
          user: ${{ secrets.pypi_user }}
          password: ${{ secrets.pypi_password }}
          repository_url: https://test.pypi.org/legacy/ # uncomment for test purposes<|MERGE_RESOLUTION|>--- conflicted
+++ resolved
@@ -62,13 +62,10 @@
 
           CIBW_PROJECT_REQUIRES_PYTHON: ">=3.7"
           CIBW_BEFORE_BUILD_MACOS: ./scripts/ci/setup-macos.sh
+
       - name: reorganize files
-<<<<<<< HEAD
         run: touch ./scripts/dummy.version && cp ./scripts/*.version ./wheelhouse && cp ./scripts/test_pypi.sh ./wheelhouse
 
-=======
-        run: cp ./scripts/*.version ./wheelhouse && cp ./scripts/test_pypi.sh ./wheelhouse
->>>>>>> aef54094
       - uses: actions/upload-artifact@v2
         with:
           path: |
