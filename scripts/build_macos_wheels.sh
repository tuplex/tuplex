--- conflicted
+++ resolved
@@ -2,12 +2,7 @@
 # (c) 2017-2023 Tuplex team
 # builds x86_64 (and arm64) wheels
 
-<<<<<<< HEAD
-# uncomment for debug
-#set -euxo pipefail
-=======
 # add -x option for verbose output
->>>>>>> 5bbd5ba0
 set -euo pipefail
 
 function fail {
@@ -48,30 +43,18 @@
 arch=$(detect_instruction_set)
 echo "-- Detected arch ${arch}"
 
-<<<<<<< HEAD
-xcode_version_str=$(pkgutil --pkg-info=com.apple.pkg.CLTools_Executables | grep version)
-=======
 # try to extract version of compiler first via command-line tools or xcode
 # either needs to be installed.
 xcode_version_str=$(pkgutil --pkg-info=com.apple.pkg.CLTools_Executables 2>/dev/null | grep version || pkgutil --pkg-info=com.apple.pkg.Xcode | grep version)
->>>>>>> 5bbd5ba0
 echo "-- Detected Xcode ${xcode_version_str}"
 
 # if no param is given, use defaults to build all
 if [ "${arch}" = "arm64" ]; then
   # build Python 3.9 - 3.11
-<<<<<<< HEAD
-#  cp38-macosx_arm64
-  CIBW_BUILD=${CIBW_BUILD-"cp3{9,10,11}-macosx_arm64"}
-else
-  # build Python 3.8 - 3.11
-  CIBW_BUILD=${CIBW_BUILD-"cp3{8,9,10,11}-macosx_x86_64}"}
-=======
   CIBW_BUILD=${CIBW_BUILD-"cp3{9,10,11}-macosx_arm64"}
 else
   # build Python 3.8 - 3.11
   CIBW_BUILD=${CIBW_BUILD-"cp3{8,9,10,11}-macosx_x86_64"}
->>>>>>> 5bbd5ba0
 fi
 
 echo "-- Building wheels for ${CIBW_BUILD}"
@@ -80,11 +63,7 @@
 MINIMUM_TARGET="10.13"
 
 MACOS_VERSION=$(sw_vers -productVersion)
-<<<<<<< HEAD
-echo "-- processing on MacOS ${MACOS_VERSION}"
-=======
 echo "-- Processing on MacOS ${MACOS_VERSION}"
->>>>>>> 5bbd5ba0
 function version { echo "$@" | awk -F. '{ printf("%d%03d%03d%03d\n", $1,$2,$3,$4); }'; }
 
 MACOS_VERSION_MAJOR=`echo $MACOS_VERSION | cut -d . -f1`
@@ -95,38 +74,21 @@
     MINIMUM_TARGET="${MACOS_VERSION_MAJOR}.0"
 else
     # keep as is
-<<<<<<< HEAD
-    echo "-- defaulting build to use as minimum target ${MINIMUM_TARGET}"
-=======
     echo "-- Defaulting build to use as minimum target ${MINIMUM_TARGET}"
->>>>>>> 5bbd5ba0
 fi
 
 pushd $CWD > /dev/null
 cd ..
 
-<<<<<<< HEAD
-# protobuf 3.20-3.21.2 is broken for MacOS, so use
-# 3.19.4
-# brew tap-new $USER/local-podman
-# brew extract --version=3.19.4 protobuf $USER/local-podman
-# brew install $USER/local-podman/protobuf@3.19.4
-# i.e., prepend to statemtnt the following: brew tap-new $USER/local; brew extract --force --version=3.19.4 protobuf $USER/local && brew install $USER/local/protobuf@3.19.4 &&
-=======
 # Note: protobuf 3.20 - 3.21.2 is broken for MacOS, do not use those versions
->>>>>>> 5bbd5ba0
 export CIBW_BEFORE_BUILD_MACOS="brew install protobuf coreutils zstd zlib libmagic llvm@16 aws-sdk-cpp pcre2 antlr4-cpp-runtime googletest gflags yaml-cpp celero wget boost ninja snappy"
 export CIBW_ENVIRONMENT_MACOS="MACOSX_DEPLOYMENT_TARGET=${MINIMUM_TARGET} CMAKE_ARGS='-DBUILD_WITH_AWS=ON -DBUILD_WITH_ORC=ON' "
 
 export CIBW_BUILD="${CIBW_BUILD}"
 export CIBW_PROJECT_REQUIRES_PYTHON=">=3.8"
 
-<<<<<<< HEAD
-export CIBW_BUILD_VERBOSITY=3
-=======
 # uncomment to increase verbosity of cibuildwheel
 # export CIBW_BUILD_VERBOSITY=3
->>>>>>> 5bbd5ba0
 
 cibuildwheel --platform macos
 
