#!/usr/bin/env bash
# (c) 2022 Tuplex contributors
# builds notebook image

while :; do
    case $1 in
        -u|--upload) UPLOAD="SET"
        ;;
        *) break
    esac
    shift
done

# copy data from examples folder and include it in docker image
cp ../../../examples/*.ipynb .
cp ../../../examples/*.py .
cp -R ../../../examples/sample_data .


# build benchmark docker image
# copy from scripts to current dir because docker doesn't understand files
# outside the build context
<<<<<<< HEAD
docker build -t tuplex/tuplex:0.3.5dev -f Dockerfile . || exit 1
=======
docker build -t tuplex/tuplex:0.3.5 -f Dockerfile . || exit 1
>>>>>>> 4a2ea441

# is upload set?
if [[ "${UPLOAD}" == 'SET' ]]; then
  docker login
<<<<<<< HEAD
  docker push tuplex/tuplex:0.3.5dev
=======
  docker push tuplex/tuplex:0.3.5
>>>>>>> 4a2ea441
fi<|MERGE_RESOLUTION|>--- conflicted
+++ resolved
@@ -20,18 +20,10 @@
 # build benchmark docker image
 # copy from scripts to current dir because docker doesn't understand files
 # outside the build context
-<<<<<<< HEAD
-docker build -t tuplex/tuplex:0.3.5dev -f Dockerfile . || exit 1
-=======
-docker build -t tuplex/tuplex:0.3.5 -f Dockerfile . || exit 1
->>>>>>> 4a2ea441
+docker build -t tuplex/tuplex:v0.3.6dev -f Dockerfile . || exit 1
 
 # is upload set?
 if [[ "${UPLOAD}" == 'SET' ]]; then
   docker login
-<<<<<<< HEAD
-  docker push tuplex/tuplex:0.3.5dev
-=======
-  docker push tuplex/tuplex:0.3.5
->>>>>>> 4a2ea441
+  docker push tuplex/tuplex:v0.3.6dev
 fi