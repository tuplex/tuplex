--- conflicted
+++ resolved
@@ -21,11 +21,7 @@
 
 # set default MacOS target, if not set.
 # cf. https://cmake.org/cmake/help/latest/variable/CMAKE_OSX_DEPLOYMENT_TARGET.html
-<<<<<<< HEAD
-if(NOT CMAKE_OSX_DEPLOYMENT_TARGET)
-=======
 if(NOT CMAKE_OSX_DEPLOYMENT_TARGET OR "${CMAKE_OSX_DEPLOYMENT_TARGET}" STREQUAL "")
->>>>>>> af475f4c
     # use high sierra target per default
     set(CMAKE_OSX_DEPLOYMENT_TARGET 10.13)
 endif()
@@ -137,15 +133,12 @@
 # detect MacOS Version because at least 10.13 is required when building with AWS SDK
 if(APPLE)
   execute_process(COMMAND bash -c "sw_vers | grep -Eo '([0-9]{1,}\.)+[0-9]{1,}' | head -1" OUTPUT_VARIABLE MACOSX_VERSION_STRING OUTPUT_STRIP_TRAILING_WHITESPACE)
-<<<<<<< HEAD
-=======
 
   if(NOT CMAKE_OSX_DEPLOYMENT_TARGET OR "${CMAKE_OSX_DEPLOYMENT_TARGET}" STREQUAL "")
       # use high sierra target per default
       set(CMAKE_OSX_DEPLOYMENT_TARGET 10.13)
   endif()
 
->>>>>>> af475f4c
   message(STATUS "Detected macOS ${MACOSX_VERSION_STRING} host platform, building for deployment target ${CMAKE_OSX_DEPLOYMENT_TARGET}. To use a different deployment target either set CMAKE_OSX_DEPLOYMENT_TARGET or the environment variable MACOSX_DEPLOYMENT_TARGET to the desired version.")
 endif()
 
