--- conflicted
+++ resolved
@@ -22,7 +22,6 @@
 option(BUILD_WITH_CEREAL "whether to enable cereal based serialization or not. Disabled per default because it results in 4x larger build times" OFF)
 option(USE_PRECOMPILED_HEADERS "use precompiled headers" OFF)
 
-<<<<<<< HEAD
 # set here library mode, depending on OS
 if(APPLE)
     set(LIBRARY_MODE OBJECT)
@@ -32,27 +31,6 @@
     else()
         set(LIBRARY_MODE STATIC)
     endif()
-=======
-# detect MacOS Version because at least 10.13 is required when building with AWS SDK
-if(APPLE)
-    execute_process(COMMAND bash -c "sw_vers | grep -Eo '([0-9]{1,}\\.)+[0-9]{1,}' | head -1" OUTPUT_VARIABLE MACOSX_VERSION_STRING OUTPUT_STRIP_TRAILING_WHITESPACE)
-
-    if(NOT CMAKE_OSX_DEPLOYMENT_TARGET OR "${CMAKE_OSX_DEPLOYMENT_TARGET}" STREQUAL "")
-
-        # check what the major OS X version is, if 10 -> build for 10.13 (lowest supported)
-        string(REPLACE "." ";" VERSION_LIST ${MACOSX_VERSION_STRING})
-        list(GET VERSION_LIST 0 MACOSX_VERSION_MAJOR)
-        if(MACOSX_VERSION_MAJOR LESS_EQUAL 10)
-            # use high sierra target per default
-            set(CMAKE_OSX_DEPLOYMENT_TARGET 10.13)
-        else()
-            # use maj.0 as default
-            set(CMAKE_OSX_DEPLOYMENT_TARGET ${MACOSX_VERSION_MAJOR}.0)
-        endif()
-    endif()
-
-    message(STATUS "Detected macOS ${MACOSX_VERSION_STRING} host platform, building for deployment target ${CMAKE_OSX_DEPLOYMENT_TARGET}. To use a different deployment target either set CMAKE_OSX_DEPLOYMENT_TARGET or the environment variable MACOSX_DEPLOYMENT_TARGET to the desired version.")
->>>>>>> 6853e2c9
 endif()
 
 # variables:
@@ -243,10 +221,6 @@
 if(BUILD_WITH_AWS)
     # requires at least High Sierra (10.13)
     if(APPLE)
-<<<<<<< HEAD
-      if(CMAKE_OSX_DEPLOYMENT_TARGET VERSION_LESS 10.13)
-        message(FATAL_ERROR "Building Tuplex with AWS SDK support on Darwin requires at least macOS 10.13 (High Sierra). Detected ${CMAKE_OSX_DEPLOYMENT_TARGET}")
-=======
 
       # mac os version detection here
       execute_process(COMMAND bash -c "sw_vers | grep -Eo '([0-9]{1,}\\.)+[0-9]{1,}' | head -1" OUTPUT_VARIABLE MACOSX_VERSION_STRING OUTPUT_STRIP_TRAILING_WHITESPACE)
@@ -267,7 +241,6 @@
       message(STATUS "Using macOS target ${CMAKE_OSX_DEPLOYMENT_TARGET} to build with AWS SDK component")
       if("${CMAKE_OSX_DEPLOYMENT_TARGET}" VERSION_LESS "10.13")
         message(FATAL_ERROR "Building Tuplex with AWS SDK support on Darwin requires at least macOS 10.13 (High Sierra)")
->>>>>>> 6853e2c9
       endif()
     endif()
 
