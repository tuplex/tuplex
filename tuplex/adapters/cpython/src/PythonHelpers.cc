//--------------------------------------------------------------------------------------------------------------------//
//                                                                                                                    //
//                                      Tuplex: Blazing Fast Python Data Science                                      //
//                                                                                                                    //
//                                                                                                                    //
//  (c) 2017 - 2021, Tuplex team                                                                                      //
//  Created by Leonhard Spiegelberg first on 1/1/2021                                                                 //
//  License: Apache 2.0                                                                                               //
//--------------------------------------------------------------------------------------------------------------------//

#include <PythonHelpers.h>
#include <Utils.h>
#include <StringUtils.h>
#include <PythonVersions.h>
#include <TypeHelper.h>

#ifndef NDEBUG
#include <boost/stacktrace.hpp>
#endif
#include <regex>

#include <unordered_map>

#include <TypeHelper.h>

// module specific vars
static std::unordered_map<std::string, PyObject*> cached_functions;

static std::string generateLambdaName(int& counter) {
    auto name = "lamFun" + std::to_string(counter);
    while(true) {
        auto mod = python::getMainModule();
        auto main_dict = PyModule_GetDict(mod);
        if(PyDict_Contains(main_dict, python::PyString_FromString(name.c_str()))) {
            counter++;
            name = "lamFun" + std::to_string(counter);
        } else {
            counter++;
            break;
        }
    }

    return name;
}

namespace python {

    void python_home_setup(const std::string& home_dir) {
        // convert to wchar
        std::vector<wchar_t> vec;
        auto len = strlen(home_dir.c_str());
        vec.resize(len + 1);
        mbstowcs(&vec[0], home_dir.c_str(), len);
        // set python home
        Py_SetPythonHome(&vec[0]);
    }

    void handle_and_throw_py_error() {
        if(PyErr_Occurred()) {
            // PyObject *ptype = NULL, *pvalue = NULL, *ptraceback = NULL;
            // PyErr_Fetch(&ptype,&pvalue,&ptraceback);
            // PyErr_NormalizeException(&ptype,&pvalue,&ptraceback);

            std::stringstream ss;
            PyObject *extype = nullptr, *value=nullptr, *traceback=nullptr;
            PyErr_Fetch(&extype, &value, &traceback);
            if (!extype)
                throw std::runtime_error("could not obtain error");
//            if (!value)
//                throw std::runtime_error("could not obtain value");
//            if (!traceback)
//                throw std::runtime_error("could not obtain traceback");
//            // value and traceback may be nullptr (?)

            auto mod_traceback = PyImport_ImportModule("traceback");
            if(!mod_traceback) {
                PyErr_Clear();
                throw std::runtime_error("failed to import internal traceback module");
            }

            auto mod_traceback_dict = PyModule_GetDict(mod_traceback);
            if(!mod_traceback_dict) {
                PyErr_Clear();
                throw std::runtime_error("failed to retrieve namespace dict from internal traceback module");
            }

            auto format_exception_func = PyObject_GetAttrString(mod_traceback_dict, "format_exception");
            if(!format_exception_func) {
#ifndef NDEBUG
                std::cerr<<"traceback module doesn't contain format_exception function."<<std::endl;
                std::cerr<<PyString_AsString(mod_traceback_dict)<<std::endl;
                PyObject_Print(mod_traceback_dict, stderr, 0);
                std::cerr<<std::endl;
#endif
            }
            assert(PyCallable_Check(format_exception_func));

            // call function, set all args
            auto args = PyTuple_New(3);
            PyTuple_SET_ITEM(args, 0, extype);
            PyTuple_SET_ITEM(args, 1, value);
            PyTuple_SET_ITEM(args, 2, traceback);

            // get list object & convert to strings
            auto lines_obj = PyObject_Call(format_exception_func, args, nullptr);
            if(!mod_traceback_dict) {
                PyErr_Clear();
                throw std::runtime_error("failed to call format_exception from internal traceback module");
            }
            assert(PyList_Check(lines_obj));
            auto line_count = PyList_Size(lines_obj);
            for (unsigned i = 0; i < line_count; ++i) {
                auto item = PyList_GET_ITEM(lines_obj, i);
                Py_XINCREF(item);
                auto line = PyString_AsString(item);
                ss << line;
            }
            Py_XDECREF(lines_obj);

            throw std::runtime_error(ss.str());
        }
    }


    // regex to extract function name
    std::string extractPythonFunctionName(const std::string& code) {
        // regex to extract function name
        using namespace std;

        regex frgx(R"([\t ]*def\s*(.*)\(.*\)\s*:[\t ]*\n)");

        std::smatch matches;
        // only first match will be recorded.
        if(regex_search(code, matches, frgx)) {

            assert(matches.size() == 2); // must be two: one for the full string, second for the name
            return matches[1].str();
        }

        return "";
    }


    PyObject* PyString_FromString(const char* str) {
       auto unicode_obj = PyUnicode_DecodeUTF8(str, strlen(str), nullptr);

       if(!unicode_obj) {
           PyErr_Clear();

           // string was not a unicode object. use per default iso_8859_1 (latin-1 supplement) to utf8 conversion
           auto utf8_str = tuplex::iso_8859_1_to_utf8(std::string(str));
           assert(tuplex::utf8_check_is_valid);
           return PyString_FromString(utf8_str.c_str());
       }

#ifndef NDEBUG
       handle_and_throw_py_error();
#endif
       return unicode_obj;
    }

    std::string PyString_AsString(PyObject* obj) {
        assert(holdsGIL());
        assert(obj);

        auto str = PyObject_Str(obj); // cast to str
        assert(PyUnicode_Check(str));
        return PyUnicode_AsUTF8(str);
    }

// helper functions to handle python code
    PyObject* getMainModule() {
        assert(isInterpreterRunning());

#ifndef NDEBUG
        // print stack trace
        if(!python::holdsGIL()) {
            std::cerr<<boost::stacktrace::stacktrace();
            std::abort();
        }
#endif

        assert(python::holdsGIL());
        PyObject *mainModule = PyImport_AddModule("__main__");

        // check for error
        if(PyErr_Occurred()) {
            PyErr_Print();
            std::cout<<std::endl;
            exit(1);
        }

        // import gc module to access debug garbage collector information
        //PyObject* gcModule = PyImport_AddModule("gc");
        // call gc.set_debug(gc.DEBUG_LEAK)
        // PyRun_SimpleString("import gc");
        // PyRun_SimpleString("gc.set_debug(gc.DEBUG_LEAK)");
        // PyRun_SimpleString("gc.disable()");

        // import cloudpickle for serialized functions
        PyObject *cloudpickleModule = PyImport_ImportModule("cloudpickle");

        // check whether cloudpickle module exists or errors occured!
        if(!cloudpickleModule) {
            // quit program
            Logger::instance().defaultLogger().error("cloudpickle module could not be found. Please install first.");
            exit(1);
        }

        PyModule_AddObject(mainModule, "cloudpickle", cloudpickleModule);

        // TOOD: fix this according to doc https://docs.python.org/3/c-api/module.html
        #warning "fix this!!!"

        // import submodules
        PyObject *subModules = PyList_New(0);
        PyList_Append(subModules, PyString_FromString("loads"));
        PyList_Append(subModules, PyString_FromString("dumps"));
        PyObject * cloudpickleImports = PyImport_ImportModuleEx("cloudpickle", nullptr, nullptr, subModules);
        PyObject * loadsModule = PyObject_GetAttr(cloudpickleImports, PyString_FromString("loads"));
        PyObject * dumpsModule = PyObject_GetAttr(cloudpickleImports, PyString_FromString("dumps"));
        PyModule_AddObject(mainModule, "loads", loadsModule);
        PyModule_AddObject(mainModule, "dumps", dumpsModule);

        return mainModule;
    }

    PyObject* deserializePickledFunction(PyObject* mainModule, const char* mem, const size_t size) {

        assert(mem);

        assert(holdsGIL());

        auto pFunc = PyObject_GetAttrString(mainModule, "loads");
        assert(pFunc);

        auto pArgs = PyTuple_New(1);
        PyTuple_SetItem(pArgs, 0, PyBytes_FromStringAndSize(mem, size));
        auto pFuncLambda = PyObject_CallObject(pFunc, pArgs);
        assert(pFuncLambda);

        assert(PyCallable_Check(pFuncLambda));
        return pFuncLambda;
    }

    std::vector<std::string> getArgNames(PyObject *pFunc) {
        assert(pFunc);
        assert(holdsGIL());
        assert(PyCallable_Check(pFunc));
        assert(PyObject_HasAttrString(pFunc, "__code__"));
        PyObject *codeObj = PyObject_GetAttrString(pFunc, "__code__");
        if(PyErr_Occurred()) {
            PyErr_Print();
            PyErr_Clear();
        }
        assert(PyObject_HasAttrString(codeObj, "co_argcount"));
        assert(PyObject_HasAttrString(codeObj, "co_varnames"));
        PyObject *argcount = PyObject_GetAttrString(codeObj, "co_argcount");
        PyObject *argNames = PyObject_GetAttrString(codeObj, "co_varnames");

        size_t numArgs = PyLong_AsLong(argcount);
        // could error if too big
        if(PyErr_Occurred()) {
            PyErr_Clear();
            throw std::runtime_error("too big integer object");
        }
        // fetch argument names
        size_t tupleSize = PyTuple_Size(argNames);

        assert(numArgs == tupleSize);

        std::vector<std::string> argnames;
        for(unsigned i = 0; i < tupleSize; ++i) {
            std::string argname = PyUnicode_AsUTF8(PyTuple_GetItem(argNames, i));
            argnames.push_back(argname);
        }

        return argnames;
    }

    void handlePythonErrors(MessageHandler& logger = Logger::instance().defaultLogger()) {
        if(PyErr_Occurred()) {
#ifndef NDEBUG
            PyObject *type, *value, *traceback;
            PyErr_Fetch(&type, &value, &traceback);
            // uncomment these lines to debug what happened in detail
            PyErr_Restore(type, value, traceback);
            PyErr_Print();
            std::cout.flush();

            Py_XDECREF(type);
            Py_XDECREF(value);
            Py_XDECREF(traceback);
#endif
            logger.error("error while trying to compile python function.");
            PyErr_Clear();
        }
    }

    PyObject* compileFunction(PyObject* mainModule, const std::string& code) {
        MessageHandler& logger = Logger::instance().logger("python");

        assert(mainModule);

        assert(holdsGIL());


        // there is a weird bug here when the same lambda gets compiled, hence cache it.
        #warning "solve the bug here..."

        auto it = cached_functions.find(code);
        if(it == cached_functions.end()) {
            // compile the code
            auto moduleDict = PyModule_GetDict(mainModule);

            assert(moduleDict);

            // check whether function is lambda or def
            std::string funcName = extractPythonFunctionName(code);

            PyObject* func = nullptr;

            // make sure it is not dumps or loads
            if(funcName == "dumps" || funcName == "loads") {
                logger.error("can not serialize function '" + funcName + "' in module because of conflict with cloudpickle functions");
                return nullptr;
            }

            // check if lambda or not
            if(funcName.length() == 0) {
                // create artificial name
                int counter = 0;
                auto name = generateLambdaName(counter);


                // count initial whitespace lines removed (need to adjust the lines in debug code accordingly)
                auto offset = tuplex::leading_line_count(code);

                std::string lamDefCode = name + " = " + tuplex::trim(code); // make sure to strip whitespace from code.

                PyRun_String(lamDefCode.c_str(), Py_file_input, moduleDict, moduleDict);
                if(PyErr_Occurred()) {
                    PyErr_Print();
                    PyErr_Clear();
                }
                func = PyDict_GetItemString(moduleDict, name.c_str());

                // set helper field in func object
                // i.e. f.__dict__['line_offset'] = offset
                if(offset != 0) {
                    auto dict = PyObject_GetAttrString(func, "__dict__");
                    PyDict_SetItemString(dict, "line_offset", PyLong_FromLong(offset));
                }
            } else {
                PyRun_String(code.c_str(), Py_file_input, moduleDict, moduleDict);
                if(PyErr_Occurred()) {
                    PyErr_Print();
                    PyErr_Clear();
                }

                func = PyDict_GetItemString(moduleDict, funcName.c_str());
            }
            assert(func);
            assert(PyCallable_Check(func));
            cached_functions[code] = func;

            Py_INCREF(func);
            return func;
        } else  {
            Py_INCREF(it->second);
            return it->second;
        }
    }

    std::string serializeFunction(PyObject* mainModule, const std::string& code) {
        auto func = compileFunction(mainModule, code);
        if(!func)
            return "";

        assert(func);

        // now serialize the damn thing
        auto pDumpsFunc = PyObject_GetAttrString(mainModule, "dumps");
        if(!pDumpsFunc) {
            Logger::instance().defaultLogger().info("dumps not found in mainModule!");
            return "";
        }
        assert(pDumpsFunc);

        auto pArgs = PyTuple_New(1);
        PyTuple_SetItem(pArgs, 0, func);
        auto pBytesObj = PyObject_CallObject(pDumpsFunc, pArgs);

        std::string res;
        char *mem = PyBytes_AsString(pBytesObj);
        size_t mem_size = PyBytes_Size(pBytesObj);
        res.reserve(mem_size);
        res.assign(mem, mem_size); // important to add here size! Else, full code won't get copied (there may be '\0' bytes)

        assert(res.length() == mem_size);
        return res;
    }

    /*!
     * silly CPython uses two references for boolean values.... Why :( ?
     * @param obj
     * @return
     */
    bool PyBool_AsBool(PyObject* obj) {
        assert(holdsGIL());
        // make sure python interpreter is initialized
        assert(Py_IsInitialized());

        if(!PyBool_Check(obj)) {
            Logger::instance().defaultLogger().error("Python object is not a valid boolean object!");
        }

        if(obj == Py_False)
            return false;

        // this is so silly
        assert(obj == Py_True);
        return true;
    }

    std::string tuplexTypeToCharacter(python::Type type) {
        if(type == python::Type::STRING) return "s";
        else if(type == python::Type::I64) return "i";
        else if(type == python::Type::F64) return "f";
        else if(type == python::Type::BOOLEAN) return "b";
        else {
            Logger::instance().defaultLogger().error("Unsupported type for dictionary key/value: " + type.desc());
            return "";
        }
    }

    tuplex::Field createPickledField(PyObject* obj) {
        using namespace tuplex;

        // try to serialize via cloudpickle, use None for non-cloudpickable objects...
        auto pickled_obj = python::pickleObject(python::getMainModule(), obj);
        // error?
        if(PyErr_Occurred()) {
            PyErr_Clear();

            // get name of object
            auto type_obj = PyObject_Type(obj); assert(type_obj);
            auto name = python::PyString_AsString(type_obj);
            Logger::instance().defaultLogger().error("tried to cloudpickle object of type " + name + ", did not succeed. Replacing with None.");
            return Field::null();
        }

        auto f = Field::from_pickled_memory(reinterpret_cast<const uint8_t*>(pickled_obj.c_str()), pickled_obj.size());
        return f;
    }

    tuplex::Field pythonToField(PyObject *obj, bool autoUpcast) {
        using namespace tuplex;
        using namespace std;

        assert(holdsGIL());

        // @Todo: if obj == nullptr, return None!
        assert(obj);

        // make sure python interpreter is initialized
        assert(Py_IsInitialized());

        // do exact checks here
        // check if obj is a tuple or not
        if(PyTuple_CheckExact(obj)) {
            // recursive
            auto numElements = PyTuple_Size(obj);

            // special case: empty tuple?
            if(0 == numElements)
                return Field::empty_tuple();

            vector<Field> v;
            v.reserve(numElements);
            for(unsigned i = 0; i < numElements; ++i) {
                v.push_back(pythonToField(PyTuple_GetItem(obj, i), autoUpcast));
            }
            return Field(Tuple::from_vector(v));
        } else if(PyBool_Check(obj)) { // important to call this before isinstance long since isinstance also return long for bool
            // boolean
            return Field(PyBool_AsBool(obj));
        }
        else if(PyLong_CheckExact(obj)) {
            // is it an integer that doesn't fit into 8 bytes?
            static_assert(sizeof(long long) == sizeof(int64_t), "long long is not 64bit");
            auto value = PyLong_AsLongLong(obj);
            if(PyErr_Occurred()) {
                // too long, mark as pyobject
                PyErr_Clear();
                return createPickledField(obj);
            }
            // i64
            return Field((int64_t)value);

        } else if(PyFloat_CheckExact(obj)) {
            // f64
            return Field(PyFloat_AS_DOUBLE(obj));
        }  else if(PyUnicode_Check(obj)) { // allow subtypes because of general access
            // string
            // maybe check in future also for PyBytes_Type
            return Field(PyUnicode_AsUTF8(obj));
        } else if (PyDict_Check(obj)) { // allow subtypes because of general access
            // represent now as struct dict (or homogenous dict if possible)
            return py_dict_to_field(obj, autoUpcast);

//            auto dictType = mapPythonClassToTuplexType(obj, autoUpcast);
//            std::string dictStr;
//            PyObject *key = nullptr, *val = nullptr;
//            Py_ssize_t pos = 0;  // must be initialized to 0 to start iteration, however internal iterator variable. Don't use semantically.
//            dictStr += "{";
//            while(PyDict_Next(obj, &pos, &key, &val)) {
//                // create key
//                auto keyStr = PyString_AsString(PyObject_Str(key));
//                auto keyType = mapPythonClassToTuplexType(key, autoUpcast);
//                python::Type valType;
//
//                // create value, mimicking cJSON printing standards
//                std::string valStr;
//                if(PyObject_IsInstance(val, (PyObject*)&PyUnicode_Type)) {
//                    valType = python::Type::STRING;
//                    valStr = PyString_AsString(val);
//                    // explicitly escape the escape characters
//                    for(int i = valStr.length() - 1; i>=0; i--) {
//                        char escapeChar = '0';
//                        switch(valStr[i]) {
//                            case '\"': escapeChar = '\"'; break;
//                            case '\\': escapeChar = '\\'; break;
//                            case '\b': escapeChar = 'b'; break;
//                            case '\f': escapeChar = 'f'; break;
//                            case '\n': escapeChar = 'n'; break;
//                            case '\r': escapeChar = 'r'; break;
//                            case '\t': escapeChar = 't'; break;
//                        }
//                        if(escapeChar != '0') {
//                            valStr[i] = '\\';
//                            valStr.insert(i+1, 1, escapeChar);
//                        }
//                    }
//                    valStr = "\"" + valStr + "\"";
//                } else if (PyObject_IsInstance(val, (PyObject *) &PyLong_Type) ||
//                           PyObject_IsInstance(val, (PyObject *) &PyFloat_Type)) {
//                    double dval;
//                    if(PyObject_IsInstance(val, (PyObject *) &PyLong_Type)) {
//                        valType = python::Type::I64;
//                        dval = PyLong_AsDouble(val);
//                    }
//                    else {
//                        valType = python::Type::F64;
//                        dval = PyFloat_AsDouble(val);
//                    }
//
//                    // TODO: cJSON does not support nan/inf
//                    // taken from cJSON::print_number
//                    unsigned char number_buffer[32];
//                    int length = 0;
//                    if (dval * 0 != 0) { // check for nan or +/- infinity. This special vals are encoded as NULL
//                        length = sprintf((char*)number_buffer, "null");
//                    } else {
//                        double test = 0.0;
//                        // Try 15 decimal places of precision to avoid nonsignificant nonzero digits
//                        length = sprintf((char*)number_buffer, "%1.15g", dval);
//
//                        // Check whether the original double can be recovered
//                        if ((sscanf((char*)number_buffer, "%lg", &test) != 1) || ((double)test != dval)) {
//                            // If not, print with 17 decimal places of precision
//                            length = sprintf((char*)number_buffer, "%1.17g", dval);
//                        }
//                    }
//                    // sprintf failed or buffer overrun occurred
//                    if ((length < 0) || (length > (int)(sizeof(number_buffer) - 1))) {
//                        Logger::instance().defaultLogger().error("Failure when serializing python dictionary to cJSON");
//                        throw std::runtime_error("Failure when serializing python dictionary to cJSON");
//                    }
//
//                    valStr = std::string((char*)number_buffer);
//                } else if(PyObject_IsInstance(obj, (PyObject*)&PyBool_Type)) {
//                    valType = python::Type::BOOLEAN;
//                    valStr = (PyBool_AsBool(val)) ? "true" : "false";
//                } else {
//                    Logger::instance().defaultLogger().error("Unsupported type for dictionary value: " + valType.desc());
//                    throw std::runtime_error("Unsupported type for dictionary value: " + valType.desc());
//                }
//                std::string newKeyStr = tuplexTypeToCharacter(keyType) + tuplexTypeToCharacter(valType) + keyStr;
//
//                dictStr += "\"";
//                dictStr += newKeyStr;
//                dictStr += "\":";
//                dictStr += valStr;
//                dictStr += ",";
//            }
//            dictStr = dictStr.substr(0, dictStr.length() - 1) + "}";
//            return Field::from_str_data(dictStr, dictType);
        } else if(PyList_Check(obj)) {
            // recursive
            auto numElements = PyList_Size(obj);
            if(0 == numElements)
                return Field::empty_list();

            vector<Field> v;
            v.reserve(numElements);
            for(unsigned i = 0; i < numElements; ++i) {
                v.push_back(pythonToField(PyList_GET_ITEM(obj, i), autoUpcast));
            }
            return Field(List::from_vector(v));
        } else if(obj == Py_None) {
            return Field::null();
        } else {
            return createPickledField(obj);
        }
    }

    tuplex::Field py_dict_to_field(PyObject* dict_obj, bool autoUpcast) {
        using namespace tuplex;
        using namespace std;

        assert(PyDict_Check(dict_obj));

        // shortcut: empty dict?
        if(PyDict_Size(dict_obj) == 0)
            return Field::empty_dict();

        // @TODO: could also just write a function in python to decode this complicated structure (i.e. getting the type).
        // may save dev time.


        // below is likely some complex code, write later. For now - treat as pyobjects.
        Py_XINCREF(dict_obj);
        auto serialized = python::pickleObject(python::getMainModule(), dict_obj);
        return Field::from_pickled_memory(reinterpret_cast<const uint8_t *>(serialized.c_str()), serialized.size());

//        // iterate over dictionary and map accordingly
//        std::stringstream ss;
//        std::vector<StructEntry> entries;
//        PyObject *key = nullptr, *val = nullptr;
//        Py_ssize_t pos = 0;  // must be initialized to 0 to start iteration, however internal iterator variable. Don't use semantically.
//        ss << "{";
//        while(PyDict_Next(dict_obj, &pos, &key, &val)) {
//            // convert key to str
//            Py_XINCREF(key);
//            auto key_str = PyString_AsString(key);
//            Py_XINCREF(key);
//            auto key_type = py
//        }
//
//        auto dict_str = ss.str();
//        auto dict_type = python::Type::makeStructuredDictType(entries);
//        return Field::from_str_data(dict_str, dict_type);
    }

    tuplex::Field fieldCastTo(const tuplex::Field& f, const python::Type& type) {
        if(f.getType() == type)
            return f;

        // bool to i64? or f64?
        if(f.getType() == python::Type::BOOLEAN) {
            if(type == python::Type::I64) {
                return tuplex::Field((int64_t)f.getInt());
            }
            if(type == python::Type::F64) {
                return tuplex::Field((double)f.getInt());
            }
        }

        // i64 to f64?
        if(f.getType() == python::Type::I64 && type == python::Type::F64)
            return tuplex::Field((double)f.getInt());

        throw std::runtime_error("Casting field " + f.getType().desc() + " to " + type.desc() + " failed.");
    }

    /*!
     * converts object to field of specified type.
     * @param obj
     * @param type
     * @param autoUpcast whether to upcast numeric types to a unified type when type conflicts, false by default
     * @return Field object
     */
    tuplex::Field pythonToField(PyObject *obj, const python::Type &type, bool autoUpcast=false) {
        assert(obj);

        // TODO: check assumptions about whether nonempty tuple can be an option
        if(type.isOptionType()) {
            if (obj == Py_None) {
                return tuplex::Field::null(type);
            } else {
                tuplex::Field f;
                auto rtType = type.getReturnType();
                if(rtType.isListType() || rtType.isTupleType()) {
                    // type still needed to correctly construct field
                    f = pythonToField(obj, rtType, autoUpcast);
                } else {
                    // simple types
                    f = pythonToField(obj, autoUpcast);
                    f = autoUpcast? fieldCastTo(f, type.getReturnType()) : f;
                }
                f.makeOptional();
                return f;
            }
        } else if(type.isTupleType() && type != python::Type::EMPTYTUPLE) {
            // recursive
            auto numElements = PyTuple_Size(obj);

            std::vector<tuplex::Field> v;
            for(unsigned i = 0; i < numElements; ++i) {
                v.push_back(pythonToField(PyTuple_GetItem(obj, i), type.parameters()[i], autoUpcast));
            }
            return tuplex::Field(tuplex::Tuple::from_vector(v));
        } else if(type.isListType() && type != python::Type::EMPTYLIST) {
            auto numElements = PyList_Size(obj);
            auto elementType = type.elementType();
            std::vector<tuplex::Field> v;
            v.reserve(numElements);
            for(unsigned i = 0; i < numElements; ++i) {
                auto currListItem = PyList_GetItem(obj, i);
                v.push_back(pythonToField(currListItem, elementType, autoUpcast));
                Py_IncRef(currListItem);
            }
            return tuplex::Field(tuplex::List::from_vector(v));
        } else {
            auto f = pythonToField(obj, autoUpcast);
            return autoUpcast ? fieldCastTo(f, type) : f;
        }
    }

    tuplex::Row pythonToRow(PyObject *obj, const python::Type &type, bool autoUpcast) {
        assert(obj);

        tuplex::Field f = pythonToField(obj, type, autoUpcast);

        // unpack the tuples one level
        if(f.getType().isTupleType() && f.getType() != python::Type::EMPTYTUPLE) {
            tuplex::Tuple t = *((tuplex::Tuple*)f.getPtr());
            std::vector<tuplex::Field> fields;
            for(unsigned i = 0; i < t.numElements(); ++i)
                fields.push_back(t.getField(i));
            return tuplex::Row::from_vector(fields);
        } else return tuplex::Row(f);
    }

    tuplex::Row pythonToRow(PyObject* obj) {
        using namespace tuplex;

        assert(obj);

        assert(holdsGIL());

        // need to unnest one level (a little stupid but oh well)
        Field f = pythonToField(obj);

        if(f.getType().isTupleType() && f.getType() != python::Type::EMPTYTUPLE) {
            Tuple t = *((Tuple*)f.getPtr());
            std::vector<Field> fields;
            for(unsigned i = 0; i < t.numElements(); ++i)
                fields.push_back(t.getField(i));
            return Row::from_vector(fields);
        } else return Row(f);
    }

    PyObject* PyObj_FromCJSONKey(const char* serializedKey) {
        assert(serializedKey);
        assert(strlen(serializedKey) >= 2);
        const char *keyString = serializedKey + 2;
        switch(serializedKey[0]) {
            case 's':
                return PyString_FromString(keyString);
            case 'b':
                if(strcmp(keyString, "True") == 0) {
                    Py_XINCREF(Py_True);
                    return Py_True;
                }
                if(strcmp(keyString, "False") == 0) {
                    Py_XINCREF(Py_False);
                    return Py_False;
                }
                Logger::instance().defaultLogger().error("invalid boolean key: " + std::string(keyString) + ", returning Py_None");
                Py_XINCREF(Py_None);
                return Py_None;
            case 'i':
                return PyLong_FromString(keyString, nullptr, 10);
            case 'f':
                return PyFloat_FromDouble(strtod(keyString, nullptr));
            default:
                Logger::instance().defaultLogger().error("unknown type " + std::string(serializedKey)
                                                         + " in field encountered. Returning Py_None");
                Py_XINCREF(Py_None);
                return Py_None;
        }
    }

    PyObject* PyObj_FromCJSONVal(const cJSON* obj, const char type) {
        switch(type) {
            case 's':
                return PyString_FromString(obj->valuestring);
            case 'b':
                if(cJSON_IsTrue(obj)) {
                    Py_XINCREF(Py_True);
                    return Py_True;
                } else {
                    Py_XINCREF(Py_False);
                    return Py_False;
                }
            case 'i':
                return PyLong_FromDouble(obj->valuedouble);
            case 'f':
                return PyFloat_FromDouble(obj->valuedouble);
            default:
                std::string errorString = "unknown type identifier" + std::string(&type) + " in field encountered. Returning Py_None";
                Logger::instance().defaultLogger().error(errorString);
                Py_XINCREF(Py_None);
                return Py_None;
        }
    }

    PyObject* PyDict_FromCJSON(const cJSON* dict) {
        auto dictObj = PyDict_New();
        cJSON* cur_item = dict->child;
        while(cur_item) {
            char *key = cur_item->string;
            auto keyObj = PyObj_FromCJSONKey(key);
            auto valObj = PyObj_FromCJSONVal(cur_item, key[1]);
            PyDict_SetItem(dictObj, keyObj, valObj);
            cur_item = cur_item->next;
        }
        return dictObj;
    }

    PyObject* fieldToPython(const tuplex::Field& f) {
        using namespace tuplex;

        assert(python::holdsGIL());

        auto t = f.getType();

        // option type
        if(t.isOptionType() && f.isNull()) {
            Py_XINCREF(Py_None);
            return Py_None;
        } else {
            t = t.isOptionType() ? t.getReturnType() : t;
        }

        if(t == python::Type::BOOLEAN) {
            if(f.getInt() > 0) {
                Py_XINCREF(Py_True);
                return Py_True;
            } else {
                Py_XINCREF(Py_False);
                return Py_False;
            }
        } else if(t == python::Type::I64) {
            return PyLong_FromLongLong(f.getInt());
        } else if(t == python::Type::F64) {
            return PyFloat_FromDouble(f.getDouble());
        } else if(t == python::Type::STRING) {
            return PyString_FromString((const char *) f.getPtr());
        } else if(t == python::Type::NULLVALUE) {
            Py_XINCREF(Py_None);
            return Py_None;
        } else if(t == python::Type::EMPTYTUPLE) {
            return PyTuple_New(0);
        } else if(t == python::Type::EMPTYDICT) {
            return PyDict_New();
        } else if(t == python::Type::GENERICDICT || f.getType().isDictionaryType()) {
            cJSON* dptr = cJSON_Parse((char*)f.getPtr());
            return PyDict_FromCJSON(dptr);
        } else if(t.isListType()) {
            auto list = (List*)f.getPtr();
            auto numElements = list->numElements();

            auto listObj = PyList_New(numElements);
            for(unsigned i = 0; i < numElements; ++i) {
                PyList_SET_ITEM(listObj, i, fieldToPython(list->getField(i)));
            }

#ifndef NDEBUG
            // check
            for(unsigned i = 0; i < numElements; ++i) {
                auto item = PyList_GET_ITEM(listObj, i);
                assert(item);
                assert(item->ob_refcnt > 0);
            }
#endif

            return listObj;
        } else if(t.isTupleType()) {
            // recursive construction
            auto params = f.getType().parameters();
            auto numElements = params.size();

            auto tuple = (Tuple*)f.getPtr();
            assert(tuple);
            assert(tuple->numElements() == numElements);

            auto tupleObj = PyTuple_New(numElements);
            for(unsigned i = 0; i < tuple->numElements(); ++i) {
                PyTuple_SetItem(tupleObj, i, fieldToPython(tuple->getField(i)));
            }

#ifndef NDEBUG
            // check
            for(unsigned i = 0; i < numElements; ++i) {
                auto item = PyTuple_GET_ITEM(tupleObj, i);
                assert(item);
                assert(item->ob_refcnt > 0);
            }
#endif

            return tupleObj;
        } else if(t == python::Type::PYOBJECT) {
            // use cloudpickle to deserialize
            assert(f.getPtr());
            auto obj = python::deserializePickledObject(python::getMainModule(), static_cast<const char *>(f.getPtr()), f.getPtrSize());
            if(PyErr_Occurred()) {
                PyErr_Clear();
                Py_XINCREF(Py_None);
                return Py_None;
            }
            assert(obj); assert(obj->ob_refcnt > 0);
            return obj;
        } else {
            Logger::instance().defaultLogger().error("unknown type " + f.getType().desc()
            + " in field encountered. Returning Py_None");
            Py_XINCREF(Py_None);
            return Py_None;
        }

#ifndef NDEBUG
        std::cerr<<"fieldToPython returning nullptr, this should not happen..."<<std::endl;
#endif
        return nullptr;
    }

    PyObject* rowToPython(const tuplex::Row& row, bool unpackPrimitives) {
        //assert(holdsGIL());

        // always return a tuple
        auto type = row.getRowType();

        // row type is always a tuple type.
        assert(type.isTupleType());

        if(type.parameters().size() == 1 && unpackPrimitives) {
            // simple. primitive type stored
            // unpack
            return fieldToPython(row.get(0));
        } else {
            // a tuple is stored
            auto numElements = type.parameters().size();
            auto tupleObj = PyTuple_New(numElements);
            for(unsigned i = 0; i < numElements; ++i) {
                PyObject* field = fieldToPython(row.get(i));
                PyTuple_SetItem(tupleObj, i, field); // set steals reference, so inc by one
            }
            return tupleObj;
        }
    }

    tuplex::ExceptionCode translatePythonExceptionType(PyObject* type) {
        assert(type);
        using namespace tuplex;

        assert(holdsGIL());

        // make sure python interpreter is initialized
        assert(Py_IsInitialized());

        // @Todo: Use here PyErr_ExceptionMatches --> more important!!!
#warning "use here PyErr_ExceptionMatches"
        // confer https://docs.python.org/3/library/exceptions.html#bltin-exceptions
        // and https://docs.python.org/3/c-api/exceptions.html
        if(type == PyExc_AssertionError)
            return ExceptionCode::ASSERTIONERROR;
        if(type == PyExc_AttributeError)
            return ExceptionCode::ATTRIBUTEERROR;
        if(type == PyExc_EOFError)
            return ExceptionCode::EOFERROR;
        // version specific, see for definition in patchlevel.h file
#if (PY_MAJOR_VERSION >= 3 && PY_MINOR_VERSION >= 6)
        if(type == PyExc_ModuleNotFoundError)
            return ExceptionCode::MODULENOTFOUNDERROR;
#endif

        if(type == PyExc_ImportError)
            return ExceptionCode::IMPORTERROR;

        if(type == PyExc_NameError)
            return ExceptionCode::NAMEERROR;
        if(type == PyExc_TypeError)
            return ExceptionCode::TYPEERROR;

        // translation to errors also raised by compiled code
        if(type == PyExc_ZeroDivisionError)
            return ExceptionCode::ZERODIVISIONERROR;
        if(type == PyExc_IndexError)
            return ExceptionCode::INDEXERROR;
        if(type == PyExc_KeyError)
            return ExceptionCode::KEYERROR;

        if(type == PyExc_ValueError)
            return ExceptionCode::VALUEERROR;

        auto etype = PyObject_GetAttrString(type, "__name__");
        auto etype_name = python::PyString_AsString(etype);

        Py_XDECREF(etype);

        // try to translate via name lookup
        auto ec = pythonClassToExceptionCode(etype_name);
        if(ec != ExceptionCode::UNKNOWN)
            return ec;

        Logger::instance().defaultLogger().error("Unknown Python Exception '" + etype_name + "' occurred, flagging as unknown");
        return ExceptionCode::UNKNOWN;
    }

    PyObject* callFunction(PyObject* pFunc, PyObject* pArgs, tuplex::ExceptionCode& ec) {
        // make sure python interpreter is initialized
        assert(Py_IsInitialized());
        assert(holdsGIL());

        assert(pFunc);
        assert(PyCallable_Check(pFunc));
        assert(pArgs);
        assert(PyTuple_Check(pArgs));
        assert(!PyErr_Occurred());

        // there are different ways to call a function
        // either, the function has a single positional argument --> wrap in another tuple
        // or multiple ones
        size_t numPositionalArguments = pythonFunctionPositionalArgCount(pFunc);
        PyObject* args = nullptr;
        PyObject* resObj = nullptr;
        PyObject *type=nullptr, *value=nullptr, *traceback=nullptr;

        // need to translate pArgs into args
        if(numPositionalArguments > 1) {
            args = pArgs; // should be correct?
        } else if(1 == numPositionalArguments) {
            // exactly one argument!

            // is pArgs having more than one element? need to wrap in tuple
            if(PyTuple_Size(pArgs) > 1) {
                args = PyTuple_New(1);
                Py_INCREF(pArgs);
                PyTuple_SET_ITEM(args, 0, pArgs);
            } else {
                args = pArgs;
            }
        } else {
            // 0 positional arguments?
            // ==> i.e. constant expression
            args = PyTuple_New(0); // call with no params
        }

        assert(args);
        resObj = PyObject_CallObject(pFunc, args);
        ec = tuplex::ExceptionCode::SUCCESS;

        // check whether exceptions are raised
        // translate to Tuplex exception code & clear python error trace.
        if(PyErr_Occurred()) {
            PyObject *type, *value, *traceback;
            PyErr_Fetch(&type, &value, &traceback);
            ec = translatePythonExceptionType(type);

             // // uncomment these lines to debug what happened in detail
             // std::cout<<"pArgs is: "; PyObject_Print(pArgs, stdout, 0);
             // std::cout<<"args is: "; PyObject_Print(args, stdout, 0);
             // PyErr_Restore(type, value, traceback);
             // PyErr_Print();
             // // flush
             // std::cout.flush();

            Py_XDECREF(type);
            Py_XDECREF(value);
            Py_XDECREF(traceback);
            PyErr_Clear();
        }

        // decref if args != pArgs
        if(args != pArgs)
            Py_XDECREF(args);

        return resObj;
    }


    PyObject* callFunctionWithDict(PyObject* pFunc,
            PyObject* pArgs,
            const std::vector<std::string>& columns,
            tuplex::ExceptionCode& ec) {
        assert(!PyErr_Occurred());

        assert(pFunc);
        assert(pArgs);

        // call function by supplying a single argument, i.e. the dict constructed out of pArgs and columns
        if(!PyTuple_Check(pArgs))
            return nullptr;

        auto num_columns = PyTuple_Size(pArgs);
        if(num_columns != columns.size()) {
            std::stringstream ss;
            ss<<"column number mismatch in callFunctionWithDict: "
              <<"number of columns provided is "<<columns.size()<<" but PyObject* arg has "<<num_columns<<" elements.";
            Logger::instance().defaultLogger().error(ss.str());
            throw std::runtime_error(ss.str());
            return nullptr;
        }

        // create python dict
        PyObject *dictObj = PyDict_New();
        for(int i = 0; i < num_columns; ++i) {
            auto item = PyTuple_GET_ITEM(pArgs, i);
            Py_XINCREF(item);
            PyDict_SetItemString(dictObj, columns[i].c_str(), item);
        }


        // create tuple arg object
        PyObject *args = PyTuple_New(1);
        PyTuple_SET_ITEM(args, 0, dictObj);

        // call function...
        PyObject *resObj = PyObject_CallObject(pFunc, args);
        ec = tuplex::ExceptionCode::SUCCESS;

        // check errs & translate to exception code...
        // check whether exceptions are raised
        // translate to Tuplex exception code & clear python error trace.
        if(PyErr_Occurred()) {
            PyObject *type, *value, *traceback;
            PyErr_Fetch(&type, &value, &traceback);
            ec = translatePythonExceptionType(type);

            Py_XDECREF(type);
            Py_XDECREF(value);
            Py_XDECREF(traceback);
            PyErr_Clear();
        }

        Py_XDECREF(args); // steals ref from dict

        return resObj;
    }


    python::Type detectTypeWithSample(PyObject* pFunc, const std::vector<tuplex::Row>& vSample) {
        using namespace tuplex;
        assert(pFunc);
        assert(holdsGIL());

        if(!PyCallable_Check(pFunc)) {
            Logger::instance().defaultLogger().error("supplied python object is not a function");
            return python::Type::UNKNOWN;
        }

        std::vector<python::Type> retrieved_types;
        for(const auto& row : vSample) {
            // decode as python object
            auto obj = rowToPython(row);

            ExceptionCode ec;
            auto res = callFunction(pFunc, obj, ec);
            if(ec == ExceptionCode::SUCCESS) {
                assert(res);
                // only count successful examples
                auto resType = pythonToRow(res).getRowType();
                retrieved_types.push_back(resType);
            }
        }

        if(retrieved_types.empty()) {
            Logger::instance().defaultLogger().error("provided sample only produced exceptions, could not determine type");
            return python::Type::UNKNOWN;
        }

        assert(retrieved_types.size() > 0);
        auto majorityType = mostFrequentItem(retrieved_types);

        return majorityType;
    }

    size_t pythonFunctionPositionalArgCount(PyObject* func) {
        assert(holdsGIL());

        if(!PyCallable_Check(func)) {
            Logger::instance().defaultLogger().error("python object is not a function. Can't determine argcount");
            return 0;
        }

        PyObject* codeObj = PyObject_GetAttrString(func, "__code__");
        assert(codeObj);
        PyObject* argcountObj = PyObject_GetAttrString(codeObj, "co_argcount");
        assert(argcountObj);
        return PyLong_AsLong(argcountObj);
    }

    std::string pythonFunctionGetName(PyObject* func) {
        assert(holdsGIL());

        if(!PyCallable_Check(func)) {
            Logger::instance().defaultLogger().error("python object is not a function. Can't determine argcount");
            return "";
        }

        PyObject* codeObj = PyObject_GetAttrString(func, "__code__");
        assert(codeObj);
        PyObject* nameObj = PyObject_GetAttrString(codeObj, "co_name");
        assert(nameObj);

        std::string name(PyUnicode_AsUTF8(nameObj));

        if(name == "<lambda>")
            name = "lambda";

        return name;
    }

    bool isInterpreterRunning() {
        return Py_IsInitialized();
    }


    void tracebackAndClearError(PythonCallResult& pcr, PyObject* func) {
        PyObject *type, *value, *traceback;
        PyErr_Fetch(&type, &value, &traceback);

        assert(type && value); // traceback might be nullptr for one liners.

        using namespace std;

        // https://docs.python.org/3/c-api/object.html
        PyObject* e_msg = PyObject_Str(value);
        PyObject* e_type = PyObject_GetAttrString(type, "__name__");
        PyObject* e_lineno = traceback ? PyObject_GetAttrString(traceback, "tb_lineno") : nullptr;
        pcr.exceptionMessage = python::PyString_AsString(e_msg);
        pcr.exceptionClass = python::PyString_AsString(e_type);
        pcr.exceptionLineNo = e_lineno ? PyLong_AsLong(e_lineno) : 0;
        pcr.exceptionCode = translatePythonExceptionType(type);
        Py_XDECREF(e_msg);
        Py_XDECREF(e_type);
        Py_XDECREF(e_lineno);
        // walk up traceback
        // PyObject *tbnext = traceback;
        // while(tbnext) {
        //     cout<<"tb line no"<<PyLong_AsLong(PyObject_GetAttrString(tbnext, "tb_lineno"))<<endl;
        //     cout<<"tb frame"<<python::PyString_AsString(PyObject_Str(PyObject_GetAttrString(tbnext, "tb_frame")))<<endl;
        //     tbnext = PyObject_GetAttrString(tbnext, "tb_next");
        // }
        // could use
        // try:
        //    ...
        //except:
        //    exc_type, exc_value, exc_traceback = sys.exc_info()
        //    t = traceback.extract_tb(exc_traceback)

        Py_XDECREF(type);
        Py_XDECREF(value);
        Py_XDECREF(traceback);
        PyErr_Clear();

        // fetch potential offset
        if(func) {
            auto dict = PyObject_GetAttrString(func, "__dict__");
            auto offset = PyDict_GetItemString(dict, "line_offset");

            if(offset) {

              // special case: func name is lambda
              if(pcr.functionName == "<lambda>" && pcr.exceptionLineNo < 0)
                pcr.exceptionLineNo = 0;

              // Python 3.10+ changed exception counting. I.e., it's relative to start, 1 indexed now.
              int i_offset = PyLong_AsLong(offset);
              // want to yield exception number relative to full file!
              // -> i.e., let's say exceptionLineNo is 1 and i_offset is 2.
              // then pcr.exceptionLineNo should be 1 + 2 = 3
              pcr.exceptionLineNo += i_offset;
              pcr.functionFirstLineNo += i_offset;
            }
        }
    }

    PythonCallResult callFunctionWithDictEx(PyObject* pFunc, PyObject* pArgs, const std::vector<std::string>& columns) {
        // make sure python interpreter is initialized
        assert(Py_IsInitialized());
        assert(holdsGIL());

        assert(pFunc);
        assert(PyCallable_Check(pFunc));
        assert(pArgs);
        assert(PyTuple_Check(pArgs));
        assert(!PyErr_Occurred());

        // check size of tuple & columns match
        assert(PyTuple_Size(pArgs) ==  columns.size());

        PythonCallResult pcr;
        auto pFuncName = PyObject_GetAttrString(pFunc, "__name__");
        auto pFuncCodeObj = PyObject_GetAttrString(pFunc, "__code__");
        // get file & firstlineno
        auto pFuncFile = PyObject_GetAttrString(pFuncCodeObj, "co_filename");
        auto pFuncFirstLineNo = PyObject_GetAttrString(pFuncCodeObj, "co_firstlineno");
        assert(pFuncName);
        pcr.functionName = python::PyString_AsString(pFuncName);
        pcr.functionFirstLineNo = PyLong_AsLong(pFuncFirstLineNo);
        pcr.file = python::PyString_AsString(pFuncFile);
        Py_XDECREF(pFuncName);
        Py_XDECREF(pFuncCodeObj);
        Py_XDECREF(pFuncFile);
        Py_XDECREF(pFuncFirstLineNo);

        // create python dict
        PyObject *dictObj = PyDict_New();
        for(int i = 0; i < columns.size(); ++i)
            PyDict_SetItemString(dictObj, columns[i].c_str(), PyTuple_GET_ITEM(pArgs, i));

        // create tuple arg object
        PyObject *args = PyTuple_New(1);
        PyTuple_SET_ITEM(args, 0, dictObj);

        // call function...
        PyObject *resObj = PyObject_CallObject(pFunc, args);

        // check errs & translate to exception code...
        // check whether exceptions are raised
        // translate to Tuplex exception code & clear python error trace.
        if(PyErr_Occurred())
            tracebackAndClearError(pcr, pFunc);

        Py_XDECREF(args); // steals ref from dict
        pcr.res = resObj;
        return pcr;
    }


    PythonCallResult callFunctionEx(PyObject* pFunc, PyObject* pArgs, PyObject* kwargs) {
        // make sure python interpreter is initialized
        assert(Py_IsInitialized());
        assert(holdsGIL());

        assert(pFunc);
        assert(PyCallable_Check(pFunc));
        assert(pArgs);
        assert(PyTuple_Check(pArgs));
        assert(!PyErr_Occurred());

        PythonCallResult pcr;
        auto pFuncName = PyObject_GetAttrString(pFunc, "__name__");
        assert(pFuncName);
        auto pFuncCodeObj = PyObject_GetAttrString(pFunc, "__code__");
        assert(pFuncCodeObj);
        // get file & firstlineno
        auto pFuncFile = PyObject_GetAttrString(pFuncCodeObj, "co_filename");
        assert(pFuncFile);
        auto pFuncFirstLineNo = PyObject_GetAttrString(pFuncCodeObj, "co_firstlineno");
        assert(pFuncFirstLineNo);
        assert(pFuncName);
        pcr.functionName = python::PyString_AsString(pFuncName);
        pcr.functionFirstLineNo = PyLong_AsLong(pFuncFirstLineNo);
        pcr.file = python::PyString_AsString(pFuncFile);
        Py_XDECREF(pFuncName);
        Py_XDECREF(pFuncCodeObj);
        Py_XDECREF(pFuncFile);
        Py_XDECREF(pFuncFirstLineNo);

        // there are different ways to call a function
        // either, the function has a single positional argument --> wrap in another tuple
        // or multiple ones
        size_t numPositionalArguments = python::pythonFunctionPositionalArgCount(pFunc);
        PyObject* args = nullptr;
        PyObject* resObj = nullptr;
        PyObject *type=nullptr, *value=nullptr, *traceback=nullptr;


        // need to translate pArgs into args
        if(numPositionalArguments > 1) {
            args = pArgs; // should be correct?
        } else if(1 == numPositionalArguments) {
            // exactly one argument!

            // is pArgs having more than one element? need to wrap in tuple
            if(PyTuple_Size(pArgs) > 1) {
                args = PyTuple_New(1);
                PyTuple_SET_ITEM(args, 0, pArgs);
            } else {
                args = pArgs;
            }
        } else {
            // 0 positional arguments?
            // ==> i.e. constant expression
            args = PyTuple_New(0); // call with no params
        }

        assert(args);
        if(kwargs)
            pcr.res = PyObject_Call(pFunc, args, kwargs);
        else
            pcr.res = PyObject_CallObject(pFunc, args);

        // check whether exceptions are raised
        // translate to Tuplex exception code & clear python error trace.
        if(PyErr_Occurred())
            tracebackAndClearError(pcr, pFunc);

        // decref if args != pArgs
        if(args != pArgs)
            Py_XDECREF(args);

        return pcr;
    }

    // mapping type to internal types, unknown as default
    python::Type mapPythonClassToTuplexType(PyObject *o, bool autoUpcast) {
        assert(o);

        if(Py_None == o)
            return python::Type::NULLVALUE;

        if(PyBool_Check(o))
            return python::Type::BOOLEAN;

        if(PyLong_CheckExact(o))
            return python::Type::I64;

        if(PyFloat_CheckExact(o))
            return python::Type::F64;

        if(PyUnicode_CheckExact(o))
            return python::Type::STRING;

        if(PyTuple_CheckExact(o)) {
            std::vector<python::Type> elementTypes;

            // extract further, break for unsupported types
            int numElements = PyTuple_Size(o);

            if(numElements == 0)
                return python::Type::EMPTYTUPLE;

            for(int j = 0; j < numElements; j++) {
                auto item = PyTuple_GET_ITEM(o, j); // borrowed reference
                assert(item->ob_refcnt > 0); // important!!!
                elementTypes.push_back(mapPythonClassToTuplexType(item, autoUpcast));
            }
            return python::TypeFactory::instance().createOrGetTupleType(elementTypes);
        }

        // subdivide type for this into a fixed key type/fixed arg type dict and a variable one
        // if(cls.compare("dict") == 0) {}
        if(PyDict_CheckExact(o)) {
            int numElements = PyDict_Size(o);
            if(numElements == 0)
                return python::Type::EMPTYDICT; // be specific, empty dict!

            python::Type keyType, valType;
            PyObject *key = nullptr, *val = nullptr;
            Py_ssize_t pos = 0; // must be initialized to 0 to start iteration, however internal iterator variable. Don't use semantically.
            bool types_set = false; // need extra var here b/c vals could be unknown.
            while(PyDict_Next(o, &pos, &key, &val)) {
                auto curKeyType = mapPythonClassToTuplexType(key, autoUpcast);
                auto curValType = mapPythonClassToTuplexType(val, autoUpcast);
                if(!types_set) {
                    types_set = true;
                    keyType = curKeyType;
                    valType = curValType;
                } else {
                    if(keyType != curKeyType) return python::Type::GENERICDICT;
                    if(valType != curValType) return python::Type::GENERICDICT;
                }
            }
            return python::TypeFactory::instance().createOrGetDictionaryType(keyType, valType);
        }

        // subdivide this into a list with identical elements and a variable typed list...
        // if(cls.compare("list") == 0) {}
        if(PyList_CheckExact(o)) {
            int numElements = PyList_Size(o);
            if(numElements == 0)
                return python::Type::EMPTYLIST;

            python::Type elementType = mapPythonClassToTuplexType(PyList_GetItem(o, 0), autoUpcast);
            // verify that all elements have the same type
            for(int j = 0; j < numElements; j++) {
                python::Type currElementType = mapPythonClassToTuplexType(PyList_GetItem(o, j), autoUpcast);
                if(elementType != currElementType) {
                    // possible to use nullable type as element type?
<<<<<<< HEAD
                    auto newElementType = tuplex::unifyTypes(elementType, currElementType, autoUpcast);
=======
                    tuplex::TypeUnificationPolicy policy; policy.allowAutoUpcastOfNumbers = autoUpcast;
                    auto newElementType = tuplex::unifyTypes(elementType, currElementType, policy);
>>>>>>> e88a1752
                    if (newElementType == python::Type::UNKNOWN) {
                        Logger::instance().defaultLogger().error("list with variable element type " + elementType.desc() + " and " + currElementType.desc() + " not supported.");
                        return python::Type::PYOBJECT;
                    }
                    elementType = newElementType;
                }
            }
            return python::Type::makeListType(elementType);
        }

        // match object
        auto name = typeName(o);
        if(o->ob_type->tp_name == "re.Match")
            return python::Type::MATCHOBJECT;

        if("module" ==  name)
            return python::Type::MODULE;

        // check if serializable via cloudpickle, if so map!
#ifndef NDEBUG
        auto pickled_obj = python::pickleObject(python::getMainModule(), o);
        if(!PyErr_Occurred()) {
            return python::Type::PYOBJECT;
        } else {
            PyErr_Clear();
        }
#endif

        return python::Type::PYOBJECT;
    }

    // @TODO: inc type objects??
    PyObject* encodePythonSchema(const python::Type& t) {
        // unknown?
        // maybe special type?
        // -> use None!
        if(python::Type::UNKNOWN == t) {
            Py_XINCREF(Py_None);
            return Py_None;
        }
        if(python::Type::BOOLEAN == t)
            return reinterpret_cast<PyObject *>(&PyBool_Type);
        if(python::Type::I64 == t)
            return reinterpret_cast<PyObject*>(&PyLong_Type);
        if(python::Type::F64 == t)
            return reinterpret_cast<PyObject*>(&PyFloat_Type);
        if(python::Type::STRING == t)
            return reinterpret_cast<PyObject*>(&PyUnicode_Type);
        if(python::Type::NULLVALUE == t) {
            Py_XINCREF(Py_None);
            auto none = Py_None;
            auto typeobj = reinterpret_cast<PyObject*>(Py_None->ob_type);
            Py_XDECREF(none);
            return typeobj;
        }

        // empty tuple handled below...
        if(python::Type::GENERICTUPLE == t)
            return reinterpret_cast<PyObject*>(&PyTuple_Type);
        if(python::Type::EMPTYLIST == t || python::Type::GENERICLIST == t)
            return reinterpret_cast<PyObject*>(&PyList_Type);
        if(python::Type::EMPTYDICT == t || python::Type::GENERICDICT == t)
            return reinterpret_cast<PyObject*>(&PyDict_Type);

        // fetch typing module for composable types
        auto mod = python::getMainModule();
        auto typing_mod = PyImport_AddModule("typing");
        assert(typing_mod);
        auto typing_dict = PyModule_GetDict(typing_mod);
        assert(typing_dict);

        // option?
        if(t.isOptionType()) {
            auto tobj = encodePythonSchema(t.getReturnType());

            // encode via typing.Optional, e.g.
            // typing.Optional[str] which is equal to typing.Union[str, NoneType]
            auto typing_optional = PyDict_GetItemString(typing_dict, "Optional");
            assert(typing_optional);
            if (t.getReturnType().isTupleType()) {
                // https://docs.python.org/3/library/typing.html#typing.Tuple
#if (PY_MAJOR_VERSION >= 3 && PY_MINOR_VERSION >= 9)
                // use builtin.tuple[...]
                auto builtin_mod = PyImport_AddModule("builtins");
                assert(builtin_mod);
                auto builtin_dict = PyModule_GetDict(builtin_mod);
                assert(builtin_dict);
                auto tuple = PyDict_GetItemString(builtin_dict, "tuple");
                tobj = PyObject_GetItem(tuple, tobj);
#else
                // use Tuple[...]
                auto typing_tuple = PyDict_GetItemString(typing_dict, "Tuple");
                assert(typing_tuple);
                tobj = PyObject_GetItem(typing_tuple, tobj);
#endif
            }
            auto opt_type = PyObject_GetItem(typing_optional, tobj);
            return opt_type;
        }

        if(t.isDictionaryType()) {
            auto tkey = encodePythonSchema(t.keyType());
            auto tval = encodePythonSchema(t.valueType());

            auto typing_dictobj = PyDict_GetItemString(typing_dict, "Dict");
            auto targ = PyTuple_New(2);
            PyTuple_SET_ITEM(targ, 0, tkey);
            PyTuple_SET_ITEM(targ, 1, tval);

            auto dict_type = PyObject_GetItem(typing_dictobj, targ);
            return dict_type;
        }

        if(t.isListType()) {
            auto tel = encodePythonSchema(t.elementType());

            auto typing_listobj = PyDict_GetItemString(typing_dict, "List");
            auto list_type = PyObject_GetItem(typing_listobj, tel);
            return list_type;
        }

        if(t.isFunctionType()) {
            auto targs = encodePythonSchema(t.getParamsType());
            auto tret = encodePythonSchema(t.getReturnType());

            // callable is encoded as list. I.e. convert tuple!
            if(PyTuple_Check(targs)) {
                auto listobj = PyList_New(PyTuple_Size(targs));
                for(unsigned i = 0; i < PyTuple_Size(targs); ++i)
                    PyList_SetItem(listobj, i, PyTuple_GetItem(targs, i));
                targs = listobj;
            } else {
                // propagate to list!
                auto listobj = PyList_New(1);
                PyList_SetItem(listobj, 0, targs);
                targs = listobj;
            }

            auto typing_callable = PyDict_GetItemString(typing_dict, "Callable");
            auto arg = PyTuple_New(2);
            PyTuple_SET_ITEM(arg, 0, targs);
            PyTuple_SET_ITEM(arg, 1, tret);

            auto func_type = PyObject_GetItem(typing_callable, arg);
            return func_type;
        }

        if(t.isTupleType()) {
            // Note: there are multiple ways to encode tuples.
            // either implicit via (...)
            // or using typing.Tuple (deprecated for python >= 3.9)
            // or via tuple[int,...,str] (from Python 3.9)
            // ==> use (...) syntax.
            auto tuple_obj = PyTuple_New(t.parameters().size());
            for(unsigned i = 0; i < t.parameters().size(); ++i) {
                PyTuple_SET_ITEM(tuple_obj, i, encodePythonSchema(t.parameters()[i]));
            }
            return tuple_obj;
        }

        // composed types, use typing module for that
        throw std::runtime_error("unsupported type found");
    }


    python::Type decodePythonSchema(PyObject *schemaObject) {

        assert(schemaObject);

        // use string function to decode this...
        // ==> more error proof than the other method

        using namespace std;
        using namespace tuplex;
        unordered_map<string, python::Type> lookup{{"<class 'bool'>", python::Type::BOOLEAN},
                                                   {"bool", python::Type::BOOLEAN},
                                                   {"<class 'int'>", python::Type::I64},
                                                   {"int", python::Type::I64},
                                                   {"<class 'float'>", python::Type::F64},
                                                   {"float", python::Type::F64},
                                                   {"<class 'str'>", python::Type::STRING},
                                                   {"str", python::Type::STRING},
                                                   {"<class 'tuple'>", python::Type::GENERICTUPLE},
                                                   {"tuple", python::Type::GENERICTUPLE},
                                                   {"<class 'dict'>", python::Type::GENERICDICT},
                                                   {"dict", python::Type::GENERICDICT}};

        assert(schemaObject);

        // check first for primitives.
        if(schemaObject == Py_None)
            return python::Type::UNKNOWN;

        // check lookup dict, if match return.
        string typeStr = PyUnicode_AsUTF8(PyObject_Str(schemaObject));
        auto it = lookup.find(typeStr);
        if(it != lookup.end())
            return it->second;

        // i.e. typing modules exhibit form typing.Tuple[float, float] e.g.
        // check if a tuple or list is given (convenience for iterating values, will be tuple anyways in tuplex)
        if(PyTuple_Check(schemaObject) || PyList_Check(schemaObject)) {
            // iterate
            auto numElements = PySequence_Size(schemaObject);
            if(numElements < 0)
                throw std::runtime_error("sequence without length found in decodePythonSchema");
            if(0 == numElements)
                return python::Type::EMPTYTUPLE;

            // go over elements recursively
            vector<python::Type> types;
            for(int i = 0; i < numElements; ++i) {
                types.emplace_back(decodePythonSchema(PySequence_GetItem(schemaObject, i)));
            }
            return python::Type::makeTupleType(types);
        }

        // empty dict special case...?
        if(PyDict_Check(schemaObject) && PyDict_Size(schemaObject) == 0)
            return python::Type::EMPTYDICT;

        // typing module strings (decode them here)
        // ==> class should be _GenericAlias (typing module)
        if(strStartsWith(typeStr, "typing.")) {

            // shortcut: Any
            if(strStartsWith(typeStr, "typing.Any"))
                return python::Type::PYOBJECT;

            // so far support for Tuple[...] and Dict[...]
            // future: List[...]
            // decoding via _name and __args__
            PyObject* args = nullptr;

#if PY_VERSION_HEX < 0x03060000
            // fetching weird argnames
            // note: in Python 3.5. it's called __tuple_params__ for typing.Tuple

            if(strStartsWith(typeStr, "typing.Tuple"))
                args = PyObject_GetAttrString(schemaObject, "__tuple_params__");
            else if(strStartsWith(typeStr, "typing.Dict") || strStartsWith(typeStr, "typing.List"))
                args = PyObject_GetAttrString(schemaObject, "__args__");

#elif PY_VERSION_HEX < 0x03050000
#error "minimum of Python3.5 required to compile Tuplex"
#else
            args = PyObject_GetAttrString(schemaObject, "__args__");
#endif
            assert(args);
            assert(PyTuple_Check(args));
            // note: Need to do weird string start because typing changed so much between 3.5, 3.6, 3.7, ... -.-

            if(strStartsWith(typeStr, "typing.Tuple")) {
                // decode from args ==> is a tuple
                vector<python::Type> types;
                auto numElements = PyTuple_Size(args);
                for(int i = 0; i < numElements; ++i)
                    types.emplace_back(decodePythonSchema(PyTuple_GetItem(args, i)));
                return python::Type::makeTupleType(types);
            } else if(strStartsWith(typeStr, "typing.Dict")) {
                // tuple of two elements
                assert(PyTuple_Size(args) == 2);
                auto keyClass = PyTuple_GetItem(args, 0);
                auto valClass = PyTuple_GetItem(args, 1);
                assert(keyClass && valClass);
                auto keyType = decodePythonSchema(keyClass);
                auto valType = decodePythonSchema(valClass);

                return python::Type::makeDictionaryType(keyType, valType);
            } else if(strStartsWith(typeStr, "typing.List")) {
                python::Type elementType = decodePythonSchema(PyList_GetItem(args, 0));
                return python::Type::makeListType(elementType);
            } else if(strStartsWith(typeStr, "typing.Union") || strStartsWith(typeStr, "typing.Optional")) {
                if(PyTuple_Size(args) == 2) {
                    auto c1 = PyTuple_GetItem(args, 0);
                    auto c2 = PyTuple_GetItem(args, 1);
                    assert(c1 && c2);
                    auto t1 = decodePythonSchema(c1);
                    auto t2 = decodePythonSchema(c2);
                    auto s1 = PyUnicode_AsUTF8(PyObject_Str(c1));
                    auto s2 = PyUnicode_AsUTF8(PyObject_Str(c2));

                    std::string none_str = "<class 'NoneType'>";
                    if(s1 == none_str || s2 == none_str) {
                        auto non_null = s1 == none_str ? t2 : t1;
                        return python::Type::makeOptionType(non_null);
                    } else {
                        throw std::runtime_error(
                                "Tuplex can't understand typing module annotation " + typeStr + ": union of python::Type (" +
                                t1.desc() + ", " + t2.desc() + "), or string (" + s1 + ", " + s2 + ")");
                    }
                } else {
                    throw std::runtime_error("Tuplex can't understand typing module annotation " + typeStr +
                                             ": only Optional unions are understood right now");
                }
            } else {

                // whichever other typing annotations to decode...

                // Add them here...
            }

            // unknown typing module annotation
            throw std::runtime_error("Tuplex can't understand typing module annotation " + typeStr);
        }

        return python::Type::UNKNOWN;
    }


    PyObject *runAndGet(const std::string &code, const std::string &name) {

        if(code.empty())
            return nullptr;

        auto main_mod = getMainModule();
        auto main_dict = PyModule_GetDict(main_mod);

        PyRun_String(code.c_str(), Py_file_input, main_dict, main_dict);
        if(PyErr_Occurred()) {
            // fetch error, and throw runtime err
            handlePythonErrors();
#warning "better python error formatting needed!"
        }
        PyObject *obj = nullptr;
        if(!name.empty())
            obj = PyDict_GetItemString(main_dict, name.c_str());
        if(PyErr_Occurred()) {
            // fetch error, and throw runtime err
            handlePythonErrors();
#warning "better python error formatting needed!"
        }

        // important to incref!
        Py_XINCREF(obj);
        return obj;
    }

    std::string platformExtensionSuffix() {
        // basically execute following code:
        // import distutils.sysconfig
        // print(distutils.sysconfig.get_config_var('EXT_SUFFIX')
        if(Py_IsInitialized()) {
            auto res = runAndGet("import distutils.sysconfig; ext_suffix = distutils.sysconfig.get_config_var('EXT_SUFFIX')", "ext_suffix");
            if(!res) {
                std::cerr<<"no result, returning empty string. Internal error?"<<std::endl;
                return "";
            }
            return PyString_AsString(res);
        } else {
            std::cerr<<"calling platformExtensionSuffix - but interpreter is not running. Internal error?"<<std::endl;
        }
        return "";
    }

    // maj.min.patch
    static std::tuple<int, int, int> extract_version(const std::string& s) {
      using namespace std;
      vector<string> v;
      tuplex::splitString(s, '.', [&v](const std::string& part) { v.push_back(part); });
      assert(v.size() == 3);
      return make_tuple(std::stoi(v[0]), std::stoi(v[1]), std::stoi(v[2]));
    }

    bool cloudpickleCompatibility(std::ostream *os) {
      std::stringstream err;
      assert(python::holdsGIL());
      PyObject *mainModule = PyImport_AddModule("__main__");

#if (PY_MAJOR_VERSION >= 3 && PY_MINOR_VERSION >= 10)
      // should be 2.1.0+
      std::string desired_version = ">=2.1.0";
#else
      std::string desired_version = "<2.0.0";
#endif

      // check for error
      if(PyErr_Occurred()) {
        PyErr_Print();
        std::cout<<std::endl;
        return false;
      }

      // import cloudpickle for serialized functions
      PyObject *cloudpickleModule = PyImport_ImportModule("cloudpickle");
      if(!cloudpickleModule) {
          err<<"could not find cloudpickle module, please install via `pip3 install \""<<desired_version<<"\"`.";
          if(os)
            *os<<err.str();
          return false;
      }

      PyModule_AddObject(mainModule, "cloudpickle", cloudpickleModule);
      auto versionObj =  PyObject_GetAttr(cloudpickleModule, PyString_FromString("__version__"));
      if(!versionObj)
        return false;

      auto version_string = PyString_AsString(versionObj);

      auto version = extract_version(version_string);
#if (PY_MAJOR_VERSION >= 3 && PY_MINOR_VERSION >= 10)
      // should be 2.1.0+
      if(std::get<0>(version) < 2 || std::get<1>(version) < 1) {
        err<<"minimum required cloudpickle version to use with "<<PY_VERSION<<" is 2.1.0";
        if(os)
          *os<<err.str();
        return false;
      }
#else
      // should be <2.0.0
      if(std::get<0>(version) >= 2) {
        err<<"cloudpickle version to use with "<<PY_VERSION<<" has to be less than 2.0.0";
        if(os)
          *os<<err.str();
        return false;
      }
#endif
      return true;
    }

    void runGC() {
        // import gc module to access debug garbage collector information
        //PyObject* gcModule = PyImport_AddModule("gc");
        // call gc.set_debug(gc.DEBUG_LEAK)
        // PyRun_SimpleString("import gc");
        // PyRun_SimpleString("gc.set_debug(gc.DEBUG_LEAK)");
        // PyRun_SimpleString("gc.disable()");

        PyObject* gcModule = PyImport_ImportModule("gc");
        assert(gcModule);
        auto gc_dict = PyModule_GetDict(gcModule);
        assert(gc_dict);
        auto gc_collect = PyDict_GetItemString(gc_dict, "collect");
        assert(gc_collect);
        auto arg = PyTuple_New(1);
        PyTuple_SET_ITEM(arg, 0, PyLong_FromLong(2)); // specify here collect level, 2 for full!
        PyObject_CallObject(gc_collect, arg);
    }
}<|MERGE_RESOLUTION|>--- conflicted
+++ resolved
@@ -20,8 +20,6 @@
 #include <regex>
 
 #include <unordered_map>
-
-#include <TypeHelper.h>
 
 // module specific vars
 static std::unordered_map<std::string, PyObject*> cached_functions;
@@ -1492,12 +1490,8 @@
                 python::Type currElementType = mapPythonClassToTuplexType(PyList_GetItem(o, j), autoUpcast);
                 if(elementType != currElementType) {
                     // possible to use nullable type as element type?
-<<<<<<< HEAD
-                    auto newElementType = tuplex::unifyTypes(elementType, currElementType, autoUpcast);
-=======
                     tuplex::TypeUnificationPolicy policy; policy.allowAutoUpcastOfNumbers = autoUpcast;
                     auto newElementType = tuplex::unifyTypes(elementType, currElementType, policy);
->>>>>>> e88a1752
                     if (newElementType == python::Type::UNKNOWN) {
                         Logger::instance().defaultLogger().error("list with variable element type " + elementType.desc() + " and " + currElementType.desc() + " not supported.");
                         return python::Type::PYOBJECT;
