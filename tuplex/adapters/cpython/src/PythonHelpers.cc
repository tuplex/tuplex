--- conflicted
+++ resolved
@@ -1850,8 +1850,6 @@
 #endif
       return true;
     }
-<<<<<<< HEAD
-=======
 
     void runGC() {
         // import gc module to access debug garbage collector information
@@ -1871,5 +1869,4 @@
         PyTuple_SET_ITEM(arg, 0, PyLong_FromLong(2)); // specify here collect level, 2 for full!
         PyObject_CallObject(gc_collect, arg);
     }
->>>>>>> 8d9e8904
 }