//--------------------------------------------------------------------------------------------------------------------//
//                                                                                                                    //
//                                      Tuplex: Blazing Fast Python Data Science                                      //
//                                                                                                                    //
//                                                                                                                    //
//  (c) 2017 - 2021, Tuplex team                                                                                      //
//  Created by Leonhard Spiegelberg first on 1/1/2021                                                                 //
//  License: Apache 2.0                                                                                               //
//--------------------------------------------------------------------------------------------------------------------//

#include "main.h"

#include <Logger.h>
#include <VirtualFileSystem.h>
#include <Timer.h>
#include <aws/core/Aws.h>
#include <aws/core/auth/AWSCredentialsProviderChain.h>
#include <aws/core/platform/Environment.h>
#include <JITCompiler.h>
#include <StringUtils.h>
#include <RuntimeInterface.h>

// S3 stuff
#include <aws/s3/S3Client.h>
#include <aws/s3/model/Bucket.h>

// protobuf
#include <Lambda.pb.h>
#include <physical/TransformStage.h>
#include <physical/CSVReader.h>
#include <physical/TextReader.h>
#include <google/protobuf/util/json_util.h>

// maybe add FILE // LINE to exception


// the special callbacks (used for JITCompiler)
static_assert(sizeof(int64_t) == sizeof(size_t), "size_t must be 64bit");
int64_t writeCSVRow(void* userData, uint8_t* buffer, size_t size) {
#ifndef NDEBUG
    using namespace std;

    auto line = tuplex::fromCharPointers((char*)buffer, (char*)(buffer+size));

    // simply std::cout
    cout<<line<<endl;
#endif

    // return all ok
    return 0;
}

Aws::SDKOptions g_aws_options;
double g_aws_init_time = 0.0;
// note: because compiler uses logger, this here should be pointer for lazy init
std::shared_ptr<tuplex::JITCompiler> g_compiler;

void python_home_setup() {
    // extract python home directory
<<<<<<< HEAD
    auto task_root = std::getenv("LAMBDA_TASK_ROOT");
    python::python_home_setup(task_root.c_str());
=======
    std::string task_root = std::getenv("LAMBDA_TASK_ROOT");
    python::python_home_setup(task_root);
>>>>>>> c12cc682
}

void global_init() {
    using namespace tuplex;
#ifndef NDEBUG
    std::cout<<"global init..."<<std::endl;
#endif

    // init logger to only act with stdout sink
    Logger::init({std::make_shared<spdlog::sinks::ansicolor_stdout_sink_mt>()});
    Logger::instance().defaultLogger().info("global_init(): logging system initialized");

    // init aws sdk
    Timer timer;
    Aws::InitAPI(g_aws_options);
    std::string caFile = "/etc/pki/tls/certs/ca-bundle.crt";

    NetworkSettings ns;
    ns.verifySSL = true;
    ns.caFile = caFile;

    // something is wrong with the credentials, try manual listbuckets access...
    auto provider = Aws::MakeShared<Aws::Auth::DefaultAWSCredentialsProviderChain>("tuplex");
    auto aws_cred = provider->GetAWSCredentials();
    Logger::instance().defaultLogger().info(std::string("credentials obtained via default chain: access key: ") + aws_cred.GetAWSAccessKeyId().c_str());

    // init s3 client manually
    Aws::S3::S3Client client(aws_cred);
    auto outcome = client.ListBuckets();
    if(outcome.IsSuccess()) {
        auto buckets = outcome.GetResult().GetBuckets();
        for (auto entry: buckets) {
            Logger::instance().defaultLogger().info("found uri: " + URI("s3://" + std::string(entry.GetName().c_str())).toString());
        }
    } else {
        Logger::instance().defaultLogger().error("ListBuckets failed");
    }

    // get AWS credentials from Lambda environment...
    // e.g., https://docs.aws.amazon.com/lambda/latest/dg/configuration-envvars.html#configuration-envvars-runtime
    std::string access_key = Aws::Environment::GetEnv("AWS_ACCESS_KEY_ID").c_str();
    std::string secret_key = Aws::Environment::GetEnv("AWS_SECRET_ACCESS_KEY").c_str();
    std::string session_token = Aws::Environment::GetEnv("AWS_SESSION_TOKEN").c_str();

    Logger::instance().defaultLogger().info("AWS credentials: access key: " + access_key + " secret key: " + secret_key + " session token: " + session_token);

    // get region from AWS_REGION env
    auto region = Aws::Environment::GetEnv("AWS_REGION");
    VirtualFileSystem::addS3FileSystem(access_key, secret_key, session_token, region.c_str(), ns, true, true);
    g_aws_init_time = timer.time();

    // Note that runtime must be initialized BEFORE compiler due to linking
    runtime::init("lib/tuplex_runtime.so"); // don't change this path, this is how the lambda is packaged...

    g_compiler = std::make_shared<JITCompiler>();

    // initialize python
    python_home_setup();
    python::initInterpreter();
}

void global_cleanup() {
    using namespace tuplex;

#ifndef NDEBUG
    std::cout<<"global cleanup..."<<std::endl;
#endif

    python::closeInterpreter();
    runtime::freeRunTimeMemory();

    // shutdown logging...
    // Aws::Utils::Logging::ShutdownAWSLogging();

    Aws::ShutdownAPI(g_aws_options);
}

struct LambdaExecutor {

    size_t numOutputRows;
    size_t numExceptionRows;
    size_t bytesWritten;
    size_t capacity;
    uint8_t* buffer;

    LambdaExecutor() = delete;
    explicit LambdaExecutor(size_t max_capacity) : numOutputRows(0), numExceptionRows(0), bytesWritten(0), capacity(max_capacity) {
        buffer = new uint8_t[max_capacity];
    }

    void reset() {
        numOutputRows = 0;
        numExceptionRows = 0;
        bytesWritten = 0;
    }

    ~LambdaExecutor() {
        delete [] buffer;
    }

};

int64_t writeRowCallback(LambdaExecutor* exec, const uint8_t* buf, int64_t bufSize) {

    // write row in whatever format...
    // -> simply write to LambdaExecutor
    if(exec->bytesWritten + bufSize < exec->capacity) {
        memcpy(exec->buffer + exec->bytesWritten, buf, bufSize);
        exec->bytesWritten += bufSize;
        exec->numOutputRows++;
    } else {
        std::cerr<<"ran out of capacity!"<<std::endl; //@TODO: error handling!
    }
    return 0;
}

void writeHashCallback(void* user, const uint8_t* key, int64_t key_size, const uint8_t* bucket, int64_t bucket_size) {
    throw std::runtime_error("writeHashCallback not supported yet in Lambda!");
}

void exceptRowCallback(LambdaExecutor* exec, int64_t exceptionCode, int64_t exceptionOperatorID, int64_t rowNumber, uint8_t* input, int64_t dataLength) {
    exec->numExceptionRows++;
}

aws::lambda_runtime::invocation_request const* g_lambda_req = nullptr;


// @TODO: output buffer size is an issue -> need to write partial results if required!!!

// how much memory to use for the Lambda??
// TODO: make this dependent on the Lambda configuration!
// --> check env variables from here https://docs.aws.amazon.com/lambda/latest/dg/configuration-envvars.html#configuration-envvars-runtime
static const size_t MAX_RESULT_BUFFER_SIZE = 200 * 1024 * 1024; // 200MB result buffer?
LambdaExecutor *g_executor = nullptr; // global buffer to hold results!

// whether LambdaExecutor has been set up for this invocation
static bool lambda_executor_setup = false;
void reset_executor_setup() { lambda_executor_setup = false; }

void fillInGlobals(tuplex::messages::InvocationResponse* m) {
    using namespace std;

    if(!m)
        return;

    // fill in globals
    if(lambda_executor_setup) {
        m->set_numrowswritten(g_executor->numOutputRows);
        m->set_numexceptions(g_executor->numExceptionRows);
        m->set_numbyteswritten(g_executor->bytesWritten);
    } else { // didn't set up executor yet for this invocation
        m->set_numrowswritten(0);
        m->set_numexceptions(0);
        m->set_numbyteswritten(0);
    }

    m->set_containerreused(container_reused());
    m->set_containerid(tuplex::uuidToString(container_id()));
    m->set_awsinittime(g_aws_init_time);
    if(g_lambda_req) {
        auto remaining_time = chrono::duration_cast<chrono::milliseconds, long>(g_lambda_req->get_time_remaining()).count() / 1000.0;
        m->set_remaininglambdatime(remaining_time);
    }

    // fill in s3 stats
    auto stats = tuplex::VirtualFileSystem::s3TransferStats();
    for(const auto& keyval : stats) {
        (*m->mutable_s3stats())[keyval.first] = keyval.second;
    }
    tuplex::VirtualFileSystem::s3ResetCounters();
}
tuplex::messages::InvocationResponse make_exception(const std::string& message) {
    using namespace std;
    tuplex::messages::InvocationResponse m;

    m.set_status(tuplex::messages::InvocationResponse_Status_ERROR);
    m.set_errormessage(message);

    fillInGlobals(&m);

    return m;
}

// Used for breakdown experiments to save timestamps of various stages of the Lambda execution
class BreakdownTimings {
private:
    int counter;
    int group_counter[2];
    const char* group_prefix[2] = {"process_mem_", "process_file_"};

    tuplex::Timer timer;

    static std::string counter_prefix(int c) {
        return ((c < 10) ? "0" : "") + std::to_string(c) + "_";
    }

    inline void mark_time_and_reset(double time, const std::string &key) {
        timings[key] = time;
        timer.reset();
    }

    inline void mark_time_group(const std::string &s, int group_num) {
        auto time = timer.time();

        if(group_counter[group_num] == -1) {
            group_counter[group_num] = counter;
            counter++;
        }
        std::string key = counter_prefix(group_counter[group_num]) + group_prefix[group_num] + s;

        mark_time_and_reset(time, key);
    }

public:
    std::map<std::string, double> timings; // the actual breakdown timings

    /*!
     * Reset the timer.
     */
    void reset() { timer.reset(); }

    /*!
     * Mark the time to process input in Tuplex internal memory format
     * @param uri the location of the internal-format data
     */
    void mark_mem_time(const tuplex::URI &uri) {
        mark_time_group(uri.toString(), 0);
    }

    /*!
     * Mark the time to process input from a file.
     * @param uri the location of the input file
     */
    void mark_file_time(const tuplex::URI &uri) {
        mark_time_group(uri.toString(), 1);
    }

    /*!
     * Mark a timestamp
     * @param s the name of the timestamp
     */
    void mark_time(const std::string &s) {
        auto time = timer.time();

        std::string key = counter_prefix(counter) + s;
        counter++;

        mark_time_and_reset(time, key);
    }

    BreakdownTimings(): counter(0), group_counter{-1, -1} {}
};

//! main function for lambda after all the error handling. This here is where work gets done
tuplex::messages::InvocationResponse lambda_main(aws::lambda_runtime::invocation_request const& lambda_req) {

    g_lambda_req = &lambda_req;
    using namespace tuplex;
    using namespace std;

    // reset s3 stats
    VirtualFileSystem::s3ResetCounters();

    Timer task_execution_timer;
    BreakdownTimings timer;
    timer.reset();

    // parse protobuf request
    tuplex::messages::InvocationRequest req;
    auto rc = google::protobuf::util::JsonStringToMessage(lambda_req.payload, &req);
    if(rc != google::protobuf::util::Status::OK)
        throw std::runtime_error("could not parse json into protobuf message, bad parse for request");

    timer.mark_time("decode_request");

    // fetch TransformStage
    auto tstage = TransformStage::from_protobuf(req.stage());

    timer.mark_time("decode_transform_stage");

    // decode inputURIs, sizes + output URI
    URI outputURI = req.outputuri();
    if(outputURI.prefix() != "s3://")
        return make_exception("InvalidPath: output path must be s3:// path, is " + outputURI.toPath());

    vector<URI> inputURIs;
    vector<size_t> inputSizes;

        if(inputURIs.back().prefix() != "s3://")
            return make_exception("InvalidPath: input path must be s3:// path, is " + inputURIs.back().toPath());
    }

    for(const auto& s : req.inputsizes())
        inputSizes.push_back(s);
    if(inputURIs.size() != inputSizes.size())
        throw std::runtime_error("encoding error, input uris should be same number of elements as input sizes");

    auto num_input_files = inputURIs.size();

    // register functions
    // Note: only normal case for now, the other stuff is not interesting yet...
    if(!tstage->writeMemoryCallbackName().empty())
        g_compiler->registerSymbol(tstage->writeMemoryCallbackName(), writeRowCallback);
    if(!tstage->exceptionCallbackName().empty())
        g_compiler->registerSymbol(tstage->exceptionCallbackName(), exceptRowCallback);
    if(!tstage->writeFileCallbackName().empty())
        g_compiler->registerSymbol(tstage->writeFileCallbackName(), writeRowCallback);
    if(!tstage->writeHashCallbackName().empty())
        g_compiler->registerSymbol(tstage->writeHashCallbackName(), writeHashCallback);

    timer.mark_time("gather_uris_and_register_symbols");

    auto& logger = Logger::instance().defaultLogger();
    logger.info("compiling llvm bitcode (" + sizeToMemString(tstage->bitCode().size()) + ")");
    // test code
    llvm::LLVMContext ctx;
    auto mod = codegen::bitCodeToModule(ctx, tstage->bitCode());
    if(!mod)
        logger.error("error parsing module");
    else {
        logger.info("parsed llvm module from bitcode, " + mod->getName().str());

        // run verify pass on module and print out any errors, before attempting to compile it
        std::string moduleErrors;
        llvm::raw_string_ostream os(moduleErrors);
        if (verifyModule(*mod, &os)) {
            os.flush();
            logger.error("could not verify module from bitcode");
            logger.error(moduleErrors);
            logger.error(core::withLineNumbers(codegen::moduleToString(*mod)));
        } else
        logger.info("module verified.");

    }
    timer.mark_time("parse_and_verify_module");

    // compile function + init stage
    auto syms = tstage->compile(*g_compiler, nullptr, true, false);
    timer.mark_time("compile_function");

    logger.info("compiled symbols");
    {
        std::stringstream ss;
        ss<<"init stage functor"<<std::hex<<syms->initStageFunctor<<endl;
        ss<<"release stage functor"<<std::hex<<syms->releaseStageFunctor<<endl;
        ss<<"functor"<<std::hex<<syms->functor<<endl;
        ss<<"resolve functor"<<std::hex<<syms->resolveFunctor<<endl;
        logger.debug("symbols:\n" + ss.str());
    }

    task_execution_timer.reset();

    // init stage
    if(syms->initStageFunctor && syms->initStageFunctor(tstage->initData().numArgs,
                              reinterpret_cast<void**>(tstage->initData().hash_maps),
                              reinterpret_cast<void**>(tstage->initData().null_buckets)) != 0)
        throw std::runtime_error("initStage() failed for stage " + std::to_string(tstage->number()));

    // process data as given in invocation request
    if(tstage->inputMode() != EndPointMode::MEMORY && tstage->inputMode() != EndPointMode::FILE)
        throw std::runtime_error("only memory or file input supported for tuplex yet!");
    if(tstage->outputMode() != EndPointMode::MEMORY && tstage->outputMode() != EndPointMode::FILE)
        throw std::runtime_error("only memory or file output supported for tuplex yet!");

    // lazy init buffer
    if(!g_executor)
        g_executor = new LambdaExecutor(MAX_RESULT_BUFFER_SIZE);
    else
        g_executor->reset();
    lambda_executor_setup = true;

    timer.mark_time("initialize_stage_and_executor");

    void* userData = g_executor; // where to save state!

    // input reader
    std::unique_ptr<FileInputReader> reader;
    bool normalCaseEnabled = false;
    auto inputNodeID = req.stage().inputnodeid();

    switch(tstage->inputMode()) {
        case EndPointMode::FILE: {

            // there should be a couple input uris in this request!
            // => decode using optional fileinput params from the
            // @TODO: ranges

            // only csv + text so far supported!
            if(tstage->inputFormat() == FileFormat::OUTFMT_CSV) {

                // decode from file input params everything
                auto numColumns = tstage->csvNumFileInputColumns();
                vector<std::string> header;
                if(tstage->csvHasHeader())
                    header = tstage->csvHeader();
                auto delimiter = tstage->csvInputDelimiter();
                auto quotechar = tstage->csvInputQuotechar();
                auto colsToKeep = tstage->columnsToKeep();

                auto csv = new CSVReader(userData, reinterpret_cast<codegen::cells_row_f>(syms->functor),
                                         normalCaseEnabled,
                                         inputNodeID,
                                         reinterpret_cast<codegen::exception_handler_f>(exceptRowCallback),
                                         numColumns, delimiter,
                                         quotechar, colsToKeep);
                // fetch full file for now, later make this optional!
                // csv->setRange(rangeStart, rangeStart + rangeSize);
                csv->setHeader(header);
                reader.reset(csv);
            } else if(tstage->inputFormat() == FileFormat::OUTFMT_TEXT) {
                auto text = new TextReader(userData, reinterpret_cast<codegen::cells_row_f>(syms->functor));
                // fetch full range for now, later make this optional!
                // text->setRange(rangeStart, rangeStart + rangeSize);
                reader.reset(text);
            } else throw std::runtime_error("unsupported input file format given");


            // read files and process one by one
            timer.mark_time("initialize_file_reader");
            for(const auto &uri : inputURIs) {
                // reading files...
                reader->read(uri);
                runtime::rtfree_all();
                timer.mark_file_time(uri); // TODO: this might not be unique...
            }

            break;
        }
        case EndPointMode::MEMORY: {
            // not supported yet
            // => simply read in partition from file (tuplex in memory format)
            // load file into partition, then call functor on the partition.

            // TODO: Could optimize this by streaming in data & calling compute over blocks of data!
            for(const auto &uri : inputURIs) {
                auto vf = VirtualFileSystem::open_file(uri, VirtualFileMode::VFS_READ);
                if(vf) {
                    auto file_size = vf->size();
                    size_t bytes_read = 0;
                    auto input_buffer = new uint8_t[file_size];
                    vf->read(input_buffer, file_size, &bytes_read);
                    logger.info("Read " + std::to_string(bytes_read) + " bytes from " + uri.toString());

                    assert(syms->functor);
                    int64_t normal_row_output_count = 0;
                    int64_t bad_row_output_count = 0;
                    auto response_code = syms->functor(userData, input_buffer, bytes_read, &normal_row_output_count, &bad_row_output_count, false);
                    {
                        std::stringstream ss;
                        ss << "RC=" << response_code << " ,computed " << normal_row_output_count << " normal rows, "
                             << bad_row_output_count << " bad rows" << endl;
                        logger.debug(ss.str());
                    }

                    delete [] input_buffer;
                    vf->close();
                } else {
                    logger.error("Error reading " + uri.toString());
                }
                timer.mark_mem_time(uri); // TODO: this might not be unique...
            }

            break;
        }
        default: {
            throw std::runtime_error("unsupported input mode found");
            break;
        }
    }

    // when processing is done, simply output everything to URI (should be an S3 one!)
    logger.info("writing " + sizeToMemString(g_executor->bytesWritten) + " to " + outputURI.toPath());
    // write first the # rows, then the data
    auto vfs = VirtualFileSystem::fromURI(outputURI);
    auto mode = VirtualFileMode::VFS_OVERWRITE | VirtualFileMode::VFS_WRITE;
    if(tstage->outputFormat() == FileFormat::OUTFMT_CSV || tstage->outputFormat() == FileFormat::OUTFMT_TEXT)
        mode |= VirtualFileMode::VFS_TEXTMODE;
    auto file = tuplex::VirtualFileSystem::open_file(outputURI, mode);
    if(!file)
        throw std::runtime_error("could not open " + outputURI.toPath() + " to write output");

    if(tstage->outputMode() == EndPointMode::FILE) {
        // special case: CSV, need to write header!
        logger.info("output format is file");

        // header?
        // create CSV header if desired
        uint8_t *header = nullptr;
        size_t header_length = 0;

        // write header if desired...
        auto outOptions = tstage->outputOptions();
        bool writeHeader = stringToBool(get_or(outOptions, "header", "false"));
        if(writeHeader) {
            // fetch special var csvHeader
            auto headerLine = outOptions["csvHeader"];
            header_length = headerLine.length();
            header = new uint8_t[header_length+1];
            memset(header, 0, header_length + 1 );
            memcpy(header, (uint8_t *)headerLine.c_str(), header_length);
        }

        file->write(header, header_length);
        file->write(g_executor->buffer, g_executor->bytesWritten);
        file->close(); // important, because S3 files work lazily

    } else if(tstage->outputMode() == EndPointMode::MEMORY) {
        // write as tuplex file, i.e. first the number of rows then the binary contents.
        logger.info("output format is memory");

        assert(sizeof(int64_t) == sizeof(size_t));
        file->write(&g_executor->bytesWritten, sizeof(int64_t));
        file->write(&g_executor->numOutputRows, sizeof(int64_t));
        logger.info("writing buffer contents of " + std::to_string(g_executor->bytesWritten) + " to output.");

        file->write(g_executor->buffer, g_executor->bytesWritten);
        file->close(); // important, because S3 files work lazily
    } else throw std::runtime_error("unsupported output format!");
    timer.mark_time("write_output");

    logger.info("Task done!");

    // call release func for stage globals
    if(syms->releaseStageFunctor && syms->releaseStageFunctor() != 0)
        throw std::runtime_error("releaseStage() failed for stage " + std::to_string(tstage->number()));
    auto taskTime = task_execution_timer.time();
    timer.mark_time("release_stage");

    // create protobuf result
    tuplex::messages::InvocationResponse result;
    // fill in globals
    fillInGlobals(&result);
    result.set_status(tuplex::messages::InvocationResponse_Status_SUCCESS);
    for(const auto& uri : inputURIs) {
        result.add_inputuris(uri.toPath());
    }
    result.add_outputuris(outputURI.toPath());
    result.set_taskexecutiontime(taskTime);
    for(const auto& keyval : timer.timings) {
        (*result.mutable_breakdowntimes())[keyval.first] = keyval.second;
    }

    return result;
}<|MERGE_RESOLUTION|>--- conflicted
+++ resolved
@@ -57,13 +57,8 @@
 
 void python_home_setup() {
     // extract python home directory
-<<<<<<< HEAD
-    auto task_root = std::getenv("LAMBDA_TASK_ROOT");
-    python::python_home_setup(task_root.c_str());
-=======
     std::string task_root = std::getenv("LAMBDA_TASK_ROOT");
     python::python_home_setup(task_root);
->>>>>>> c12cc682
 }
 
 void global_init() {
@@ -351,7 +346,9 @@
 
     vector<URI> inputURIs;
     vector<size_t> inputSizes;
-
+    for(const auto& path : req.inputuris()) {
+        // check paths are S3 paths
+        inputURIs.emplace_back(path);
         if(inputURIs.back().prefix() != "s3://")
             return make_exception("InvalidPath: input path must be s3:// path, is " + inputURIs.back().toPath());
     }
