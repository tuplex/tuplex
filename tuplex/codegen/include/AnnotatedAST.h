--- conflicted
+++ resolved
@@ -30,6 +30,7 @@
 #include <llvm/IR/Verifier.h>
 #include <LLVMEnvironment.h>
 
+// @TODO: maybe make this cleaner (one header? precompiled-headers?)
 #include "cereal/access.hpp"
 #include "cereal/types/memory.hpp"
 #include "cereal/types/polymorphic.hpp"
@@ -183,7 +184,7 @@
 
             /*!
              * annotates the tree with final types. If this is not possible, returns false
-             * @param pokicy compiler policy
+             * @param policy compiler policy
              * @param silentMode determines whether the type inference should log out problems or not
              * @param removeBranches whether to use RemoveDeadBranchesVisitor to prune AST
              * @return whether types could be successfully annotated/defined for all AST nodes
@@ -206,14 +207,12 @@
              */
             std::vector<std::string> typingErrMessages() const { return _typingErrMessages; }
 
-<<<<<<< HEAD
             void reduceConstantTypes();
-=======
+
             // cereal serialization functions
             template<class Archive> void serialize(Archive &ar) {
-                ar(_irFuncName, _typeHints, _allowNumericTypeUnification, _typingErrMessages, _root, _typesDefined, _globals);
-            }
->>>>>>> 7e8bf521
+                ar(_irFuncName, _typeHints, _typingErrMessages, _root, _typesDefined, _globals);
+            }
         };
     }
 }
