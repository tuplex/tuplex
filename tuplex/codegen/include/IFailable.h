//--------------------------------------------------------------------------------------------------------------------//
//                                                                                                                    //
//                                      Tuplex: Blazing Fast Python Data Science                                      //
//                                                                                                                    //
//                                                                                                                    //
//  (c) 2017 - 2021, Tuplex team                                                                                      //
//  Created by Leonhard Spiegelberg first on 1/1/2021                                                                 //
//  License: Apache 2.0                                                                                               //
//--------------------------------------------------------------------------------------------------------------------//

#ifndef TUPLEX_IFAILABLE_H
#define TUPLEX_IFAILABLE_H

#include <Base.h>
#include <Logger.h>

/*!
 * error handling for unsupported language features (i.e. valid python UDF codes but not supported yet in Tuplex)
 */
enum class CompileError {
    COMPILE_ERROR_NONE,
    TYPE_ERROR_LIST_OF_LISTS,
    TYPE_ERROR_RETURN_LIST_OF_TUPLES,
    TYPE_ERROR_RETURN_LIST_OF_DICTS,
    TYPE_ERROR_RETURN_LIST_OF_LISTS,
    TYPE_ERROR_RETURN_LIST_OF_MULTITYPES,
    TYPE_ERROR_LIST_OF_MULTITYPES,
    TYPE_ERROR_ITER_CALL_WITH_NONHOMOGENEOUS_TUPLE,
    TYPE_ERROR_ITER_CALL_WITH_DICTIONARY,
    TYPE_ERROR_RETURN_ITERATOR,
    TYPE_ERROR_NEXT_CALL_DIFFERENT_DEFAULT_TYPE,
    TYPE_ERROR_MIXED_ASTNODETYPE_IN_FOR_LOOP_EXPRLIST, // exprlist contains a mix of tuple/list of identifiers and single identifier
<<<<<<< HEAD
    TYPE_ERROR_TYPE_UNSTABLE_IN_LOOP,
    COMPILE_ERROR_ALL_SAMPLES_PRODUCE_NORMALCASEVIOLATION
=======
    TYPE_ERROR_INCOMPATIBLE_TYPES_FOR_IS_COMPARISON, // incompatible types for `is` comparison (one of the types is not BOOLEAN/NULLVALUE).
>>>>>>> a0a3fd8d
};

/*!
 * helper interface/trait especially useful for visitors that may or may not fail
 * when executed. Provides a silent and an explicit mode for logging errors/warnings/etc.
 */
class IFailable {
private:
    bool _succeeded;
    bool _silentMode; // don't issue warnings
    std::vector<std::tuple<std::string, std::string>> _messages; //! stores messages in silent mode
    std::vector<CompileError> _compileErrors;

protected:
    /*!
     * logs an error. this will automatically set the status to failure
     * @param message
     * @param logger optional logger to specify
     */
    virtual void error(const std::string& message, const std::string& logger="");

    virtual void fatal_error(const std::string& message, const std::string& logger="") {
        error(message, logger);
        throw std::runtime_error(message);
    }

    void reset() {
        _succeeded = true;
        _messages.clear();
        _compileErrors.clear();
    }

    /*!
     * add all CompileErrors in err to _compileErrors
     * @param err
     */
    void addCompileErrors(const std::vector<CompileError> &err) {_compileErrors.insert(_compileErrors.begin(), err.begin(), err.end());}

    /*!
     * add single CompileError to _compileErrors
     * @param err
     */
    void addCompileError(const CompileError& err) {_compileErrors.push_back(err);}

public:

    IFailable(bool silentMode=false) : _succeeded(true), _silentMode(silentMode)  {}

    bool failed() const { return !_succeeded;}
    bool succeeded() const { return _succeeded; }

    void setFailingMode(bool silentMode)    { _silentMode = silentMode; }

    /*!
     * if operated in silent mode, this allows to log out all messages (deletes them from internal buffer)
     */
    void logMessages();

    std::vector<std::tuple<std::string, std::string>> getErrorMessages() const { return _messages; }

    /*!
     * return all type errors (errors generated from unsupported types) encountered for the current class instance.
     * @return
     */
    std::vector<CompileError> getCompileErrors() {return _compileErrors;}

    /*!
     * return CompileError of returning list of lists/tuples/dicts/multi-types. If no such error exists, return COMPILE_ERROR_NONE.
     * @return
     */
    CompileError getReturnError();

    /*!
     * clear all compile errors (errors generated from unsupported language features) for the current class instance.
     */
    void clearCompileErrors() {_compileErrors.clear();}

    /*!
     * return detailed error message of a CompileError.
     * @param err
     * @return
     */
    std::string compileErrorToStr(const CompileError& err);
};

#endif //TUPLEX_IFAILABLE_H<|MERGE_RESOLUTION|>--- conflicted
+++ resolved
@@ -30,12 +30,9 @@
     TYPE_ERROR_RETURN_ITERATOR,
     TYPE_ERROR_NEXT_CALL_DIFFERENT_DEFAULT_TYPE,
     TYPE_ERROR_MIXED_ASTNODETYPE_IN_FOR_LOOP_EXPRLIST, // exprlist contains a mix of tuple/list of identifiers and single identifier
-<<<<<<< HEAD
     TYPE_ERROR_TYPE_UNSTABLE_IN_LOOP,
     COMPILE_ERROR_ALL_SAMPLES_PRODUCE_NORMALCASEVIOLATION
-=======
     TYPE_ERROR_INCOMPATIBLE_TYPES_FOR_IS_COMPARISON, // incompatible types for `is` comparison (one of the types is not BOOLEAN/NULLVALUE).
->>>>>>> a0a3fd8d
 };
 
 /*!
