//--------------------------------------------------------------------------------------------------------------------//
//                                                                                                                    //
//                                      Tuplex: Blazing Fast Python Data Science                                      //
//                                                                                                                    //
//                                                                                                                    //
//  (c) 2017 - 2021, Tuplex team                                                                                      //
//  Created by Leonhard Spiegelberg first on 1/1/2021                                                                 //
//  License: Apache 2.0                                                                                               //
//--------------------------------------------------------------------------------------------------------------------//

#include <AnnotatedAST.h>
#include <graphviz/GraphVizGraph.h>
#include <ASTNodes.h>
#include <BlockGeneratorVisitor.h>
#include <SymbolTable.h>
#include "CleanAstVisitor.h"
#include <UnrollLoopsVisitor.h>
#include <TypeAnnotatorVisitor.h>
#include <Logger.h>
#include <ReducableExpressionsVisitor.h>
#include <ReduceExpressionsVisitor.h>
#include <RemoveDeadBranchesVisitor.h>
#include <ReplaceConstantTypesVisitor.h>
#include <TypeSystem.h>
#include <Pipe.h>
#include <parser/Parser.h>

#ifndef NDEBUG
static int g_func_counter = 0;
#endif

namespace tuplex {
    namespace codegen {
        ASTNode* AnnotatedAST::findFunction(ASTNode *root) const {
            if(!root)
                return nullptr;

            // called to retrieve the last function of a statement object
            if(root->type() == ASTNodeType::Module)
                return findFunction(static_cast<NModule*>(root)->_suite.get());
            else if(root->type() == ASTNodeType::Suite) {
                return findFunction(static_cast<NSuite*>(root)->_statements.back().get());
            }
            else if(root->type() == ASTNodeType::Function)
                return root;
            else if(root->type() == ASTNodeType::Lambda)
                return root;
            else {
                Logger::instance().logger("codegen").error("illegal AST node type found while searching for function");
                return nullptr;
            }
        }

        bool AnnotatedAST::generateCode(LLVMEnvironment *env, const codegen::CompilePolicy& policy) {
            assert(env);

            auto& logger = Logger::instance().logger("codegen");

            if(!_root)
                return false;

            // fix types in the graph. I.e. no more sets,
            // each node gets a type assigned.
            // needed by the block generator
            if(!defineTypes(policy, false))
                return false;

            // note: this may screw up things!
            ASTNode *func = findFunction(_root.get());
            assert(func->type() == ASTNodeType::Lambda || func->type() == ASTNodeType::Function);

            // actual code generation
            tuplex::codegen::BlockGeneratorVisitor bgv(env, _typeHints, policy);
            bgv.addGlobals(func, _globals);

            try {
                func->accept(bgv);
            } catch(const std::exception& e) {
                // remove bad function from llvm module
                _irFuncName = bgv.getLastFuncName();

                std::string errMessage = "code generation for Python UDF failed.\n\nDetails: " + std::string(e.what());

                // remove from llvm module
                if(!_irFuncName.empty()) {
                    auto func = env->getModule()->getFunction(_irFuncName);

                    // print bad function in debug mode & remove from module
                    if(func) {
#ifndef NDEBUG
                        auto funcCode = printFunction(func, true);
                        trim(funcCode);
                        errMessage += "\n\n" + funcCode + "\n";
#endif
                        func->eraseFromParent();
                    }
                }

                logger.error(errMessage);
                return false;
            }

            // name of function
            _irFuncName = bgv.getLastFuncName();

            // if function is not compilable, return false
            return true;
        }

        python::Type AnnotatedAST::getReturnType() const {
            ASTNode *node = findFunction(_root.get());

            if(!_typesDefined) {
                Logger::instance().logger("codegen").error("types were not defined for UDF. Can't return returntype.");
                return python::Type::UNKNOWN;
            }

            if(!node)
                return python::Type::UNKNOWN;

            if(ASTNodeType::Lambda == node->type() || ASTNodeType::Function == node->type()) {
                auto retType = node->getInferredType();
                assert(retType.isFunctionType());
                return retType.getReturnType();
            } else {
                Logger::instance().logger("codegen").error("could not find function AST Node");
                return python::Type::UNKNOWN;
            }
        }

        FunctionArguments AnnotatedAST::getParameterTypes() const {
            ASTNode *node = findFunction(_root.get());

            FunctionArguments fa;

            if(!node)
                return fa;

            if(ASTNodeType::Lambda == node->type()) {
                NLambda *lambda = dynamic_cast<NLambda*>(node);
                if(lambda->_arguments)
                    for(auto& arg : lambda->_arguments->_args) {
                        fa.argTypes.push_back(arg->getInferredType());
                    }
                return fa;
            } else if(ASTNodeType::Function == node->type()) {
                NFunction *func = dynamic_cast<NFunction*>(node);
                for(auto& arg : func->_parameters->_args) {
                    fa.argTypes.push_back(arg->getInferredType());
                }
                return fa;
            } else {
                Logger::instance().logger("codegen").error("could not find function AST Node");
                return fa;
            }
        }

        AnnotatedAST& AnnotatedAST::removeParameterTypes() {
            ASTNode *node = findFunction(_root.get());

            if(!node)
                return *this;

            if(ASTNodeType::Lambda == node->type()) {
                NLambda* lam = dynamic_cast<NLambda*>(node); assert(lam);

                for(auto& arg : lam->_arguments->_args)
                    arg->setInferredType(python::Type::UNKNOWN);
            }

            if(ASTNodeType::Function == node->type()) {
                NFunction* func = dynamic_cast<NFunction*>(node); assert(node);

                for(auto& arg : func->_parameters->_args)
                    arg->setInferredType(python::Type::UNKNOWN);
            }

            // also reset types defined + hints!
            _typesDefined = false;
            _typeHints.clear();
            _typingErrMessages.clear();

            return *this;
        }


        bool AnnotatedAST::parseString(const std::string &s) {
            // for a clean restart, later cache in memory!
<<<<<<< HEAD
            release();
=======
            _allowNumericTypeUnification = allowNumericTypeUnification;
>>>>>>> 7e8bf521

            // using ANTLR4 parser
            assert(!_root);
            _root = std::unique_ptr<ASTNode>(tuplex::parseToAST(s));

            // successful parse if _root is not nullptr
            if(_root != nullptr) {
                try {
                    processAST();
                }
                catch(Exception& e) {
                    Logger::instance().logger("Python parser").error("exception encountered while processing AST: "+e.getMessage());
                    _root = nullptr;
                }
            }
            else {
                Logger::instance().logger("Python parser").error("could not parse provided code.");
                _root = nullptr;
            }

            return _root != nullptr;
        }

        void AnnotatedAST::cloneFrom(const AnnotatedAST &other) {
            // as of now, deep copy only the relevant parts.
            assert(!_root);
            _root = other._root ? std::unique_ptr<ASTNode>(other._root->clone()) : nullptr;
            _irFuncName = other._irFuncName;
            _typeHints = other._typeHints;
            _typesDefined = other._typesDefined;
            _globals = other._globals;
        }

        bool AnnotatedAST::writeGraphVizFile(const std::string &path) {
            if(!_root) return false;

            GraphVizGraph graph;
            graph.createFromAST(_root.get());
            return graph.saveAsDot(path);
        }

        bool AnnotatedAST::writeGraphToPDF(const std::string &path) {
            if(!_root) return false;

            GraphVizGraph graph;
            graph.createFromAST(_root.get());
            return graph.saveAsPDF(path);
        }

        void AnnotatedAST::processAST() {
            auto& logger = Logger::instance().defaultLogger();

            if(!_root)
                return;

            assert(_root);

#ifndef NDEBUG
#ifdef GENERATE_PDFS
            writeGraphToPDF(std::to_string(g_func_counter++) + "_01_ast.pdf");
#else
            logger.debug("writing Python AST to PDF skipped.");
#endif
#endif

            // call clean visitor
            CleanAstVisitor cv;
            _root->accept(cv);

            // next visitor transforms AST to convert any unknown names into
            // NameErrors!
            // i.e. for a function lambda x: math.cos(x) where math is not imported,
            // this would result in NameError: name 'math' is not defined
            // when math is imported and i.e. an unknown attribute is accessed, this would result in
            // AttributeError: module 'math' has no attribute 'jdhkgjk'
            // => clean this upfront!
            // also clean raise 20 into TypeError!
            // @TODO:

            // also include check whether UDF always throws...


            // in addition call dead-branch removal visitor (helpful especially when using null-valu optimization!)
            RemoveDeadBranchesVisitor rdb;
            _root->accept(rdb);
#ifndef NDEBUG
#ifdef GENERATE_PDFS
            writeGraphToPDF(std::to_string(g_func_counter++) + "_02_cleaned_ast.pdf");
#else
            logger.debug("writing cleaned Python AST to PDF skipped.");
#endif
#endif

            // Steps to be carried out before type inference (for cleaning up everything!)
            // 1. fold expressions => i.e. if we have 2 + 3 reduce this to 5!
            // => needs to be done in bottom-up (i.e. postorder) manner
            // ==> necessary for the next step which is the type inference
            // this means, in each expression at least some unknown type occurs!
            ReduceExpressionsVisitor rev(_globals);
            _root->accept(rev);
#ifndef NDEBUG
#ifdef GENERATE_PDFS
            writeGraphToPDF(std::to_string(g_func_counter++) + "_03_reduced_expr_ast.pdf");
#else
            logger.debug("writing constant-folded Python AST to PDF skipped.");
#endif
#endif

            // unroll for node if expression is a tuple
            UnrollLoopsVisitor ulv;
            _root->accept(ulv);
#ifndef NDEBUG
#ifdef GENERATE_PDFS
            writeGraphToPDF(std::to_string(g_func_counter++) + "_04_unrolled_for_loops_ast.pdf");
#else
            logger.debug("writing for loops unrolled Python AST to PDF skipped.");
#endif
#endif
            // in debug mode, make sure that the tree is fully reduced!
            assert(!containsReducableExpressions(_root.get()));
        }

        void AnnotatedAST::addTypeHint(const std::string &identifier, const python::Type &type) {
            auto it = _typeHints.find(identifier);
            bool newHint = false;
            if(it != _typeHints.end())
                newHint = it->second != type;

            _typeHints[identifier] = type;

            // if different from old, reset
            if(newHint)
                _typesDefined = false;
        }

        std::vector<std::string> AnnotatedAST::getParameterNames() const {

            if(!_root)
                return std::vector<std::string>();

            assert(_root);

            ASTNode *node = findFunction(_root.get());

            std::vector<std::string> names;

            if(ASTNodeType::Lambda == node->type()) {
                NLambda *lambda = static_cast<NLambda*>(node);
                if(!lambda->_arguments)
                    return std::vector<std::string>();

                for(const auto& arg: lambda->_arguments->_args) {
                    assert(arg->type() == ASTNodeType::Parameter);
                    NParameter *param = static_cast<NParameter*>(arg.get());
                    assert(param->_identifier);
                    names.push_back(param->_identifier->_name);
                }
            } else if(ASTNodeType::Function == node->type()) {
                NFunction *function = static_cast<NFunction*>(node);

                for(const auto& arg: function->_parameters->_args) {
                    assert(arg->type() == ASTNodeType::Parameter);
                    NParameter *param = static_cast<NParameter*>(arg.get());
                    assert(param->_identifier);
                    names.push_back(param->_identifier->_name);
                }

            } else {
                Logger::instance().logger("codegen").error("could not find callable udf");
            }

            return names;
        }

        void AnnotatedAST::assignParameterType(ASTNode *arg) {
            assert(arg);
            assert(arg->type() == ASTNodeType::Parameter);
            auto param = dynamic_cast<NParameter*>(arg);
            assert(param->_identifier);
            auto identifier = param->_identifier->_name;

            if(param->_default)
                throw std::runtime_error("parameter " + identifier + " is a keyword argument. Not allowed for Tuplex functions.");

            // find type in hints, SHOULD exist!
            auto it = _typeHints.find(identifier);
            if(it == _typeHints.end())
                throw std::runtime_error("could not find any type hint for parameter " + identifier);
            auto type = it->second;

            if(param->_annotation) {
                // translate, compatible with hin?
                // => upquery result in graph?
                // => add additional check in generated code?
                throw std::runtime_error("not yet supported");
            }

            // set inferred type to found type
            param->_identifier->setInferredType(type);
            param->setInferredType(type);
        }

        void AnnotatedAST::hintFunctionParameters(ASTNode *node) {
            assert(node->type() == ASTNodeType::Lambda || node->type() == ASTNodeType::Function);

            if(node->type() == ASTNodeType::Lambda) {
                // go through all params, check whether there is a type hint or not...

                auto lam = dynamic_cast<NLambda*>(node);
                for(auto& arg : lam->_arguments->_args)
                    assignParameterType(arg.get());
            }

            if(node->type() == ASTNodeType::Function) {
                auto fun = dynamic_cast<NFunction*>(node);
                for(auto& arg : fun->_parameters->_args)
                    assignParameterType(arg.get());
            }
        }

        bool AnnotatedAST::defineTypes(const codegen::CompilePolicy& policy, bool silentMode, bool removeBranches) {

            // reset err messages
            _typingErrMessages.clear();
            clearCompileErrors();

            if(!_root)
                return false;

            // lazy check
            if(_typesDefined)
                return true;

            // process AST
            // 2. Semantic analysis
            // create symbol table and run type annotator

            // 2.1 (initial) Symboltable
            auto table = SymbolTable::createFromEnvironment(&_globals);
            if(!table) {
                // e.g. modules missing etc.
                // => use fallback mode!
                Logger::instance().defaultLogger().info("Creating symbol table failed.");
                return false;
            }

            // set types explicitly for outer function, if there are type hints perform compatibility check
            hintFunctionParameters(findFunction(_root.get()));

            // 2.2 run type annotator using the symbol table
            TypeAnnotatorVisitor tav(*table, policy); // TODO: global variable or function parameter?
            tav.setFailingMode(silentMode);
            table->resetScope();
            table->enterScope(); // enter builtin scope
            table->enterScope(); // enter global scope
            table->enterScope(); // enter module/function level scope

            // TypeAnnotatorVisitor may throw an exception when fatal error is reached, hence surround with try/catch
            try {
                _root->accept(tav);
                addCompileErrors(table->getCompileErrors());
                addCompileErrors(tav.getCompileErrors());
                // table->exitScope(); // leave module/function level scope
                // table->exitScope();  // leave global scope
                // table->exitScope(); // leave builtin scope

                // did tav fail? if so remove branches & try again
                if(removeBranches) {
                    clearCompileErrors();
                    RemoveDeadBranchesVisitor rdb;
                    _root->accept(rdb);

                    // run again
                    table->clearCompileErrors();
                    table->resetScope();
                    tav.reset();
                    tav.setFailingMode(silentMode);
                    table->enterScope(); // enter builtin scope
                    table->enterScope(); // enter global scope
                    table->enterScope(); // enter module/function level scope
                    _root->accept(tav);
                    addCompileErrors(table->getCompileErrors());
                    addCompileErrors(tav.getCompileErrors());
                    table->resetScope();
                }
            } catch(const std::runtime_error& e) {
                _typingErrMessages.push_back(e.what());
                return false;
            }

            // fetch messages:
            auto msgs = tav.getErrorMessages();
            for(auto msg : msgs) {
                _typingErrMessages.push_back(std::get<0>(msg));
            }

            // check whether there are any undefined identifiers. If so, log error and break
            auto missingIdentifiers = toVector(tav.getMissingIdentifiers());
            if(!missingIdentifiers.empty()) {
                std::stringstream infoss;
                infoss<<"\n";
                for(const auto& el: missingIdentifiers)
                    infoss<<el<<" ";
                Logger::instance().logger("codegen").error("encountered undefined identifiers: " + infoss.str());
                return false;
            }

            // failed? return false immediately!
            if(tav.failed())
                return false;


#ifndef NDEBUG
#ifdef GENERATE_PDFS
            // print in debug mode graph
            GraphVizGraph graph;
            graph.createFromAST(_root, true);
            graph.saveAsPDF(std::to_string(g_func_counter++) + "_04_ast_with_types.pdf");
#else
            Logger::instance().defaultLogger().debug("writing type-annotated Python AST to PDF skipped.");
#endif
#endif

            bool success = _root->getInferredType() != python::Type::UNKNOWN
                           && _root->getInferredType() != python::Type::makeTupleType({python::Type::UNKNOWN});

            // if it worked, seal AST and do not rerun typing
            if(success) {
                _typesDefined = true;

                // update params in function nodes to final type result!
                setFunctionType(_root.get(), _root->getInferredType());
            }

            // check whether top level has type != unknown
            return success;
        }

        void AnnotatedAST::checkReturnError() {
            auto err = getReturnError();
            if(err != CompileError::COMPILE_ERROR_NONE) {
                throw std::runtime_error(compileErrorToStr(err));
            }
        }

        void AnnotatedAST::setReturnType(const python::Type &targetType) {
            // check what actual return type is
            if(!canUpcastType(getReturnType(), targetType)) {
                throw std::runtime_error("Can't upcast return type from " + getReturnType().desc() + " to " + targetType.desc());
            }

            // overwrite in function AST the return type.
            assert(canUpcastType(getFunctionAST()->getInferredType().getReturnType(), targetType));
            auto funcType = getFunctionAST()->getInferredType();
            funcType = python::Type::makeFunctionType(funcType.getParamsType(), targetType);
            setFunctionType(getFunctionAST(), funcType);
        }

        void AnnotatedAST::setFunctionType(ASTNode *node, const python::Type &type) {
            assert(node);
            assert(node->type() == ASTNodeType::Lambda || node->type() == ASTNodeType::Function);
            assert(type.isFunctionType());

            auto func = dynamic_cast<NFunction*>(node);
            auto lambda = dynamic_cast<NLambda*>(node);

            node->setInferredType(type);

            // extract parameters type and set args
            auto params_type = type.getParamsType();
            if(func) {
                // how many params does the function have?
                assert(params_type.parameters().size() == func->_parameters->_args.size());
                for(unsigned i = 0; i < params_type.parameters().size(); ++i) {
                    func->_parameters->_args[i]->setInferredType(params_type.parameters()[i]);
                }
                func->_parameters->setInferredType(params_type);
            }

            if(lambda) {
                assert(params_type.parameters().size() == lambda->_arguments->_args.size());
                for(unsigned i = 0; i < params_type.parameters().size(); ++i) {
                    lambda->_arguments->_args[i]->setInferredType(params_type.parameters()[i]);
                }
                lambda->_arguments->setInferredType(params_type);
            }
        }

        void AnnotatedAST::setUnpacking(bool unpack) {

            if(!_root)
                return;

            // check whether function is Lambda or not
            ASTNode* funcRoot = findFunction(_root.get());
            assert(funcRoot);

            if(funcRoot->type() == ASTNodeType::Lambda) {
                // annotate lambda with unpack
                NLambda* lam = dynamic_cast<NLambda*>(funcRoot);
                assert(lam);
                assert(lam->type() == ASTNodeType::Lambda);
                lam->setFirstArgTreatment(!unpack);
            } else if(funcRoot->type() == ASTNodeType::Function) {
                NFunction* func = dynamic_cast<NFunction*>(funcRoot);
                assert(func);
                // annotate function with first arg unpack
                func->setFirstArgTreatment(!unpack);
            } else {
                Logger::instance().defaultLogger().error("unknown ast node of find func returned: " + std::to_string((int)funcRoot->type()));
            }
        }


        void AnnotatedAST::reduceConstantTypes() {
            if(!_root)
                return;

            // ast is valid, now go over it AND replace everything that's constant typed with a simplified version...

            // steps:
            // 1. run a visitor that replaces any node which has a constant node with the value
            ReplaceConstantTypesVisitor rctv;
            _root->accept(rctv);

            // 2. run reduce expressions to further trim the tree
            ReduceExpressionsVisitor rev(_globals);
            _root->accept(rev);
            RemoveDeadBranchesVisitor rdb(false); // do not use annotations here, remove full subtrees!
            _root->accept(rdb);

#ifdef GENERATE_PDFS
            writeGraphToPDF("post_constant_folding.pdf");
#else
            //...
#endif

        }
    }
}<|MERGE_RESOLUTION|>--- conflicted
+++ resolved
@@ -185,12 +185,7 @@
 
 
         bool AnnotatedAST::parseString(const std::string &s) {
-            // for a clean restart, later cache in memory!
-<<<<<<< HEAD
-            release();
-=======
-            _allowNumericTypeUnification = allowNumericTypeUnification;
->>>>>>> 7e8bf521
+           // unique ptr get's override, so old one should get released.
 
             // using ANTLR4 parser
             assert(!_root);
@@ -203,7 +198,7 @@
                 }
                 catch(Exception& e) {
                     Logger::instance().logger("Python parser").error("exception encountered while processing AST: "+e.getMessage());
-                    _root = nullptr;
+                    _root = nullptr; // this should release the unique ptr.
                 }
             }
             else {
