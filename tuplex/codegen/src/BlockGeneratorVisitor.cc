--- conflicted
+++ resolved
@@ -993,10 +993,10 @@
                     // one of the types is boolean, other isn't. comparison results in false.
                     return _env->boolConst(tt == TokenType::ISNOT);
                 }
-                
+
                 // both must be boolean.
                 auto cmpPredicate = (tt == TokenType::ISNOT) ? llvm::CmpInst::Predicate::ICMP_NE : llvm::CmpInst::Predicate::ICMP_EQ;
-                return _env->upcastToBoolean(builder, builder.CreateICmp(cmpPredicate, L, R));              
+                return _env->upcastToBoolean(builder, builder.CreateICmp(cmpPredicate, L, R));
             }
 
             // comparison of values without null
@@ -1022,7 +1022,7 @@
         llvm::Value* BlockGeneratorVisitor::oneSidedNullComparison(llvm::IRBuilder<>& builder, const python::Type& type, const TokenType& tt, llvm::Value* isnull) {
             assert(tt == TokenType::EQEQUAL || tt == TokenType::NOTEQUAL || tt == TokenType::IS || tt == TokenType::ISNOT); // only for == or != or IS or ISNOT!
 
-            // we're comparing null to null, should only return true if operators are EQEQUAL or IS. 
+            // we're comparing null to null, should only return true if operators are EQEQUAL or IS.
             if(type == python::Type::NULLVALUE)
                 return _env->boolConst(tt == TokenType::EQEQUAL || tt == TokenType::IS); // if == then true, if != then false
 
@@ -1036,10 +1036,10 @@
                 // the other side is null
                 // if isnull is true && equal => true
                 // if isnull is false && notequal => false (case 12 != None)
-                
+
                 // for IS NOT, if isnull is true, we want to return false.
                 // if isnull is false, we want to return true.
-                // therefore we negate. (similar to logic for NOTEQUAL).  
+                // therefore we negate. (similar to logic for NOTEQUAL).
                 if(tt == TokenType::NOTEQUAL || tt == TokenType::ISNOT)
                     return _env->upcastToBoolean(builder, _env->i1neg(builder, isnull));
                 else
@@ -1048,7 +1048,7 @@
                 // the other side is null
                 // => 12 != null => true
                 // => 12 == null => false
-                
+
                 // we are now comparing a non-null type to null.
                 // so we return true only if token is IS NOT or NOTEQUAL.
                 return _env->boolConst(tt == TokenType::NOTEQUAL || tt == TokenType::ISNOT);
@@ -5209,13 +5209,8 @@
             auto targetASTType = forStmt->target->type();
             std::vector<std::pair<NIdentifier*, python::Type>> loopVal;
             if(targetASTType == ASTNodeType::Identifier) {
-<<<<<<< HEAD
-                auto id = static_cast<NIdentifier*>(forStmt->target);
+                auto id = static_cast<NIdentifier*>(forStmt->target.get());
                 loopVal.emplace_back(id, id->getInferredType());
-=======
-                auto id = static_cast<NIdentifier*>(forStmt->target.get());
-                loopVal.push_back(id);
->>>>>>> 7e8bf521
             } else if(targetASTType == ASTNodeType::Tuple || targetASTType == ASTNodeType::List) {
                 auto idTuple = getForLoopMultiTarget(forStmt->target.get());
                 loopVal.resize(idTuple.size());
