//--------------------------------------------------------------------------------------------------------------------//
//                                                                                                                    //
//                                      Tuplex: Blazing Fast Python Data Science                                      //
//                                                                                                                    //
//                                                                                                                    //
//  (c) 2017 - 2021, Tuplex team                                                                                      //
//  Created by Leonhard Spiegelberg first on 1/1/2021                                                                 //
//  License: Apache 2.0                                                                                               //
//--------------------------------------------------------------------------------------------------------------------//

#include <FunctionRegistry.h>
#ifdef BUILD_WITH_AWS
#include <aws/core/external/cjson/cJSON.h>
#else
#include <cJSON.h>
#endif
#include <pcre2.h>
#include <cmath>

namespace tuplex {
    namespace codegen {

        // helper functions:

        // a function is constructed in the following standard way in Tuplex:
        // i64 func(rettype* ptr, arg1, arg2, ..., argn, arg1_size, ..., argn_size)
        // this allows for failures as well.
        // that general model is basically required for true exception handling...
        // maybe give details in implementation...

        //can be removed?
//        llvm::Function* createStringLenFunction(LLVMEnvironment& env) {
//            using namespace llvm;
//
//            // simple function:
//            // Taking i8* as input and i64 for size of i8*
//
//            FunctionType *ft = FunctionType::get(env.i64Type(), {env.i8ptrType(), env.i64Type()}, false);
//
//            Function *func = Function::Create(ft, Function::InternalLinkage, "strLen", env.getModule().get());
//            // set inline attributes
//            AttrBuilder ab;
//            ab.addAttribute(Attribute::AlwaysInline);
//            func->addAttributes(llvm::AttributeList::FunctionIndex, ab);
//
//
//            std::vector<llvm::Argument*> args;
//            for(auto& arg : func->args())
//                args.push_back(&arg);
//            assert(args.size() == 2);
//
//            args[0]->setName("ptr");
//            args[1]->setName("ptr_size");
//
//            // create basic block & simple return
//            BasicBlock* bb = BasicBlock::Create(env.getContext(), "body", func);
//            codegen::IRBuilder builder(bb);
//
//            // simple return: just size - 1
//            llvm::Value* size = args[1];
//            builder.CreateRet(builder.CreateSub(size, env.i64Const(1)));
//
//            return func;
//        }

        llvm::Function* createStringUpperFunction(LLVMEnvironment& env) {
            using namespace llvm;

            // implemeneted in runtime
            FunctionType *ft = FunctionType::get(env.i8ptrType(), {env.i64Type()}, false);

            auto func = env.getModule()->getOrInsertFunction("strUpper", ft);

            return nullptr;
        }


        SerializableValue FunctionRegistry::createLenCall(const codegen::IRBuilder& builder,
                const python::Type &argsType,
                const python::Type &retType,
                const std::vector<tuplex::codegen::SerializableValue> &args) {
            auto& logger = Logger::instance().logger("codegen");

            llvm::Value* i64Size = _env.i64Const(sizeof(int64_t));

            // check correct types
            if(argsType.parameters().size() != 1) {
                Logger::instance().defaultLogger().error("len call needs single argument");
                return SerializableValue(nullptr, nullptr);
            }

            python::Type argType = argsType.parameters().front();

            // Option[...] case
            if(argType.isOptionType())
                argType = argType.elementType();

            // only two things supported:
            // string and tuple
            // can both be done easily!
            if(argType == python::Type::STRING) {
                // easy, return size - 1
                // i.e. done via complete inlining...
                return SerializableValue(builder.CreateSub(args.front().size, _env.i64Const(1)), i64Size);

            } else if(argType.isTupleType()) {
                // simple constant
                return SerializableValue(_env.i64Const(argType.parameters().size()), i64Size);
            } else if (argType.isDictionaryType() || argType == python::Type::GENERICDICT) {
                auto obj_size = builder.CreateCall(
                        cJSONGetArraySize_prototype(_env.getContext(), _env.getModule().get()),
                        {args.front().val});
                return SerializableValue(obj_size, i64Size);
            } else if(argType.isListType() || argType == python::Type::GENERICLIST) {
                if(argType == python::Type::EMPTYLIST) {
                    return SerializableValue(_env.i64Const(0), _env.i64Const(8));
                }
                assert(args.front().val);
                auto name = _env.getLLVMTypeName(args.front().val->getType());
                return SerializableValue(_env.getListSize(builder, args.front().val, argType), _env.i64Const(sizeof(int64_t)));
            } else {
                logger.error("TypeError: object of type " + argType.desc() + " has no len()");
                return SerializableValue();
            }
        }


        SerializableValue FunctionRegistry::createIntCast(tuplex::codegen::LambdaFunctionBuilder &lfb,
                                                          const codegen::IRBuilder& builder, python::Type argsType,
                                                          const std::vector<tuplex::codegen::SerializableValue> &args) {

            auto& logger = Logger::instance().logger("codegen");

            llvm::Value* i64Size = _env.i64Const(sizeof(int64_t));

            // trivial case:
            // int(), i.e. constructor
            if(args.empty())
                return SerializableValue(_env.i64Const(0), i64Size);

            // first check how many args.
            // different bases not supported
            if(args.size() != 1) {
                logger.error("no support for base in int(...) call yet");
                return SerializableValue();
            }

            auto type = argsType.parameters().front();

            if(python::Type::BOOLEAN == type) {
                // zero extent to 64bit
                auto new_val = builder.CreateZExt(args.front().val, _env.i64Type());
                return SerializableValue(new_val, i64Size);

            } else if(python::Type::I64 == type) {
                // nothing todo, simply return
                return args.front();

            } else if(python::Type::F64 == type) {

                // cast fp to int
                auto new_val = builder.CreateFPToSI(args.front().val, _env.i64Type());
                return SerializableValue(new_val, i64Size);

            } else if(python::Type::STRING == type) {

                // most interesting example, simply use fast_atoi64 function from runtime to make this here happen
                auto i8ptr_type = _env.i8ptrType();
                std::vector<llvm::Type*> argtypes{i8ptr_type, i8ptr_type, _env.i64Type()->getPointerTo(0)};
                llvm::FunctionType *FT = llvm::FunctionType::get(_env.i32Type(), argtypes, false);
                auto func = _env.getModule().get()->getOrInsertFunction("fast_atoi64", FT);

                auto value = builder.CreateAlloca(_env.i64Type(), 0, nullptr);

                auto strBegin = args.front().val;
                auto strEnd = builder.CreateGEP(strBegin, builder.CreateSub(args.front().size, _env.i64Const(1)));
                auto resCode = builder.CreateCall(func, {strBegin, strEnd, value});

                // Option I: use internal Tuplex codes
                // lfb.addException(builder, resCode, nullptr);

                // Option II: always return ValueError as in python originally
                auto cond = builder.CreateICmpNE(resCode, _env.i32Const(ecToI32(ExceptionCode::SUCCESS)));
                lfb.addException(builder, ExceptionCode::VALUEERROR, cond);

                // changed builder, now return normal/positive result
                return SerializableValue(builder.CreateLoad(value), i64Size);
            } else {
                logger.error("not support for objects of type " + type.desc() + " in int(...) call");
                return SerializableValue();
            }

        }

        SerializableValue FunctionRegistry::createDictConstructor(tuplex::codegen::LambdaFunctionBuilder &lfb,
                                                          const codegen::IRBuilder& builder, python::Type argsType,
                                                          const std::vector<tuplex::codegen::SerializableValue> &args) {
            auto& logger = Logger::instance().logger("codegen");

            // constructor:
            if(args.empty()) {
                auto emptydict = builder.CreateCall(cJSONCreateObject_prototype(_env.getContext(), _env.getModule().get()), {});
                auto dictsize = _env.i64Const(sizeof(cJSON));
                return SerializableValue(emptydict, dictsize);
            }

            logger.error("no support for nonempty dict() constructor yet");
            return SerializableValue();
        }

        void FunctionRegistry::getValueFromcJSON(const codegen::IRBuilder& builder, llvm::Value* cjson_val, python::Type retType,
                llvm::Value* retval, llvm::Value* retsize) {
            llvm::Value *val, *size;
            if(retType == python::Type::BOOLEAN) {
                // BOOL: in type
                auto isTrue = builder.CreateCall(
                        cJSONIsTrue_prototype(_env.getContext(), _env.getModule().get()),
                        {cjson_val});
                val = _env.upcastToBoolean(builder, builder.CreateICmpEQ(isTrue, _env.i64Const(1)));
                size = _env.i64Const(8);;
            }
            else if(retType == python::Type::STRING) {
                // STRING: 32 bytes offset
                auto valaddr = builder.CreateGEP(cjson_val, _env.i64Const(32));
                auto valptr = builder.CreatePointerCast(valaddr, llvm::Type::getInt64PtrTy(_env.getContext()));
                auto valload = builder.CreateLoad(valptr);
                val = builder.CreateCast(llvm::Instruction::CastOps::IntToPtr, valload, _env.i8ptrType());
                auto len = builder.CreateCall(strlen_prototype(_env.getContext(), _env.getModule().get()), {val});
                size = builder.CreateAdd(len, _env.i64Const(1));
            }
            else if(retType == python::Type::I64) {
                // Integer: 40 bytes offset
                auto valaddr = builder.CreateGEP(cjson_val, _env.i64Const(40));
                auto valptr = builder.CreatePointerCast(valaddr, llvm::Type::getInt64PtrTy(_env.getContext()));
                val = builder.CreateLoad(llvm::Type::getInt64Ty(_env.getContext()), valptr);
                size = _env.i64Const(8);
            }
            else if(retType == python::Type::F64) {
                // Double: 48 bytes offset
                auto valaddr = builder.CreateGEP(cjson_val, _env.i64Const(48));
                auto valptr = builder.CreatePointerCast(valaddr, llvm::Type::getDoublePtrTy(_env.getContext()));
                val = builder.CreateLoad(llvm::Type::getDoubleTy(_env.getContext()), valptr);
                size = _env.i64Const(8);
            }
            else throw "Invalid return type for dict.pop(): " + retType.desc();
            builder.CreateStore(val, retval);
            builder.CreateStore(size, retsize);
        }

        // TODO: probably need to use cJSON_DetachItemFromObjectCaseSensistive to make sure pop deletes the item - then we need to recalculate the serialized size
        SerializableValue FunctionRegistry::createCJSONPopCall(LambdaFunctionBuilder& lfb,
                                                          const codegen::IRBuilder& builder,
                                                          const tuplex::codegen::SerializableValue &caller,
                                                          const std::vector<tuplex::codegen::SerializableValue> &args,
                                                          const std::vector<python::Type> &argsTypes,
                                                          const python::Type& retType) {
            assert(args.size() == 1 || args.size() == 2);
            if(args.size() == 2) assert(argsTypes[1] == retType);
            auto key = dictionaryKey(_env.getContext(), _env.getModule().get(), builder, args[0].val, argsTypes[0], retType);
            if(key == nullptr) return SerializableValue();

            auto cjson_val = builder.CreateCall(
                    cJSONGetObjectItem_prototype(_env.getContext(), _env.getModule().get()), {caller.val, key});

            // blocks
            auto keyExistBlock = llvm::BasicBlock::Create(_env.getContext(), "keyexists", builder.GetInsertBlock()->getParent());
            auto keyDNEBlock = llvm::BasicBlock::Create(_env.getContext(), "keydne", builder.GetInsertBlock()->getParent());
            auto retBlock = llvm::BasicBlock::Create(_env.getContext(), "retblock", builder.GetInsertBlock()->getParent());
            // local variables
            auto retsize = builder.CreateAlloca(builder.getInt64Ty(), 0, nullptr);
            llvm::Value* retval = nullptr;
            // allocate retval properly
            if(retType == python::Type::BOOLEAN) retval = builder.CreateAlloca(_env.getBooleanType(), 0, nullptr);
            else if(retType == python::Type::STRING) retval = builder.CreateAlloca(_env.i8ptrType(), 0, nullptr);
            else if(retType == python::Type::I64) retval = builder.CreateAlloca(_env.i64Type(), 0, nullptr);
            else if(retType == python::Type::F64) retval = builder.CreateAlloca(_env.doubleType(), 0, nullptr);
            else throw "Invalid return type for dict.pop(): " + retType.desc();

            auto keyExists = builder.CreateIsNotNull(cjson_val);
            builder.CreateCondBr(keyExists, keyExistBlock, keyDNEBlock);

            builder.SetInsertPoint(keyExistBlock);
            getValueFromcJSON(builder, cjson_val, retType, retval, retsize);
            builder.CreateBr(retBlock);

            builder.SetInsertPoint(keyDNEBlock);
            if(args.size() == 1) {
                lfb.addException(builder, ExceptionCode::KEYERROR, llvm::ConstantInt::get(_env.getContext(), llvm::APInt(1, 1)));
            }
            else if(args.size() == 2) {
                builder.CreateStore(args[1].val, retval);
                builder.CreateStore(args[1].size, retsize);
            }
            builder.CreateBr(retBlock);

            builder.SetInsertPoint(retBlock);
            auto ret = SerializableValue(builder.CreateLoad(retval), builder.CreateLoad(retsize));
            lfb.setLastBlock(retBlock);
            return ret;
        }

        SerializableValue FunctionRegistry::createCJSONPopItemCall(LambdaFunctionBuilder &lfb, const codegen::IRBuilder &builder, const SerializableValue &caller,
                                            const python::Type &retType) {
            // local variables
            auto retsize = builder.CreateAlloca(builder.getInt64Ty(), 0, nullptr);
            llvm::Value *retval = nullptr;
            // allocate retval properly
            if (retType.parameters()[1] == python::Type::BOOLEAN)
                retval = builder.CreateAlloca(_env.getBooleanType(), 0, nullptr);
            else if (retType.parameters()[1] == python::Type::STRING)
                retval = builder.CreateAlloca(_env.i8ptrType(), 0, nullptr);
            else if (retType.parameters()[1] == python::Type::I64)
                retval = builder.CreateAlloca(_env.i64Type(), 0, nullptr);
            else if (retType.parameters()[1] == python::Type::F64)
                retval = builder.CreateAlloca(_env.doubleType(), 0, nullptr);
            else throw std::runtime_error("Invalid return type for dict.pop(): " + retType.parameters()[1].desc());

            // retrieve child pointer
            auto valobjaddr = builder.CreateGEP(caller.val, _env.i64Const(16));
            auto valobjptr = builder.CreatePointerCast(valobjaddr, llvm::Type::getInt64PtrTy(_env.getContext()));
            auto valobjload = builder.CreateLoad(valobjptr);
            auto valobj = builder.CreateCast(llvm::Instruction::CastOps::IntToPtr, valobjload,
                                             _env.i8ptrType()); // child pointer
            auto nonempty_dict = builder.CreateIsNull(valobj);
            lfb.addException(builder, ExceptionCode::KEYERROR, nonempty_dict);

            // there is a value to return
            builder.CreateCall(cJSONDetachItemViaPointer_prototype(_env.getContext(), _env.getModule().get()),
                               {caller.val, valobj});
            getValueFromcJSON(builder, valobj, retType.parameters()[1], retval, retsize);
            // get key of removed item
            auto keyaddr = builder.CreateGEP(valobj, _env.i64Const(56));
            auto keyptr = builder.CreatePointerCast(keyaddr, llvm::Type::getInt64PtrTy(_env.getContext()));
            auto keyload = builder.CreateLoad(keyptr);
            auto keystr = builder.CreateCast(llvm::Instruction::CastOps::IntToPtr, keyload,
                                          _env.i8ptrType()); // key string
            auto key = dictionaryKeyCast(_env.getContext(), _env.getModule().get(), builder, keystr, retType.parameters()[0]);
            // create tuple (key, val)
            FlattenedTuple ft(&_env);
            ft.init(retType);
            ft.setElement(builder, 0, key.val, key.size, key.is_null);
            ft.setElement(builder, 1, builder.CreateLoad(retval), builder.CreateLoad(retsize), nullptr); // non-null result!

            auto ret = ft.getLoad(builder);
            assert(ret->getType()->isStructTy());
            auto size = ft.getSize(builder);
            return SerializableValue(ret, size);
        }

        SerializableValue FunctionRegistry::createFloatCast(tuplex::codegen::LambdaFunctionBuilder &lfb,
                                                          const codegen::IRBuilder& builder, python::Type argsType,
                                                          const std::vector<tuplex::codegen::SerializableValue> &args) {

            auto& logger = Logger::instance().logger("codegen");
            llvm::Value* f64Size = _env.i64Const(sizeof(double));

            // constructor
            if(args.empty())
                return SerializableValue(_env.f64Const(0.0), f64Size);

            // first check how many args - multiple args is a syntax error
            if(args.size() != 1) {
                logger.error("float([x]) takes at most 1 argument");
                return SerializableValue();
            }

            auto type = argsType.parameters().front();

            assert(args.front().val);

            if(python::Type::BOOLEAN == type) { // cast to float
                auto new_val = builder.CreateSIToFP(args.front().val, _env.doubleType());
                return SerializableValue(new_val, f64Size);

            } else if(python::Type::I64 == type) { // cast int to fp
                auto new_val = builder.CreateSIToFP(args.front().val, _env.doubleType());
                return SerializableValue(new_val, f64Size);

            } else if(python::Type::F64 == type) { // return value as is
                return args.front();

            } else if(python::Type::STRING == type) { // use fast_atod
                auto i8ptr_type = _env.i8ptrType();
                std::vector<llvm::Type*> argtypes{i8ptr_type, i8ptr_type, _env.doubleType()->getPointerTo(0)};
                llvm::FunctionType *FT = llvm::FunctionType::get(_env.i32Type(), argtypes, false);
                auto func = _env.getModule().get()->getOrInsertFunction("fast_atod", FT);

                auto value = builder.CreateAlloca(_env.doubleType(), 0, nullptr);

                auto strBegin = args.front().val;
                auto strEnd = builder.CreateGEP(strBegin, builder.CreateSub(args.front().size, _env.i64Const(1)));
                auto resCode = builder.CreateCall(func, {strBegin, strEnd, value});

                auto cond = builder.CreateICmpNE(resCode, _env.i32Const(ecToI32(ExceptionCode::SUCCESS)));
                lfb.addException(builder, ExceptionCode::VALUEERROR, cond);

                // changed builder, now return normal/positive result
                return SerializableValue(builder.CreateLoad(value), f64Size);
            } else {
                logger.error("objects of type " + type.desc() + " are not supported in float(...) call");
                return SerializableValue();
            }

        }

        SerializableValue FunctionRegistry::createBoolCast(tuplex::codegen::LambdaFunctionBuilder &lfb,
                                                          const codegen::IRBuilder& builder, python::Type argsType,
                                                          const std::vector<tuplex::codegen::SerializableValue> &args) {

            auto& logger = Logger::instance().logger("codegen");

            llvm::Value* boolSize = _env.i64Const(_env.getBooleanType()->getIntegerBitWidth());

            // constructor
            if(args.empty())
                return SerializableValue(_env.boolConst(false), boolSize);

            // first check how many args.
            if(args.size() != 1) {
                logger.error("bool([x]) takes at most 1 argument");
                return SerializableValue();
            }

            auto type = argsType.parameters().front();

            if(python::Type::BOOLEAN == type) { // return as is
                return args.front();

            } else if(python::Type::I64 == type) {
                auto is_zero = builder.CreateICmpEQ(args.front().val, _env.i64Const(0));
                auto new_val = builder.CreateSelect(is_zero, _env.boolConst(false), _env.boolConst(true));
                return SerializableValue(new_val, boolSize);

            } else if(python::Type::F64 == type) {
                auto is_zero = builder.CreateFCmpOEQ(args.front().val, _env.f64Const(0));
                auto new_val = builder.CreateSelect(is_zero, _env.boolConst(false), _env.boolConst(true));
                return SerializableValue(new_val, boolSize);

            } else if(python::Type::STRING == type) {
                auto is_empty = builder.CreateICmpEQ(args.front().size, _env.i64Const(1));
                auto new_val = builder.CreateSelect(is_empty, _env.boolConst(false), _env.boolConst(true));
                return SerializableValue(new_val, boolSize);

            } else {
                logger.error("objects of type " + type.desc() + " are not supported yet in bool(...) call");
                return SerializableValue();
            }

        }

        SerializableValue FunctionRegistry::createStrCast(tuplex::codegen::LambdaFunctionBuilder &lfb,
                                                           const codegen::IRBuilder& builder, python::Type argsType,
                                                           const std::vector<tuplex::codegen::SerializableValue> &args) {

            using namespace std;
            using namespace llvm;

            auto& logger = Logger::instance().logger("codegen");

            // constructor
            if(args.empty()) {
                auto retstr = builder.CreatePointerCast(builder.CreateGlobalStringPtr(""), _env.i8ptrType());
                return SerializableValue(retstr, _env.i64Const(1));
            }

            // first check how many args.
            if(args.size() != 1) {
                logger.error("multiple arguments not supported yet for str(...)");
                return SerializableValue();
            }

            auto type = argsType.parameters().front();

            // special case: option type
            // ==> i.e. null check!
            if(type.isOptionType()) {

                auto val = args.front(); assert(val.is_null);
                // if block via phi
                auto curBlock = builder.GetInsertBlock();
                assert(curBlock);

                // create new block for testing and new block to continue
                BasicBlock *bbNull = BasicBlock::Create(builder.getContext(), "opt_null",
                                                        builder.GetInsertBlock()->getParent());
                BasicBlock *bbNotNull = BasicBlock::Create(builder.getContext(), "opt_not_null",
                                                        builder.GetInsertBlock()->getParent());
                BasicBlock *bbDone = BasicBlock::Create(builder.getContext(), "str_done",
                                                            builder.GetInsertBlock()->getParent());

                // vars
                auto valVar = _env.CreateFirstBlockAlloca(builder, _env.i8ptrType());
                auto sizeVar = _env.CreateFirstBlockAlloca(builder, _env.i64Type());

                // then create phi node. ==> if None, ret false. I.e. when coming from curBlock
                // else, ret the result of the truth test in the newly created block!
                builder.CreateCondBr(val.is_null, bbNull, bbNotNull);

                // null block
                builder.SetInsertPoint(bbNull);
                auto nullRes = createStrCast(lfb, builder, python::Type::propagateToTupleType(python::Type::NULLVALUE), vector<SerializableValue>{SerializableValue()});
                builder.CreateStore(nullRes.val, valVar);
                builder.CreateStore(nullRes.size, sizeVar);
                builder.CreateBr(bbDone);

                // string block
                builder.SetInsertPoint(bbNotNull);
                auto res = createStrCast(lfb, builder, python::Type::makeTupleType({type.withoutOptions()}), args);
                builder.CreateStore(res.val, valVar);
                builder.CreateStore(res.size, sizeVar);
                builder.CreateBr(bbDone);

                // set insert point
                builder.SetInsertPoint(bbDone);

                // phi nodes as result
                lfb.setLastBlock(bbDone);
                return SerializableValue(builder.CreateLoad(valVar), builder.CreateLoad(sizeVar));
            }


            // null has constant
            if(python::Type::NULLVALUE == type)
                return SerializableValue(_env.strConst(builder, "None"), _env.i64Const(strlen("None") + 1));
            if(python::Type::EMPTYTUPLE == type)
                return SerializableValue(_env.strConst(builder, "()"), _env.i64Const(strlen("()") + 1));
            if(python::Type::EMPTYDICT == type)
                return SerializableValue(_env.strConst(builder, "{}"), _env.i64Const(strlen("{}") + 1));


            // if it's a string, just return it
            if(python::Type::STRING == type) {
                return args.front();
            }


            // Special case floating point numbers
            if(python::Type::F64 == type) {
                // python converts str(1.) to '1.0' so at least one digit after .
                // this is behavior not supported by sprintf, hence use fmt for doubles!
                //fmtString += "%g"; // use %g to get rid off trailing zeros,
                //fmtSize = builder.CreateAdd(fmtSize, _env.i64Const(20)); // roughly estimate formatted size with 20 bytes


                // call runtime function which implements this special behavior
                auto floatfmt_func = floatToStr_prototype(_env.getContext(), _env.getModule().get());

                // alloc for size
                auto sizeVar = builder.CreateAlloca(_env.i64Type(), 0, nullptr);

                // build arguments
                std::vector<llvm::Value*> valargs;
                valargs.push_back(args.front().val);
                valargs.push_back(sizeVar);

                // make call
                auto replaced_str = builder.CreateCall(floatfmt_func, valargs);

                return {replaced_str, builder.CreateLoad(sizeVar)};
            }


            // Note: casting non-string var to string is similar to formatStr
            // @Todo: refactor both functions into one nice one

            // for strings: need to escape!
            // i.e. escaped size
            // call helper function from runtime for this!
            string fmtString = "";
            std::vector<Value*> spf_args;
            // 3 dummy args to be filled later
            spf_args.emplace_back(nullptr);
            spf_args.emplace_back(nullptr);
            spf_args.emplace_back(nullptr);

            Value* fmtSize = _env.i64Const(1);
            auto val = args.front().val;
            auto size = args.front().size;

            // make sure no weird types encountered!!
            if(python::Type::BOOLEAN == type) {
                fmtString += "%s";
                auto boolCond = builder.CreateICmpNE(_env.boolConst(false), val);
                // select
                val = builder.CreateSelect(boolCond, _env.strConst(builder, "True"), _env.strConst(builder, "False"));
                fmtSize = builder.CreateAdd(fmtSize, _env.i64Const(5));

            } else if(python::Type::I64 == type) {
                fmtString += "%lld";
                fmtSize = builder.CreateAdd(fmtSize, _env.i64Const(20)); // roughly estimate formatted size with 20 bytes
            } else if(python::Type::STRING == type) {
                throw runtime_error("case should be short-circuited above");
            } else {
                // throw exception!
                throw std::runtime_error("no support for strcast for type " + type.desc());
            }

            spf_args.emplace_back(val);

            // use sprintf and speculate a bit on size upfront!
            // then do logic to extend buffer if necessary
            BasicBlock *bbCastDone = BasicBlock::Create(_env.getContext(), "castDone_block", builder.GetInsertBlock()->getParent());
            BasicBlock *bbLargerBuf = BasicBlock::Create(_env.getContext(), "strformat_realloc", builder.GetInsertBlock()->getParent());

            auto bufVar = builder.CreateAlloca(_env.i8ptrType());
            builder.CreateStore(_env.malloc(builder, fmtSize), bufVar);
            auto snprintf_func = snprintf_prototype(_env.getContext(), _env.getModule().get());

            //{csvRow, fmtSize, env().strConst(builder, fmtString), ...}
            spf_args[0] = builder.CreateLoad(bufVar); spf_args[1] = fmtSize; spf_args[2] = _env.strConst(builder, fmtString);
            auto charsRequired = builder.CreateCall(snprintf_func, spf_args);
            auto sizeWritten = builder.CreateAdd(builder.CreateZExt(charsRequired, _env.i64Type()), _env.i64Const(1));

            // now condition, is this greater than allocSize + 1?
            auto notEnoughSpaceCond = builder.CreateICmpSGT(sizeWritten, fmtSize);

            // two checks: if size is too small, alloc larger buffer!!!
            builder.CreateCondBr(notEnoughSpaceCond, bbLargerBuf, bbCastDone);

            // -- block begin --
            builder.SetInsertPoint(bbLargerBuf);
            // realloc with sizeWritten
            // store new malloc in bufVar
            builder.CreateStore(_env.malloc(builder, sizeWritten), bufVar);
            spf_args[0] = builder.CreateLoad(bufVar);
            spf_args[1] = sizeWritten;
            builder.CreateCall(snprintf_func, spf_args);

            builder.CreateBr(bbCastDone);
            builder.SetInsertPoint(bbCastDone);

            // lfb builder set last block too!
            lfb.setLastBlock(bbCastDone);
            builder.SetInsertPoint(bbCastDone);
            return SerializableValue(builder.CreateLoad(bufVar), sizeWritten);
        }

        codegen::SerializableValue createMathSinCall(const codegen::IRBuilder& builder, const python::Type &argsType,
                                                     const python::Type &retType,
                                                     const std::vector<tuplex::codegen::SerializableValue> &args) {
            // call llvm intrinsic
            auto val = args.front();
            auto& context = builder.GetInsertBlock()->getContext();

            // cast to f64
            auto resVal = llvm::createUnaryIntrinsic(builder, LLVMIntrinsic::sin, codegen::upCast(builder, val.val, llvm::Type::getDoubleTy(context)));
            auto resSize = llvm::Constant::getIntegerValue(llvm::Type::getInt64Ty(context), llvm::APInt(64, sizeof(double)));
            return SerializableValue(resVal, resSize);
        }

        codegen::SerializableValue createMathArcSinCall(const codegen::IRBuilder& builder, const python::Type &argsType,
                                                     const python::Type &retType,
                                                     const std::vector<tuplex::codegen::SerializableValue> &args) {
            using namespace llvm;

            auto val = args.front();
            auto& context = builder.GetInsertBlock()->getContext();
            Module *M = builder.GetInsertBlock()->getModule();

            // call standard C asin function
            FunctionType *asin_type = FunctionType::get(ctypeToLLVM<double>(context), {ctypeToLLVM<double>(context)}, false);

#if LLVM_VERSION_MAJOR < 9
            Function *asin_func = cast<Function>(M->getOrInsertFunction("asin", asin_type));
#else
            Function *asin_func = cast<Function>(M->getOrInsertFunction("asin", asin_type).getCallee());
#endif

            auto resVal = builder.CreateCall(asin_func, {codegen::upCast(builder, val.val, Type::getDoubleTy(context))});
            auto resSize = llvm::Constant::getIntegerValue(llvm::Type::getInt64Ty(context), llvm::APInt(64, sizeof(double)));
            return SerializableValue(resVal, resSize);
        }

        codegen::SerializableValue createMathTanCall(const codegen::IRBuilder& builder, const python::Type &argsType,
                                                     const python::Type &retType,
                                                     const std::vector<tuplex::codegen::SerializableValue> &args) {
            using namespace llvm;

            auto val = args.front();
            auto& context = builder.GetInsertBlock()->getContext();
            Module *M = builder.GetInsertBlock()->getModule();

            // call standard C tan function
            FunctionType *tan_type = FunctionType::get(ctypeToLLVM<double>(context), {ctypeToLLVM<double>(context)}, false);

#if LLVM_VERSION_MAJOR < 9
            Function *tan_func = cast<Function>(M->getOrInsertFunction("tan", tan_type));
#else
            Function *tan_func = cast<Function>(M->getOrInsertFunction("tan", tan_type).getCallee());
#endif

            auto resVal = builder.CreateCall(tan_func, {codegen::upCast(builder, val.val, Type::getDoubleTy(context))});
            auto resSize = llvm::Constant::getIntegerValue(llvm::Type::getInt64Ty(context), llvm::APInt(64, sizeof(double)));
            return SerializableValue(resVal, resSize);
        }

        codegen::SerializableValue createMathArcTanCall(const codegen::IRBuilder& builder, const python::Type &argsType,
                                                        const python::Type &retType,
                                                        const std::vector<tuplex::codegen::SerializableValue> &args) {
            using namespace llvm;

            auto val = args.front();
            auto& context = builder.GetInsertBlock()->getContext();
            Module *M = builder.GetInsertBlock()->getModule();

            // call standard C atan function
            FunctionType *atan_type = FunctionType::get(ctypeToLLVM<double>(context), {ctypeToLLVM<double>(context)}, false);

#if LLVM_VERSION_MAJOR < 9
            Function *atan_func = cast<Function>(M->getOrInsertFunction("atan", atan_type));
#else
            Function *atan_func = cast<Function>(M->getOrInsertFunction("atan", atan_type).getCallee());
#endif

            auto resVal = builder.CreateCall(atan_func, {codegen::upCast(builder, val.val, Type::getDoubleTy(context))});
            auto resSize = llvm::Constant::getIntegerValue(llvm::Type::getInt64Ty(context), llvm::APInt(64, sizeof(double)));
            return SerializableValue(resVal, resSize);
        }

        codegen::SerializableValue createMathArcTan2Call(const codegen::IRBuilder& builder, const python::Type &argsType,
                                                         const python::Type &retType,
                                                         const tuplex::codegen::SerializableValue&arg1,
                                                         const tuplex::codegen::SerializableValue&arg2) {
            using namespace llvm;

            auto val1 = arg1;
            auto val2 = arg2;
            auto& context = builder.GetInsertBlock()->getContext();
            Module *M = builder.GetInsertBlock()->getModule();

            // call standard C atan2 function
            FunctionType *atan2_type = FunctionType::get(ctypeToLLVM<double>(context), {ctypeToLLVM<double>(context), ctypeToLLVM<double>(context)}, false);

#if LLVM_VERSION_MAJOR < 9
            Function *atan2_func = cast<Function>(M->getOrInsertFunction("atan2", atan2_type));
#else
            Function *atan2_func = cast<Function>(M->getOrInsertFunction("atan2", atan2_type).getCallee());
#endif

            auto resVal = builder.CreateCall(atan2_func, {codegen::upCast(builder, val1.val, llvm::Type::getDoubleTy(context)), codegen::upCast(builder, val2.val, Type::getDoubleTy(context))});
            auto resSize = llvm::Constant::getIntegerValue(llvm::Type::getInt64Ty(context), llvm::APInt(64, sizeof(double)));
            return SerializableValue(resVal, resSize);
        }

        codegen::SerializableValue createMathTanHCall(const codegen::IRBuilder& builder, const python::Type &argsType,
                                                      const python::Type &retType,
                                                      const std::vector<tuplex::codegen::SerializableValue> &args) {
            using namespace llvm;

            auto val = args.front();
            auto& context = builder.GetInsertBlock()->getContext();
            Module *M = builder.GetInsertBlock()->getModule();

            // call standard C tanh function
            FunctionType *tanh_type = FunctionType::get(ctypeToLLVM<double>(context), {ctypeToLLVM<double>(context)}, false);

#if LLVM_VERSION_MAJOR < 9
            Function *tanh_func = cast<Function>(M->getOrInsertFunction("tanh", tanh_type));
#else
            Function *tanh_func = cast<Function>(M->getOrInsertFunction("tanh", tanh_type).getCallee());
#endif

            auto resVal = builder.CreateCall(tanh_func, {codegen::upCast(builder, val.val, Type::getDoubleTy(context))});
            auto resSize = llvm::Constant::getIntegerValue(llvm::Type::getInt64Ty(context), llvm::APInt(64, sizeof(double)));
            return SerializableValue(resVal, resSize);
        }

        codegen::SerializableValue createMathArcTanHCall(const codegen::IRBuilder& builder, const python::Type &argsType,
                                                         const python::Type &retType,
                                                         const std::vector<tuplex::codegen::SerializableValue> &args) {
            using namespace llvm;

            auto val = args.front();
            auto& context = builder.GetInsertBlock()->getContext();
            Module *M = builder.GetInsertBlock()->getModule();

            // call standard C atanh function
            FunctionType *atanh_type = FunctionType::get(ctypeToLLVM<double>(context), {ctypeToLLVM<double>(context)}, false);

#if LLVM_VERSION_MAJOR < 9
            Function *atanh_func = cast<Function>(M->getOrInsertFunction("atanh", atanh_type));
#else
            Function *atanh_func = cast<Function>(M->getOrInsertFunction("atanh", atanh_type).getCallee());
#endif

            auto resVal = builder.CreateCall(atanh_func, {codegen::upCast(builder, val.val, Type::getDoubleTy(context))});
            auto resSize = llvm::Constant::getIntegerValue(llvm::Type::getInt64Ty(context), llvm::APInt(64, sizeof(double)));
            return SerializableValue(resVal, resSize);
        }

        codegen::SerializableValue createMathArcCosCall(const codegen::IRBuilder& builder, const python::Type &argsType,
                                                        const python::Type &retType,
                                                        const std::vector<tuplex::codegen::SerializableValue> &args) {
            using namespace llvm;

            auto val = args.front();
            auto& context = builder.GetInsertBlock()->getContext();
            Module *M = builder.GetInsertBlock()->getModule();

            // call standard C acos function
            FunctionType *acos_type = FunctionType::get(ctypeToLLVM<double>(context), {ctypeToLLVM<double>(context)}, false);

#if LLVM_VERSION_MAJOR < 9
            Function *acos_func = cast<Function>(M->getOrInsertFunction("acos", acos_type));
#else
            Function *acos_func = cast<Function>(M->getOrInsertFunction("acos", acos_type).getCallee());
#endif

            auto resVal = builder.CreateCall(acos_func, {codegen::upCast(builder, val.val, Type::getDoubleTy(context))});
            auto resSize = llvm::Constant::getIntegerValue(llvm::Type::getInt64Ty(context), llvm::APInt(64, sizeof(double)));
            return SerializableValue(resVal, resSize);
        }

        codegen::SerializableValue createMathCosHCall(const codegen::IRBuilder& builder, const python::Type &argsType,
                                                      const python::Type &retType,
                                                      const std::vector<tuplex::codegen::SerializableValue> &args) {
            using namespace llvm;

            auto val = args.front();
            auto& context = builder.GetInsertBlock()->getContext();
            Module *M = builder.GetInsertBlock()->getModule();

            // call standard C cosh function
            FunctionType *cosh_type = FunctionType::get(ctypeToLLVM<double>(context), {ctypeToLLVM<double>(context)}, false);

#if LLVM_VERSION_MAJOR < 9
            Function *cosh_func = cast<Function>(M->getOrInsertFunction("cosh", cosh_type));
#else
            Function *cosh_func = cast<Function>(M->getOrInsertFunction("cosh", cosh_type).getCallee());
#endif

            auto resVal = builder.CreateCall(cosh_func, {codegen::upCast(builder, val.val, Type::getDoubleTy(context))});
            auto resSize = llvm::Constant::getIntegerValue(llvm::Type::getInt64Ty(context), llvm::APInt(64, sizeof(double)));
            return SerializableValue(resVal, resSize);
        }

        codegen::SerializableValue createMathArcCosHCall(const codegen::IRBuilder& builder, const python::Type &argsType,
                                                         const python::Type &retType,
                                                         const std::vector<tuplex::codegen::SerializableValue> &args) {
            using namespace llvm;

            auto val = args.front();
            auto& context = builder.GetInsertBlock()->getContext();
            Module *M = builder.GetInsertBlock()->getModule();

            // call standard C acosh function
            FunctionType *acosh_type = FunctionType::get(ctypeToLLVM<double>(context), {ctypeToLLVM<double>(context)}, false);

#if LLVM_VERSION_MAJOR < 9
            Function *acosh_func = cast<Function>(M->getOrInsertFunction("acosh", acosh_type));
#else
            Function *acosh_func = cast<Function>(M->getOrInsertFunction("acosh", acosh_type).getCallee());
#endif

            auto resVal = builder.CreateCall(acosh_func, {codegen::upCast(builder, val.val, Type::getDoubleTy(context))});
            auto resSize = llvm::Constant::getIntegerValue(llvm::Type::getInt64Ty(context), llvm::APInt(64, sizeof(double)));
            return SerializableValue(resVal, resSize);
        }

        codegen::SerializableValue createMathSinHCall(const codegen::IRBuilder& builder, const python::Type &argsType,
                                                      const python::Type &retType,
                                                      const std::vector<tuplex::codegen::SerializableValue> &args) {
            using namespace llvm;

            auto val = args.front();
            auto& context = builder.GetInsertBlock()->getContext();
            Module *M = builder.GetInsertBlock()->getModule();

            // call standard C sinh function
            FunctionType *sinh_type = FunctionType::get(ctypeToLLVM<double>(context), {ctypeToLLVM<double>(context)}, false);

#if LLVM_VERSION_MAJOR < 9
            Function *sinh_func = cast<Function>(M->getOrInsertFunction("sinh", sinh_type));
#else
            Function *sinh_func = cast<Function>(M->getOrInsertFunction("sinh", sinh_type).getCallee());
#endif

            auto resVal = builder.CreateCall(sinh_func, {codegen::upCast(builder, val.val, Type::getDoubleTy(context))});
            auto resSize = llvm::Constant::getIntegerValue(llvm::Type::getInt64Ty(context), llvm::APInt(64, sizeof(double)));
            return SerializableValue(resVal, resSize);
        }

        codegen::SerializableValue createMathArcSinHCall(const codegen::IRBuilder& builder, const python::Type &argsType,
                                                         const python::Type &retType,
                                                         const std::vector<tuplex::codegen::SerializableValue> &args) {
            using namespace llvm;

            auto val = args.front();
            auto& context = builder.GetInsertBlock()->getContext();
            Module *M = builder.GetInsertBlock()->getModule();

            // call standard C asinh function
            FunctionType *asinh_type = FunctionType::get(ctypeToLLVM<double>(context), {ctypeToLLVM<double>(context)}, false);

#if LLVM_VERSION_MAJOR < 9
            Function *asinh_func = cast<Function>(M->getOrInsertFunction("asinh", asinh_type));
#else
            Function *asinh_func = cast<Function>(M->getOrInsertFunction("asinh", asinh_type).getCallee());
#endif

            auto resVal = builder.CreateCall(asinh_func, {codegen::upCast(builder, val.val, Type::getDoubleTy(context))});
            auto resSize = llvm::Constant::getIntegerValue(llvm::Type::getInt64Ty(context), llvm::APInt(64, sizeof(double)));
            return SerializableValue(resVal, resSize);
        }

        codegen::SerializableValue FunctionRegistry::createMathToRadiansCall(const codegen::IRBuilder& builder, const python::Type &argsType,
                                                           const python::Type &retType,
                                                           const std::vector<tuplex::codegen::SerializableValue> &args) {
            using namespace llvm;
            auto& context = builder.GetInsertBlock()->getContext();
            auto val = args.front();
            llvm::Value* F64Coefficient = _env.f64Const(M_PI / 180.0);
            auto resVal = builder.CreateFMul(val.val, F64Coefficient);
            auto resSize = _env.i64Const(sizeof(double));
            return SerializableValue(resVal, resSize);
        }

        codegen::SerializableValue FunctionRegistry::createMathToDegreesCall(const codegen::IRBuilder& builder, const python::Type &argsType,
                                                           const python::Type &retType,
                                                           const std::vector<tuplex::codegen::SerializableValue> &args) {
            using namespace llvm;
            auto& context = builder.GetInsertBlock()->getContext();
            auto val = args.front();
            llvm::Value* F64Coefficient = _env.f64Const(180.0 / M_PI );
            auto resVal = builder.CreateFMul(val.val, F64Coefficient);
            auto resSize = _env.i64Const(sizeof(double));
            return SerializableValue(resVal, resSize);
        }

<<<<<<< HEAD
        codegen::SerializableValue FunctionRegistry::createMathIsNanCall(const codegen::IRBuilder& builder, const python::Type &argsType,
                                                     const python::Type &retType,
                                                     const std::vector<tuplex::codegen::SerializableValue> &args) {
=======
        codegen::SerializableValue FunctionRegistry::createMathIsNanCall(llvm::IRBuilder<>& builder, const python::Type &argsType,
                                                                         const python::Type &retType,
                                                                         const std::vector<tuplex::codegen::SerializableValue> &args) {
>>>>>>> 8d9e8904
            using namespace llvm;
            auto& context = builder.GetInsertBlock()->getContext();
            assert(args.size() >= 1);
            auto val = args.front();
            auto type = argsType.parameters().front();

            if (python::Type::F64 == type) {
                /* Note that there are multiple possible ways to represent NAN

                   A NAN must be a float/double, where the sign bit is 0 or 1, all exponent bits are set to 1,
                   and the mantissa is anything except all 0 bits (because that's how infinity is defined)
                   According to this: https://www.geeksforgeeks.org/floating-point-representation-basics/
                   a quiet NAN (QNAN) is represented with only the most significant bit of the mantissa set to 1.
                   a signaling NAN (SNAN) has only the two most significant bits of the mantissa set to 1.
                   (all other bits are set to 0)
                   QNAN = 0x7FF8000000000000
                   SNAN = 0x7FFC000000000000
                */
                llvm::Value* i64Val = builder.CreateBitCast(val.val, llvm::Type::getInt64Ty(context));
                /* The below instructions shift the bits of the input value right by 32 bits,
                   and then compute the result & (bitwise AND) 0x7fffffff = 2147483647.
                   Effectively: (x >> 32) & 0x7fffffff

                   Note that 0x7fffffff has the 31 least significant bits set to 1, and the
                   most significant bit set to 0.
                   If the input value was QNAN, the result would be 0x7FF80000.
                   If the input value was SNAN, the result would be 0x7FFC0000.
                */
                auto shiftedVal = builder.CreateLShr(i64Val, 32);
                auto i32Shift = builder.CreateTrunc(shiftedVal, llvm::Type::getInt32Ty(context));
                auto andRes = builder.CreateAnd(i32Shift, ConstantInt::get(i32Shift->getType(), 0x7fffffff));
                /* The next instructions check if the input value is not equal to 0.
                   Then, the result of this is added to the result of (x >> 32) & 0x7fffffff.
                   Finally, this sum is compared to 0x7ff00000 = 2146435072; if the sum is greater than
                   0x7ff00000, isnan returns true, otherwise, false.
                */
                auto i32Val = builder.CreateTrunc(i64Val, llvm::Type::getInt32Ty(context));
                auto cmpRes = builder.CreateICmpNE(i32Val, ConstantInt::get(i32Val->getType(), 0));
                auto i32cmp = builder.CreateZExt(cmpRes, llvm::Type::getInt32Ty(context));
                auto added = builder.CreateNUWAdd(andRes, i32cmp);
<<<<<<< HEAD
                auto addCmp = builder.CreateICmpUGT(added, ConstantInt::get(i32Val->getType(), 0x7ff00000));
=======
                auto addCmp = builder.CreateICmpUGT(added, ConstantInt::get(i32Val->getType(), 2146435072));
>>>>>>> 8d9e8904

                auto resVal = _env.upcastToBoolean(builder, addCmp);
                auto resSize = _env.i64Const(sizeof(int64_t));

                return SerializableValue(resVal, resSize);
            } else {
                // only other valid input types are integer and boolean
                assert(python::Type::BOOLEAN == type || python::Type::I64 == type);

                return SerializableValue(_env.boolConst(false), _env.i64Const(sizeof(int64_t)));
            }
        }

<<<<<<< HEAD
        codegen::SerializableValue FunctionRegistry::createMathIsInfCall(const codegen::IRBuilder& builder, const python::Type &argsType,
                                                     const python::Type &retType,
                                                     const std::vector<tuplex::codegen::SerializableValue> &args) {
=======
        codegen::SerializableValue FunctionRegistry::createMathIsInfCall(llvm::IRBuilder<>& builder, const python::Type &argsType,
                                                                         const python::Type &retType,
                                                                         const std::vector<tuplex::codegen::SerializableValue> &args) {
>>>>>>> 8d9e8904
            using namespace llvm;
            auto& context = builder.GetInsertBlock()->getContext();
            assert(args.size() >= 1);
            auto val = args.front();
            auto type = argsType.parameters().front();

            if (python::Type::F64 == type) {
                // compare input to positive and negative infinity (check if equal)
                auto posCmp = builder.CreateFCmpOEQ(val.val, _env.f64Const(INFINITY));
                auto negCmp = builder.CreateFCmpOEQ(val.val, _env.f64Const(-INFINITY));

                // if the input is equal to either positive or negative infinity, this 'or' instruction should return 1
                auto orRes = builder.CreateOr(negCmp, posCmp);

                auto resVal = _env.upcastToBoolean(builder, orRes);
                auto resSize = _env.i64Const(sizeof(int64_t));

                return SerializableValue(resVal, resSize);
            } else {
                // only other valid input types are integer and boolean
                assert(python::Type::BOOLEAN == type || python::Type::I64 == type);

                return SerializableValue(_env.boolConst(false), _env.i64Const(sizeof(int64_t)));
            }
        }

        codegen::SerializableValue FunctionRegistry::createMathIsCloseCall(tuplex::codegen::LambdaFunctionBuilder &lfb,
<<<<<<< HEAD
                                                                           const codegen::IRBuilder& builder, const python::Type &argsType,
=======
                                                                           llvm::IRBuilder<>& builder, const python::Type &argsType,
>>>>>>> 8d9e8904
                                                                           const std::vector<tuplex::codegen::SerializableValue> &args) {
            assert(argsType.isTupleType());
            assert(args.size() == argsType.parameters().size());
            assert(args.size() >= 2);

            using namespace llvm;
            auto& context = builder.GetInsertBlock()->getContext();
            Module *M = builder.GetInsertBlock()->getModule();
            std::vector<python::Type> input_types = argsType.parameters();

            auto x_val = args[0].val;
            auto y_val = args[1].val;
            llvm::Value* rel_tol_val = _env.f64Const(1e-09);
            llvm::Value* abs_tol_val = _env.i64Const(0);
            auto x_ty = input_types[0];
            auto y_ty = input_types[1];
            python::Type rel_ty = python::Type::F64;
            python::Type abs_ty = python::Type::I64;

            switch(args.size()) {
                case 2:
                    // rel_tol and abs_tol not specified; stick with default values
                    break;
                case 3:
                    // assume that the third argument is rel_tol
                    rel_tol_val = args[2].val;
                    rel_ty = input_types[2];
                    break;
                default:
                    assert(args.size() == 4);
                    // assume that the third argument is rel_tol and the fourth argument is abs_tol
                    // note: this doesn't support the case where abs_tol is specified but rel_tol isn't
                    rel_tol_val = args[2].val;
                    abs_tol_val = args[3].val;
                    rel_ty = input_types[2];
                    abs_ty = input_types[3];
            }

            // error check rel_tol and abs_tol (both must be at least 0)
            llvm::Value* rel_tol_check;
            if (rel_ty == python::Type::BOOLEAN || rel_ty == python::Type::I64) {
                auto upcast_rel = _env.upCast(builder, rel_tol_val, _env.i64Type());
                rel_tol_check = builder.CreateICmpSLT(upcast_rel, _env.i64Const(0));
            } else {
                assert(rel_ty == python::Type::F64);
                rel_tol_check = builder.CreateFCmpOLT(rel_tol_val, _env.f64Const(0));
            }

            llvm::Value* abs_tol_check;
            if (abs_ty == python::Type::BOOLEAN || abs_ty == python::Type::I64) {
                auto upcast_abs = _env.upCast(builder, abs_tol_val, _env.i64Type());
                abs_tol_check = builder.CreateICmpSLT(upcast_abs, _env.i64Const(0));
            } else {
                assert(abs_ty == python::Type::F64);
                abs_tol_check = builder.CreateFCmpOLT(abs_tol_val, _env.f64Const(0));
            }

            // if either rel_tol or abs_tol are < 0, throw exception
            auto below_zero = builder.CreateOr(rel_tol_check, abs_tol_check);
            lfb.addException(builder, ExceptionCode::VALUEERROR, below_zero);

            // check x and y types - bools and ints can be optimized!
            if (x_ty == python::Type::BOOLEAN && y_ty == python::Type::BOOLEAN) {
                auto xor_xy = builder.CreateXor(x_val, y_val);
                // if rel_tol or abs_tol is a bool or int, use ICmp instead of FCmp
                llvm::Value* rel_cmp;
                if (rel_ty == python::Type::BOOLEAN || rel_ty == python::Type::I64) {
                    auto rel_tol = _env.upCast(builder, rel_tol_val, _env.i64Type());
                    rel_cmp = builder.CreateICmpUGE(rel_tol, _env.i64Const(1));
                } else {
                    assert(rel_ty == python::Type::F64);
                    rel_cmp = builder.CreateFCmpOGE(rel_tol_val, _env.f64Const(1));
                }

                llvm::Value* abs_cmp;
                if (abs_ty == python::Type::BOOLEAN || abs_ty == python::Type::I64) {
                    auto abs_tol = _env.upCast(builder, abs_tol_val, _env.i64Type());
                    abs_cmp = builder.CreateICmpUGE(abs_tol, _env.i64Const(1));
                } else {
                    assert(abs_ty == python::Type::F64);
                    abs_cmp = builder.CreateFCmpOGE(abs_tol_val, _env.f64Const(1));
                }

                auto rel_or_abs = builder.CreateOr(rel_cmp, abs_cmp);
                auto eq_check = builder.CreateXor(xor_xy, _env.boolConst(true));
                auto bool_val = _env.upcastToBoolean(builder, rel_or_abs);
                auto or_res = builder.CreateOr(bool_val, eq_check);

                auto resVal = _env.upcastToBoolean(builder, or_res);
                auto resSize = _env.i64Const(sizeof(int64_t));

                return SerializableValue(resVal, resSize);
            } else if (x_ty != python::Type::F64 && y_ty != python::Type::F64) {
                // cast x/y to integers
                auto x = _env.upCast(builder, x_val, _env.i64Type());
                auto y = _env.upCast(builder, y_val, _env.i64Type());
                auto rel_tol = _env.upCast(builder, rel_tol_val, _env.doubleType());

                auto cur_block = builder.GetInsertBlock();
                assert(cur_block);

                // create new blocks for each case
                BasicBlock *bb_below_one = BasicBlock::Create(builder.getContext(), "opt_lt_one", builder.GetInsertBlock()->getParent());
                BasicBlock *bb_standard = BasicBlock::Create(builder.getContext(), "opt_standard", builder.GetInsertBlock()->getParent());
                BasicBlock *bb_done = BasicBlock::Create(builder.getContext(), "cmp_done", builder.GetInsertBlock()->getParent());

                // allocate space for return value
                auto val = _env.CreateFirstBlockAlloca(builder, _env.getBooleanType());

                // first block comparison (x ?== y)
                auto xy_eq = builder.CreateICmpEQ(x, y);
                auto eq_res = _env.upcastToBoolean(builder, xy_eq);
                builder.CreateStore(eq_res, val);
                builder.CreateCondBr(xy_eq, bb_done, bb_below_one);

                // check if rel_tol * max_val < 0 and abs_tol < 0 (should return false)
                builder.SetInsertPoint(bb_below_one);
                auto x_d = builder.CreateSIToFP(x, _env.doubleType());
                auto y_d = builder.CreateSIToFP(y, _env.doubleType());
                auto x_abs = llvm::createUnaryIntrinsic(builder, LLVMIntrinsic::fabs, x_d);
                auto y_abs = llvm::createUnaryIntrinsic(builder, LLVMIntrinsic::fabs, y_d);
                auto xy_cmp = builder.CreateFCmpOLT(x_abs, y_abs);
                auto max_val = builder.CreateSelect(xy_cmp, y_abs, x_abs);
                auto relxmax = builder.CreateFMul(max_val, rel_tol_val);
                auto relxmax_cmp = builder.CreateFCmpOLT(relxmax, _env.f64Const(1));

                // if abs_tol is a bool or int, use int instructions
                llvm::Value* abs_tol = abs_tol_val;
                llvm::Value* abs_cmp;
                if (abs_ty == python::Type::BOOLEAN || abs_ty == python::Type::I64) {
                    abs_tol = _env.upCast(builder, abs_tol_val, _env.i64Type());
                    abs_cmp = builder.CreateICmpULT(abs_tol, _env.i64Const(1));
                } else {
                    assert(abs_ty == python::Type::F64);
                    // so we don't leave abs_tol uninitialized
                    abs_cmp = builder.CreateFCmpOLT(abs_tol, _env.f64Const(1));
                }

                auto l1_res = builder.CreateAnd(abs_cmp, relxmax_cmp);
                builder.CreateStore(_env.boolConst(false), val); // should overwrite value from first block
                builder.CreateCondBr(l1_res, bb_done, bb_standard);

                // standard check for isclose
                builder.SetInsertPoint(bb_standard);
                auto diff = builder.CreateFSub(x_d, y_d);
<<<<<<< HEAD
                auto LHS = llvm::createUnaryIntrinsic(builder, LLVMIntrinsic::fabs, diff);
=======
                auto LHS = llvm::createUnaryIntrinsic(builder, llvm::Intrinsic::ID::fabs, diff);
>>>>>>> 8d9e8904

                llvm::Value* d_abs_tol = abs_tol;
                if (abs_ty == python::Type::BOOLEAN || abs_ty == python::Type::I64) {
                    d_abs_tol = _env.upCast(builder, abs_tol, _env.doubleType());
                } else {
                    assert(abs_ty == python::Type::F64);
                }

                auto RHS_cmp = builder.CreateFCmpOLT(relxmax, d_abs_tol);
                auto RHS = builder.CreateSelect(RHS_cmp, d_abs_tol, relxmax);
                auto standard_cmp = builder.CreateFCmpOLE(LHS, RHS);
                auto standard_res = _env.upcastToBoolean(builder, standard_cmp);
                builder.CreateStore(standard_res, val); // should overwrite value from bb_below_one
                builder.CreateBr(bb_done);

                // return value stored in val
                builder.SetInsertPoint(bb_done);
                lfb.setLastBlock(bb_done);
                auto resVal = _env.upcastToBoolean(builder, builder.CreateLoad(val));
                auto resSize = _env.i64Const(sizeof(int64_t));

                return SerializableValue(resVal, resSize);
            } else {
                // case where x or y is a float
                // if either is a float, can't optimize since floats can be arbitrarily close to any other value
                // cast all values to doubles for comparison
                auto x = _env.upCast(builder, x_val, _env.doubleType());
                auto y = _env.upCast(builder, y_val, _env.doubleType());
                auto rel_tol = _env.upCast(builder, rel_tol_val, _env.doubleType());
                auto abs_tol = _env.upCast(builder, abs_tol_val, _env.doubleType());

                auto cur_block = builder.GetInsertBlock();
                assert(cur_block);

                // create new blocks for each case
                BasicBlock *bb_nany = BasicBlock::Create(builder.getContext(), "cmp_y_nan", builder.GetInsertBlock()->getParent());
                BasicBlock *bb_isinf = BasicBlock::Create(builder.getContext(), "cmp_inf", builder.GetInsertBlock()->getParent());
                BasicBlock *bb_infres = BasicBlock::Create(builder.getContext(), "opt_isinf", builder.GetInsertBlock()->getParent());
                BasicBlock *bb_standard = BasicBlock::Create(builder.getContext(), "opt_standard", builder.GetInsertBlock()->getParent());
                BasicBlock *bb_done = BasicBlock::Create(builder.getContext(), "cmp_done", builder.GetInsertBlock()->getParent());

                // allocate space for return value
                auto val = _env.CreateFirstBlockAlloca(builder, _env.getBooleanType());

                // first block
                // this block checks if x is NAN - in which case isclose returns 0 (jump to bb_done)
                const std::vector<tuplex::codegen::SerializableValue> isnan_argx{SerializableValue(x, _env.i64Const(sizeof(int64_t)))};
                auto is_x_nan = FunctionRegistry::createMathIsNanCall(builder, python::Type::propagateToTupleType(python::Type::F64), python::Type::BOOLEAN, isnan_argx);
                auto x_nan = builder.CreateZExtOrTrunc(is_x_nan.val, _env.i1Type());
                builder.CreateStore(_env.boolConst(false), val);
                builder.CreateCondBr(x_nan, bb_done, bb_nany);

                // bb_nany
                // this block checks if y is NAN - in which case isclose returns 0 (jump to bb_done)
                builder.SetInsertPoint(bb_nany);
                const std::vector<tuplex::codegen::SerializableValue> isnan_argy{SerializableValue(y, _env.i64Const(sizeof(int64_t)))};
                auto is_y_nan = FunctionRegistry::createMathIsNanCall(builder, python::Type::propagateToTupleType(python::Type::F64), python::Type::BOOLEAN, isnan_argy);
                auto y_nan = builder.CreateZExtOrTrunc(is_y_nan.val, _env.i1Type());
                builder.CreateStore(_env.boolConst(false), val); // overwrite value from first block
                builder.CreateCondBr(y_nan, bb_done, bb_isinf);

                // bb_isinf
                // this block checks if x or y is positive infinity or negative infinity
                builder.SetInsertPoint(bb_isinf);
                auto x_pinf = builder.CreateFCmpOEQ(x, ConstantFP::get(llvm::Type::getDoubleTy(context), INFINITY));
                auto y_pinf = builder.CreateFCmpOEQ(y, ConstantFP::get(llvm::Type::getDoubleTy(context), INFINITY));
                auto either_pinf = builder.CreateOr(x_pinf, y_pinf);
                auto x_ninf = builder.CreateFCmpOEQ(x, ConstantFP::get(llvm::Type::getDoubleTy(context), -INFINITY));
                auto check_xninf = builder.CreateOr(x_ninf, either_pinf);
                auto y_ninf = builder.CreateFCmpOEQ(y, ConstantFP::get(llvm::Type::getDoubleTy(context), -INFINITY));
                auto check_yninf = builder.CreateOr(y_ninf, check_xninf);
                builder.CreateCondBr(check_yninf, bb_infres, bb_standard);

                // bb_infres
                // if either x or y is +/- infinity, need to check that x == y
                // so if x == y is true, isclose returns true, otherwise false
                builder.SetInsertPoint(bb_infres);
                auto infres = builder.CreateFCmpOEQ(x, y);
                auto bool_res = _env.upcastToBoolean(builder, infres);
                builder.CreateStore(bool_res, val); // overwrite value from bb_nany
                builder.CreateBr(bb_done);

                // bb_standard
                // this block computes the result of the standard inequality that isclose uses:
                // |x - y| <= max([rel_tol * max(|x|, |y|)], abs_tol)
                builder.SetInsertPoint(bb_standard);
                auto x_abs = llvm::createUnaryIntrinsic(builder, LLVMIntrinsic::fabs, x);
                auto y_abs = llvm::createUnaryIntrinsic(builder, LLVMIntrinsic::fabs, y);
                auto xy_cmp = builder.CreateFCmpOLT(x_abs, y_abs);
                auto xy_max = builder.CreateSelect(xy_cmp, y_abs, x_abs);
                auto diff = builder.CreateFSub(x, y);
                auto LHS = llvm::createUnaryIntrinsic(builder, LLVMIntrinsic::fabs, diff);
                auto relxmax = builder.CreateFMul(xy_max, rel_tol);
                auto RHS_cmp = builder.CreateFCmpOLT(relxmax, abs_tol);
                auto RHS = builder.CreateSelect(RHS_cmp, abs_tol, relxmax);
                auto standard_cmp = builder.CreateFCmpOLE(LHS, RHS);
                auto standard_res = _env.upcastToBoolean(builder, standard_cmp);
                builder.CreateStore(standard_res, val); // overwrite value from bb_infres
                builder.CreateBr(bb_done);

                // bb_done``    ``` `
                builder.SetInsertPoint(bb_done);
                lfb.setLastBlock(bb_done);
                // return the value that was stored in val
                auto resVal = builder.CreateLoad(val);
                auto resSize = _env.i64Const(sizeof(int64_t));

                return SerializableValue(resVal, resSize);
            }
        }

        codegen::SerializableValue createMathCosCall(const codegen::IRBuilder& builder, const python::Type &argsType,
                                                     const python::Type &retType,
                                                     const std::vector<tuplex::codegen::SerializableValue> &args) {
            // call llvm intrinsic
            auto val = args.front();
            auto& context = builder.GetInsertBlock()->getContext();

            // cast to f64
            auto resVal = llvm::createUnaryIntrinsic(builder, LLVMIntrinsic::cos, codegen::upCast(builder, val.val, llvm::Type::getDoubleTy(context)));
            auto resSize = llvm::Constant::getIntegerValue(llvm::Type::getInt64Ty(context), llvm::APInt(64, sizeof(double)));
            return SerializableValue(resVal, resSize);
        }

        codegen::SerializableValue createMathSqrtCall(const codegen::IRBuilder& builder, const python::Type &argsType,
                                                     const python::Type &retType,
                                                     const std::vector<tuplex::codegen::SerializableValue> &args) {
            // call llvm intrinsic
            auto val = args.front();
            auto& context = builder.GetInsertBlock()->getContext();

            // cast to f64
            auto resVal = llvm::createUnaryIntrinsic(builder, LLVMIntrinsic::sqrt, codegen::upCast(builder, val.val, llvm::Type::getDoubleTy(context)));
            auto resSize = llvm::Constant::getIntegerValue(llvm::Type::getInt64Ty(context), llvm::APInt(64, sizeof(double)));
            return SerializableValue(resVal, resSize);
        }

        codegen::SerializableValue createMathExpCall(const codegen::IRBuilder& builder, const python::Type &argsType,
                                                      const python::Type &retType,
                                                      const std::vector<tuplex::codegen::SerializableValue> &args) {
            // call llvm intrinsic
            auto val = args.front();
            auto& context = builder.GetInsertBlock()->getContext();

            // cast to f64
            auto resVal = llvm::createUnaryIntrinsic(builder, LLVMIntrinsic::exp, codegen::upCast(builder, val.val, llvm::Type::getDoubleTy(context)));
            auto resSize = llvm::Constant::getIntegerValue(llvm::Type::getInt64Ty(context), llvm::APInt(64, sizeof(double)));
            return SerializableValue(resVal, resSize);
        }

        codegen::SerializableValue createMathLogCall(const codegen::IRBuilder& builder, const python::Type &argsType,
                                                      const python::Type &retType,
                                                      const std::vector<tuplex::codegen::SerializableValue> &args) {
            // call llvm intrinsic
            auto val = args.front();
            auto& context = builder.GetInsertBlock()->getContext();

            // cast to f64
            auto resVal = llvm::createUnaryIntrinsic(builder, LLVMIntrinsic::log, codegen::upCast(builder, val.val, llvm::Type::getDoubleTy(context)));
            auto resSize = llvm::Constant::getIntegerValue(llvm::Type::getInt64Ty(context), llvm::APInt(64, sizeof(double)));
            return SerializableValue(resVal, resSize);
        }

        codegen::SerializableValue createMathLog1pCall(const codegen::IRBuilder& builder, const python::Type &argsType,
                                                      const python::Type &retType,
                                                      const std::vector<tuplex::codegen::SerializableValue> &args) {
            using namespace llvm;

            auto val = args.front();
            auto& context = builder.GetInsertBlock()->getContext();
            Module *M = builder.GetInsertBlock()->getModule();

            // call standard C log1p function
            FunctionType * log1p_type = FunctionType::get(ctypeToLLVM<double>(context), {ctypeToLLVM<double>(context)}, false);

#if LLVM_VERSION_MAJOR < 9
            Function * log1p_func = cast<Function>(M->getOrInsertFunction("log1p", log1p_type));
#else
            Function * log1p_func = cast<Function>(M->getOrInsertFunction("log1p", log1p_type).getCallee());
#endif

            auto resVal = builder.CreateCall(log1p_func, {codegen::upCast(builder, val.val, Type::getDoubleTy(context))});
            auto resSize = llvm::Constant::getIntegerValue(llvm::Type::getInt64Ty(context), llvm::APInt(64, sizeof(double)));
            return SerializableValue(resVal, resSize);
        }

        codegen::SerializableValue createMathLog2Call(const codegen::IRBuilder& builder, const python::Type &argsType,
                                                      const python::Type &retType,
                                                      const std::vector<tuplex::codegen::SerializableValue> &args) {
            // call llvm intrinsic
            auto val = args.front();
            auto& context = builder.GetInsertBlock()->getContext();

            // cast to f64
            auto resVal = llvm::createUnaryIntrinsic(builder, LLVMIntrinsic::log2, codegen::upCast(builder, val.val, llvm::Type::getDoubleTy(context)));
            auto resSize = llvm::Constant::getIntegerValue(llvm::Type::getInt64Ty(context), llvm::APInt(64, sizeof(double)));
            return SerializableValue(resVal, resSize);
        }

        codegen::SerializableValue createMathLog10Call(const codegen::IRBuilder& builder, const python::Type &argsType,
                                                      const python::Type &retType,
                                                      const std::vector<tuplex::codegen::SerializableValue> &args) {
            // call llvm intrinsic
            auto val = args.front();
            auto& context = builder.GetInsertBlock()->getContext();

            // cast to f64
            auto resVal = llvm::createUnaryIntrinsic(builder, LLVMIntrinsic::log10, codegen::upCast(builder, val.val, llvm::Type::getDoubleTy(context)));
            auto resSize = llvm::Constant::getIntegerValue(llvm::Type::getInt64Ty(context), llvm::APInt(64, sizeof(double)));
            return SerializableValue(resVal, resSize);
        }

        codegen::SerializableValue createMathPowCall(const codegen::IRBuilder& builder,
                                                     const python::Type &argsType,
                                                     const python::Type &retType,
                                                     const tuplex::codegen::SerializableValue&base,
                                                     const tuplex::codegen::SerializableValue&power) {
            // call llvm intrinsic
            auto val1 = base;
            auto val2 = power;
            auto& context = builder.GetInsertBlock()->getContext();
            // cast to f64
            auto resVal = llvm::createBinaryIntrinsic(builder, LLVMIntrinsic::pow, codegen::upCast(builder, val1.val, llvm::Type::getDoubleTy(context)), codegen::upCast(builder, val2.val, llvm::Type::getDoubleTy(context)));
            auto resSize = llvm::Constant::getIntegerValue(llvm::Type::getInt64Ty(context), llvm::APInt(64, sizeof(double)));
            return SerializableValue(resVal, resSize);
        }

        codegen::SerializableValue createMathExpm1Call(const codegen::IRBuilder& builder, const python::Type &argsType,
                                                      const python::Type &retType,
                                                      const std::vector<tuplex::codegen::SerializableValue> &args) {
            using namespace llvm;

            auto val = args.front();
            auto& context = builder.GetInsertBlock()->getContext();
            Module *M = builder.GetInsertBlock()->getModule();

            // call standard C expm1 function
            FunctionType *expm1_type = FunctionType::get(ctypeToLLVM<double>(context), {ctypeToLLVM<double>(context)}, false);

#if LLVM_VERSION_MAJOR < 9
            Function *expm1_func = cast<Function>(M->getOrInsertFunction("expm1", expm1_type));
#else
            Function *expm1_func = cast<Function>(M->getOrInsertFunction("expm1", expm1_type).getCallee());
#endif

            auto resVal = builder.CreateCall(expm1_func, {codegen::upCast(builder, val.val, Type::getDoubleTy(context))});
            auto resSize = llvm::Constant::getIntegerValue(llvm::Type::getInt64Ty(context), llvm::APInt(64, sizeof(double)));
            return SerializableValue(resVal, resSize);
        }

        codegen::SerializableValue FunctionRegistry::createGlobalSymbolCall(tuplex::codegen::LambdaFunctionBuilder &lfb,
                                                                            const codegen::IRBuilder& builder,
                                                                            const std::string &symbol,
                                                                            const python::Type &argsType,
                                                                            const python::Type &retType,
                                                                            const std::vector<tuplex::codegen::SerializableValue> &args) {

            // check what symbols are supported, else return nullptr
            if (symbol == "len") {
                return createLenCall(builder, argsType, retType, args);
            }

            if (symbol == "dict") {
                return createDictConstructor(lfb, builder, argsType, args);
            }

            if (symbol == "int") {
                return createIntCast(lfb, builder, argsType, args);
            }

            if (symbol == "float") {
                return createFloatCast(lfb, builder, argsType, args);
            }

            if (symbol == "bool") {
                return createBoolCast(lfb, builder, argsType, args);
            }

            if (symbol == "str") {
                return createStrCast(lfb, builder, argsType, args);
            }

            // math module
            if (symbol == "math.sin")
                return createMathSinCall(builder, argsType, retType, args);
            if (symbol == "math.cos")
                return createMathCosCall(builder, argsType, retType, args);
            if (symbol == "math.sqrt")
                return createMathSqrtCall(builder, argsType, retType, args);
            if (symbol == "math.asin")
                return createMathArcSinCall(builder, argsType, retType, args);
            if(symbol == "math.floor" || symbol ==  "math.ceil")
                return createMathCeilFloorCall(lfb, builder, symbol, args.front());
            if (symbol == "math.exp")
                return createMathExpCall(builder, argsType, retType, args);
            if (symbol == "math.log")
                return createMathLogCall(builder, argsType, retType, args);
            if (symbol == "math.log1p")
                return createMathLog1pCall(builder, argsType, retType, args);
            if (symbol == "math.log2")
                return createMathLog2Call(builder, argsType, retType, args);
            if (symbol == "math.log10")
                return createMathLog10Call(builder, argsType, retType, args);
            if (symbol == "math.pow")
                return createMathPowCall(builder, argsType, retType, args[0], args[1]);
            if (symbol == "math.expm1")
                return createMathExpm1Call(builder, argsType, retType, args);
            if (symbol == "math.tan")
                return createMathTanCall(builder, argsType, retType, args);
            if (symbol == "math.atan")
                return createMathArcTanCall(builder, argsType, retType, args);
            if (symbol == "math.atan2")
                return createMathArcTan2Call(builder, argsType, retType, args[0], args[1]);
            if (symbol == "math.tanh")
                return createMathTanHCall(builder, argsType, retType, args);
            if (symbol == "math.atanh")
                return createMathArcTanHCall(builder, argsType, retType, args);

            if (symbol == "math.acos")
                return createMathArcCosCall(builder, argsType, retType, args);
            if (symbol == "math.cosh")
                return createMathCosHCall(builder, argsType, retType, args);
            if (symbol == "math.acosh")
                return createMathArcCosHCall(builder, argsType, retType, args);
            if (symbol == "math.sinh")
                return createMathSinHCall(builder, argsType, retType, args);
            if (symbol == "math.asinh")
                return createMathArcSinHCall(builder, argsType, retType, args);

            if (symbol == "math.radians")
                return createMathToRadiansCall(builder, argsType, retType, args);

            if (symbol == "math.degrees")
                return createMathToDegreesCall(builder, argsType, retType, args);

            if (symbol == "math.isnan")
                return createMathIsNanCall(builder, argsType, retType, args);

            if (symbol == "math.isinf")
                return createMathIsInfCall(builder, argsType, retType, args);

            if (symbol == "math.isclose") {
                if (args.size() != 2 && args.size() != 3 && args.size() != 4) {
                    std::string err = "math.isclose needs 2, 3, or 4 args; got " + std::to_string(args.size()) + " args\n";
                    throw std::runtime_error(err);
                }

                assert(argsType.isTupleType());
                assert(args.size() == argsType.parameters().size());

                // check all argument types
                std::vector<python::Type> input_types = argsType.parameters();
                int i = 1;
                for (const auto& type : input_types) {
                    if (type != python::Type::BOOLEAN && type != python::Type::I64 && type != python::Type::F64) {
                        throw std::runtime_error("argument " + std::to_string(i) + " is of type " + type.desc() + " but math.isclose expected a float, integer, or boolean");
                    }
                    i++;
                }

                return createMathIsCloseCall(lfb, builder, argsType, args);
            }

            // re module
            if (symbol == "re.search")
                return createReSearchCall(lfb, builder, argsType, args);
            if (symbol == "re.sub") {
                if(args.size() != 3 || argsType != python::Type::makeTupleType({python::Type::STRING, python::Type::STRING, python::Type::STRING})) {
                    throw std::runtime_error("Only support re.sub(str, str, str)");
                }
                return createReSubCall(lfb, builder, argsType, args);
            }

            // random module
            if (symbol == "random.choice") {
                if(args.size() != 1 || !argsType.isTupleType() || argsType.parameters().size() != 1) {
                    throw std::runtime_error("random.choice only takes a single (iterable) argument");
                }
                return createRandomChoiceCall(lfb, builder, argsType.parameters()[0], args[0]);
            }

            // string module
            if(symbol == "string.capwords") {
                if(args.size() != 1)
                    throw std::runtime_error("string.capwords() takes exactly 1 argument");
                return createCapwordsCall(lfb, builder, args[0]);
            }

            return SerializableValue(nullptr, nullptr);
        }

        SerializableValue FunctionRegistry::createCenterCall(LambdaFunctionBuilder& lfb,
                                                            const codegen::IRBuilder& builder,
                                                            const tuplex::codegen::SerializableValue &caller,
                                                            const tuplex::codegen::SerializableValue &width,
                                                            const tuplex::codegen::SerializableValue *fillchar){
            using namespace llvm;
            assert(caller.val->getType() == _env.i8ptrType());
            auto casted_width_val = _env.upCast(builder, width.val, _env.i64Type());
            assert(casted_width_val->getType() == _env.i64Type());

            llvm::Value *fillchar_val = _env.i8Const(' ');
            if(fillchar != nullptr) {
                assert(fillchar->val->getType() == _env.i8ptrType());

                auto cond = builder.CreateICmpNE(fillchar->size, _env.i64Const(2)); // fillchar must be size 2, indicating length 1
                lfb.addException(builder, ExceptionCode::TYPEERROR, cond);

                fillchar_val = builder.CreateLoad(fillchar->val);
            }

            FunctionType *ft = FunctionType::get(_env.i8ptrType(), {_env.i8ptrType(), _env.i64Type(), _env.i64Type(), llvm::Type::getInt64PtrTy(_env.getContext(), 0), _env.i8Type()}, false);

            auto func = _env.getModule()->getOrInsertFunction("strCenter", ft);
            auto res_size = _env.CreateFirstBlockAlloca(builder, _env.i64Type());
            auto new_val = builder.CreateCall(func, {caller.val, caller.size, casted_width_val, res_size, fillchar_val});
            return SerializableValue(new_val, builder.CreateLoad(res_size));
        }

        SerializableValue FunctionRegistry::createLowerCall(const codegen::IRBuilder& builder,
                                                            const tuplex::codegen::SerializableValue &caller) {
            // simple, use helper function
            // call strLower from runtime
            using namespace llvm;
            assert(caller.val->getType() == _env.i8ptrType());

            // implemeneted in runtime
            FunctionType *ft = FunctionType::get(_env.i8ptrType(), {_env.i8ptrType(), _env.i64Type()}, false);
            auto func = _env.getModule()->getOrInsertFunction("strLower", ft);

            auto new_val = builder.CreateCall(func, {caller.val, caller.size});

            // size doesn't change when applying lower to str
            return SerializableValue(new_val, caller.size);
        }

        SerializableValue FunctionRegistry::createMathCeilFloorCall(LambdaFunctionBuilder &lfb,
                                                                    const codegen::IRBuilder& builder,
                                                                    const std::string &qual_name,
                                                                    const SerializableValue &arg) {
            assert(qual_name == "math.ceil" || qual_name == "math.floor");
            assert(arg.is_null == nullptr); // no NULL allowed here!

            if(arg.val->getType()->isDoubleTy()) {
                // TODO: if we allow undefined behavior, optimize these checks away...

                // these functions pretty much do the same.
                // first check inf, -inf which results in overflow error
                auto overflow_cond = builder.CreateOr(builder.CreateFCmp(llvm::CmpInst::Predicate::FCMP_OEQ, arg.val, _env.f64Const(INFINITY)),
                                                      builder.CreateFCmp(llvm::CmpInst::Predicate::FCMP_OEQ, arg.val, _env.f64Const(-INFINITY)));
                lfb.addException(builder, ExceptionCode::OVERFLOWERROR, overflow_cond);

                // then check nan, which results in ValueError
                auto nan_cond = builder.CreateFCmp(llvm::CmpInst::Predicate::FCMP_OEQ, arg.val, _env.f64Const(NAN));
                lfb.addException(builder, ExceptionCode::VALUEERROR, nan_cond);

                // call corresponding intrinsic
                auto intrinsic = (qual_name == "math.ceil") ? (llvm::Intrinsic::ceil) : (llvm::Intrinsic::floor);
                auto val = builder.CreateFPToSI(llvm::createUnaryIntrinsic(builder, intrinsic, arg.val),
                _env.i64Type());
                return SerializableValue(val, _env.i64Const(sizeof(int64_t)));
            } else {
                // in python functions hold integer as result.
                // hence upcast boolean
                assert(arg.val->getType() == _env.i64Type() || arg.val->getType() == _env.getBooleanType());
                if(arg.val->getType() == _env.getBooleanType()) {
                    return SerializableValue(builder.CreateZExtOrTrunc(arg.val, _env.i64Type()), _env.i64Const(sizeof(int64_t)));
                } else {
                    return arg;
                }
            }
        }

        SerializableValue FunctionRegistry::createUpperCall(const codegen::IRBuilder& builder,
                                                            const tuplex::codegen::SerializableValue &caller) {
            // simple, use helper function
            // call strLower from runtime
            using namespace llvm;

            assert(caller.val->getType() == _env.i8ptrType());

            // implemented in runtime
            FunctionType *ft = FunctionType::get(_env.i8ptrType(), {_env.i8ptrType(), _env.i64Type()}, false);
            auto func = _env.getModule()->getOrInsertFunction("strUpper", ft);

            auto new_val = builder.CreateCall(func, {caller.val, caller.size});

            // size doesn't change when applying lower to str
            return SerializableValue(new_val, caller.size);
        }

        SerializableValue FunctionRegistry::createSwapcaseCall(const codegen::IRBuilder& builder,
                                                               const tuplex::codegen::SerializableValue &caller) {
            using namespace llvm;

            assert(caller.val->getType() == _env.i8ptrType());

            FunctionType *ft = FunctionType::get(_env.i8ptrType(), {_env.i8ptrType(), _env.i64Type()}, false);
            auto func = _env.getModule()->getOrInsertFunction("strSwapcase", ft);

            auto new_val = builder.CreateCall(func, {caller.val, caller.size});

            // size doesn't change when applying swapcase for str
            return SerializableValue(new_val, caller.size);
        }

        // TODO: fix with optional sep! https://docs.python.org/3/library/string.html#string.capwords
        SerializableValue FunctionRegistry::createCapwordsCall(LambdaFunctionBuilder& lfb, const codegen::IRBuilder& builder, const SerializableValue &caller) {
            // simple, use helper function
            // call strLower from runtime
            using namespace llvm;
            assert(caller.val->getType() == _env.i8ptrType());

            //@TODO: because capwords is actually
            // # Capitalize the words in a string, e.g. " aBc  dEf " -> "Abc Def".
            //def capwords(s, sep=None):
            //    """capwords(s [,sep]) -> string
            //    Split the argument into words using split, capitalize each
            //    word using capitalize, and join the capitalized words using
            //    join.  If the optional second argument sep is absent or None,
            //    runs of whitespace characters are replaced by a single space
            //    and leading and trailing whitespace are removed, otherwise
            //    sep is used to split and join the words.
            //    """
            //    return (sep or ' ').join(x.capitalize() for x in s.split(sep))
            // depending on sep/x attributerror or typeerror needs to be raised.
            // we only support the 1 keyword version.
            // Note: this function is the perfect test candidate for (pre)compiling external module functions!

            // no option type here supported!
            if(caller.is_null) {
                // add exception for None.capitalize()
                lfb.addException(builder, ExceptionCode::ATTRIBUTEERROR, caller.is_null);
            }
            assert(caller.val && caller.size);

            // implemeneted in runtime
            FunctionType *ft = FunctionType::get(_env.i8ptrType(), {_env.i8ptrType(), _env.i64Type(), _env.i64ptrType()}, false);
            auto func = _env.getModule()->getOrInsertFunction("stringCapwords", ft);

            auto res_size = _env.CreateFirstBlockAlloca(builder, _env.i64Type());
            builder.CreateStore(_env.i64Const(0), res_size);
            auto new_val = builder.CreateCall(func, {caller.val, caller.size, res_size});

            // size doesn't change when applying lower to str
            return SerializableValue(new_val, builder.CreateLoad(res_size));
        }


        SerializableValue FunctionRegistry::createReSearchCall(LambdaFunctionBuilder &lfb, const codegen::IRBuilder& builder,
                                                               const python::Type &argsType,
                                                               const std::vector<tuplex::codegen::SerializableValue> &args) {
            assert(argsType.parameters().size() == 2 && argsType.parameters()[0] == python::Type::STRING &&
                   argsType.parameters()[1] == python::Type::STRING);
            auto& logger = Logger::instance().logger("codegen");

            if(args.size() == 2) {
                llvm::Value *general_context, *match_context, *compile_context;
                if(_sharedObjectPropagation) {
                    // create runtime contexts that are allocated on regular heap: general, compile, match (in order to pass rtmalloc/rtfree)
                    auto contexts = _env.addGlobalPCRE2RuntimeContexts();
                    general_context = builder.CreateLoad(std::get<0>(contexts));
                    match_context = builder.CreateLoad(std::get<1>(contexts));
                    compile_context = builder.CreateLoad(std::get<2>(contexts));
                } else {
                    // create runtime contexts for the row
                    general_context = builder.CreateCall(pcre2GetLocalGeneralContext_prototype(_env.getContext(), _env.getModule().get()));
                    match_context = builder.CreateCall(pcre2MatchContextCreate_prototype(_env.getContext(), _env.getModule().get()), {general_context});
                    compile_context = builder.CreateCall(pcre2CompileContextCreate_prototype(_env.getContext(), _env.getModule().get()), {general_context});
                }

                // get the compiled pattern
                llvm::Value* compiled_pattern;
                bool global_pattern = llvm::isa<llvm::ConstantExpr>(args[0].val) && _sharedObjectPropagation;
                if(global_pattern) {
                    auto pattern_str = globalVariableToString(args[0].val);
                    llvm::Value* gVar = _env.addGlobalRegexPattern("re_search", pattern_str);
                    compiled_pattern = builder.CreateLoad(gVar);
                } else {
                    // allocate some error space
                    auto errornumber = builder.CreateAlloca(builder.getInt32Ty());
                    auto erroroffset = builder.CreateAlloca(builder.getInt64Ty());

                    // create the compiled pattern
                    compiled_pattern = builder.CreateCall(
                            pcre2Compile_prototype(_env.getContext(), _env.getModule().get()),
                            {args[0].val, builder.CreateSub(args[0].size, _env.i64Const(1)), _env.i32Const(0),
                             errornumber,
                             erroroffset, compile_context});

                    // perform check whether compile was successful, if not terminate.
                    auto bad_pattern = builder.CreateICmpEQ(compiled_pattern, _env.i8nullptr());
                    lfb.addException(builder, ExceptionCode::RE_ERROR, bad_pattern);
                }

                // allocate space to hold the match data
                auto match_data = builder.CreateCall(
                        pcre2MatchDataCreateFromPattern_prototype(_env.getContext(), _env.getModule().get()),
                        {compiled_pattern, general_context});

                // run the match
                llvm::Value *num_matches;
                if(global_pattern) {
                    // if we precompiled, use the JIT match function
                    num_matches = builder.CreateCall(
                            pcre2JITMatch_prototype(_env.getContext(), _env.getModule().get()),
                            {compiled_pattern, args[1].val,
                             builder.CreateSub(args[1].size, _env.i64Const(1)),
                             _env.i64Const(0), _env.i32Const(0), match_data, match_context});
                } else {
                    num_matches = builder.CreateCall(
                            pcre2Match_prototype(_env.getContext(), _env.getModule().get()),
                            {compiled_pattern, args[1].val,
                             builder.CreateSub(args[1].size, _env.i64Const(1)),
                             _env.i64Const(0), _env.i32Const(0), match_data, match_context});
                }

                // None if the match failed
                auto did_not_match = builder.CreateICmpSLT(num_matches, _env.i32Const(0));

                // get the correct return size/val
                auto retval = builder.CreateAlloca(_env.getMatchObjectPtrType(), 0, nullptr);
                auto retsize = builder.CreateAlloca(_env.i64Type(), 0, nullptr);

                llvm::BasicBlock *did_not_match_BB = llvm::BasicBlock::Create(_env.getContext(), "did_not_match", builder.GetInsertBlock()->getParent());
                llvm::BasicBlock *did_match_BB = llvm::BasicBlock::Create(_env.getContext(), "did_match", builder.GetInsertBlock()->getParent());
                llvm::BasicBlock *return_BB = llvm::BasicBlock::Create(_env.getContext(), "return", builder.GetInsertBlock()->getParent());

                builder.CreateCondBr(did_not_match, did_not_match_BB, did_match_BB);
                builder.SetInsertPoint(did_not_match_BB);
#ifndef NDEBUG // only set to nullptr, 0 if in debug mode
                builder.CreateStore(llvm::ConstantPointerNull::get(
                        static_cast<llvm::PointerType *>(_env.getMatchObjectPtrType())), retval);
                builder.CreateStore(_env.i64Const(0), retsize);
#endif
                builder.CreateBr(return_BB);

                builder.SetInsertPoint(did_match_BB);
                builder.CreateStore(builder.CreateCall(wrapPCRE2MatchObject_prototype(_env.getContext(), _env.getModule().get()), {match_data, args[1].val, args[1].size}), retval);
                builder.CreateStore(_env.i64Const(sizeof(uint8_t*)), retsize);
                builder.CreateBr(return_BB);

                builder.SetInsertPoint(return_BB);
                lfb.setLastBlock(return_BB);

                // return the match object
                return SerializableValue(builder.CreateLoad(retval), builder.CreateLoad(retsize), did_not_match);
            }

            logger.error("no support for re.search flags");
            return SerializableValue();
        }

        SerializableValue FunctionRegistry::createReSubCall(LambdaFunctionBuilder &lfb, const codegen::IRBuilder& builder, const python::Type &argsType,
                        const std::vector<tuplex::codegen::SerializableValue> &args) {
            assert(argsType.parameters().size() == 3 && argsType.parameters()[0] == python::Type::STRING &&
                   argsType.parameters()[1] == python::Type::STRING && argsType.parameters()[2] == python::Type::STRING);
            auto& logger = Logger::instance().logger("codegen");

            if(args.size() == 3) {
                llvm::Value *general_context, *match_context, *compile_context;
                if(_sharedObjectPropagation) {
                    // create runtime contexts that are allocated on regular heap: general, compile, match (in order to pass rtmalloc/rtfree)
                    auto contexts = _env.addGlobalPCRE2RuntimeContexts();
                    general_context = builder.CreateLoad(std::get<0>(contexts));
                    match_context = builder.CreateLoad(std::get<1>(contexts));
                    compile_context = builder.CreateLoad(std::get<2>(contexts));
                } else {
                    // create runtime contexts for the row
                    general_context = builder.CreateCall(pcre2GetLocalGeneralContext_prototype(_env.getContext(), _env.getModule().get()));
                    match_context = builder.CreateCall(pcre2MatchContextCreate_prototype(_env.getContext(), _env.getModule().get()), {general_context});
                    compile_context = builder.CreateCall(pcre2CompileContextCreate_prototype(_env.getContext(), _env.getModule().get()), {general_context});
                }

                // get the compiled pattern
                llvm::Value* compiled_pattern;
                bool global_pattern = llvm::isa<llvm::ConstantExpr>(args[0].val) && _sharedObjectPropagation;
                if(global_pattern) {
                    auto pattern_str = globalVariableToString(args[0].val);
                    llvm::Value* gVar = _env.addGlobalRegexPattern("re_sub", pattern_str);
                    compiled_pattern = builder.CreateLoad(gVar);
                } else {
                    // allocate some error space
                    auto errornumber = builder.CreateAlloca(builder.getInt32Ty());
                    auto erroroffset = builder.CreateAlloca(builder.getInt64Ty());

                    // create the compiled pattern
                    compiled_pattern = builder.CreateCall(
                            pcre2Compile_prototype(_env.getContext(), _env.getModule().get()),
                            {args[0].val, builder.CreateSub(args[0].size, _env.i64Const(1)), _env.i32Const(0),
                             errornumber,
                             erroroffset, compile_context});
                }

                auto pattern = args[0];
                auto repl = args[1];
                auto subject = args[2];

                // create blocks
                llvm::BasicBlock *substitute_BB = llvm::BasicBlock::Create(_env.getContext(), "substitute_re_sub", builder.GetInsertBlock()->getParent());
                llvm::BasicBlock *realloc_output_BB = llvm::BasicBlock::Create(_env.getContext(), "realloc_output_re_sub", builder.GetInsertBlock()->getParent());
                llvm::BasicBlock *errorcheck_BB = llvm::BasicBlock::Create(_env.getContext(), "errorcheck_re_sub", builder.GetInsertBlock()->getParent());
                llvm::BasicBlock *return_BB = llvm::BasicBlock::Create(_env.getContext(), "return_re_sub", builder.GetInsertBlock()->getParent());

                // create variables
                llvm::Value *res = builder.CreateAlloca(_env.i32Type(), 0, nullptr); // the result of calling pcre2_substitute
                llvm::Value *cur_result_size = builder.CreateAlloca(_env.i64Type(), 0, nullptr);
                llvm::Value *result_size = builder.CreateAlloca(_env.i64Type(), 0, nullptr);
                llvm::Value *result_buffer = builder.CreateAlloca(_env.i8ptrType(), 0, nullptr);
                builder.CreateStore(builder.CreateUDiv(builder.CreateMul(subject.size, _env.i64Const(6)), _env.i64Const(5), "re_sub_result", false), cur_result_size); // start at 1.2 * subject length
                builder.CreateBr(substitute_BB);

                builder.SetInsertPoint(substitute_BB);
                // allocate output space
                builder.CreateStore(builder.CreateLoad(cur_result_size), result_size); // result_size = cur_result_size
                builder.CreateStore(builder.CreatePointerCast(_env.malloc(builder, builder.CreateLoad(cur_result_size)), _env.i8ptrType()), result_buffer); // result_buffer = (char*)malloc(result_size);
                // run the substitution
                auto num_matches = builder.CreateCall(
                        pcre2Substitute_prototype(_env.getContext(), _env.getModule().get()),
                        {
                            compiled_pattern, // code
                            subject.val, // subject
                            builder.CreateSub(subject.size, _env.i64Const(1)), // subject length
                            _env.i64Const(0), // start offset
                            _env.i32Const(PCRE2_SUBSTITUTE_GLOBAL), // options
                            _env.i8nullptr(), // match data
                            match_context, // match context
                            repl.val, // replacement
                            builder.CreateSub(repl.size, _env.i64Const(1)), // repl length
                            builder.CreateLoad(result_buffer), // result buffer
                            result_size
                        });
                builder.CreateStore(num_matches, res);
                auto ran_out_of_memory = builder.CreateICmpEQ(builder.CreateLoad(res), _env.i32Const(PCRE2_ERROR_NOMEMORY));
                builder.CreateCondBr(ran_out_of_memory, realloc_output_BB, return_BB);

                builder.SetInsertPoint(realloc_output_BB);
                builder.CreateStore(builder.CreateMul(builder.CreateLoad(cur_result_size), _env.i64Const(2)), cur_result_size); // double cur_result_size
                // TODO: should we error here if the potential output buffer gets too large?
                builder.CreateBr(substitute_BB); // try substituting again

                builder.SetInsertPoint(errorcheck_BB);
                // error if the substitution resulted in an error
                lfb.addException(builder, ExceptionCode::UNKNOWN, builder.CreateICmpSLT(builder.CreateLoad(res), _env.i32Const(0)));
                builder.CreateBr(return_BB);

                builder.SetInsertPoint(return_BB);
                builder.CreateStore(_env.i8Const(0), builder.CreateGEP(builder.CreateLoad(result_buffer), builder.CreateLoad(result_size))); // include null terminator
                lfb.setLastBlock(return_BB);

                // return the match object
                // TODO: should we reallocate the buffer to be exactly the correct size? pcre2_substitute * does * make sure to include space for a null terminator
                return SerializableValue(builder.CreateLoad(result_buffer), builder.CreateAdd(builder.CreateLoad(result_size), _env.i64Const(1)));
            }

            logger.error("no support for re.sub flags");
            return SerializableValue();
        }

        SerializableValue FunctionRegistry::createRandomChoiceCall(LambdaFunctionBuilder &lfb, const codegen::IRBuilder& builder, const python::Type &argType, const SerializableValue &arg) {
            if(argType == python::Type::STRING) {
                lfb.addException(builder, ExceptionCode::INDEXERROR, builder.CreateICmpEQ(arg.size, _env.i64Const(1))); // index error if empty string
                auto random_number = builder.CreateCall(uniformInt_prototype(_env.getContext(), _env.getModule().get()), {_env.i64Const(0), builder.CreateSub(arg.size, _env.i64Const(1))});
                auto retstr = builder.CreatePointerCast(_env.malloc(builder, _env.i64Const(2)), _env.i8ptrType()); // create 1-char string
                builder.CreateStore(builder.CreateLoad(builder.CreateGEP(arg.val, random_number)), retstr); // store the character
                builder.CreateStore(_env.i8Const(0), builder.CreateGEP(retstr, _env.i32Const(1))); // write a null terminator
                return {retstr, _env.i64Const(2)};
            } else if(argType.isListType() && argType != python::Type::EMPTYLIST) {
                auto elementType = argType.elementType();
                if(elementType.isSingleValued()) {
                    lfb.addException(builder, ExceptionCode::INDEXERROR, builder.CreateICmpEQ(arg.val, _env.i64Const(0))); // index error if empty list
                    if(elementType == python::Type::NULLVALUE) {
                        return {nullptr, nullptr, _env.i1Const(true)};
                    } else if(elementType == python::Type::EMPTYTUPLE) {
                        auto alloc = builder.CreateAlloca(_env.getEmptyTupleType(), 0, nullptr);
                        auto load = builder.CreateLoad(alloc);
                        return {load, _env.i64Const(sizeof(int64_t))};
                    } else if(elementType == python::Type::EMPTYDICT) {
                        return {_env.strConst(builder, "{}"), _env.i64Const(strlen("{}") + 1)};
                    }
                } else {
                    auto num_elements = builder.CreateExtractValue(arg.val, {1});
                    lfb.addException(builder, ExceptionCode::INDEXERROR, builder.CreateICmpEQ(num_elements, _env.i64Const(0))); // index error if empty list
                    auto random_number = builder.CreateCall(uniformInt_prototype(_env.getContext(), _env.getModule().get()), {_env.i64Const(0), num_elements});

                    auto subval = builder.CreateLoad(builder.CreateGEP(builder.CreateExtractValue(arg.val, 2), random_number));
                    llvm::Value* subsize = _env.i64Const(sizeof(int64_t));
                    if(elementType == python::Type::STRING) {
                        subsize = builder.CreateLoad(builder.CreateGEP(builder.CreateExtractValue(arg.val, 3), random_number));
                    }
                    return {subval, subsize};
                }
            } else {
                throw std::runtime_error("random.choice() is only supported for string arguments, currently");
            }

            return SerializableValue();
        }

        SerializableValue FunctionRegistry::createIteratorRelatedSymbolCall(tuplex::codegen::LambdaFunctionBuilder &lfb,
                                                                            const codegen::IRBuilder &builder,
                                                                            const std::string &symbol,
                                                                            const python::Type &argsType,
                                                                            const python::Type &retType,
                                                                            const std::vector<tuplex::codegen::SerializableValue> &args,
                                                                            const std::shared_ptr<IteratorInfo> &iteratorInfo) {
            if(symbol == "iter") {
                return createIterCall(lfb, builder, argsType, retType, args);
            }

            if(symbol == "reversed") {
                return createReversedCall(lfb, builder, argsType, retType, args);
            }

            if(symbol == "zip") {
                return createZipCall(lfb, builder, argsType, retType, args, iteratorInfo);
            }

            if(symbol == "enumerate") {
                return createEnumerateCall(lfb, builder, argsType, retType, args, iteratorInfo);
            }

            if(symbol == "next") {
                return createNextCall(lfb, builder, argsType, retType, args, iteratorInfo);
            }

            Logger::instance().defaultLogger().error("unsupported symbol " + symbol + " encountered in createIteratorRelatedSymbolCall");
            return SerializableValue(nullptr, nullptr);
        }

        SerializableValue FunctionRegistry::createIterCall(LambdaFunctionBuilder &lfb, const codegen::IRBuilder &builder,
                                                           const python::Type &argsType, const python::Type &retType,
                                                           const std::vector<tuplex::codegen::SerializableValue> &args) {
            if(argsType.parameters().size() != 1) {
                Logger::instance().defaultLogger().error("iter() currently takes single iterable as argument only");
                return SerializableValue(nullptr, nullptr);
            }

            python::Type argType = argsType.parameters().front();
            if(argType.isIteratorType()) {
                // iter() call on a iterator. Simply return the iterator as it is.
                return args.front();
            }
            return _iteratorContextProxy->initIterContext(lfb, builder, argType, args.front());
        }

        SerializableValue FunctionRegistry::createReversedCall(LambdaFunctionBuilder &lfb, const codegen::IRBuilder &builder,
                                                           const python::Type &argsType, const python::Type &retType,
                                                           const std::vector<tuplex::codegen::SerializableValue> &args) {
            if(argsType.parameters().size() != 1) {
                Logger::instance().defaultLogger().error("reversed() takes exactly one argument");
                return SerializableValue(nullptr, nullptr);
            }

            python::Type argType = argsType.parameters().front();
            return _iteratorContextProxy->initReversedContext(lfb, builder, argType, args.front());
        }

        SerializableValue FunctionRegistry::createZipCall(LambdaFunctionBuilder &lfb, const codegen::IRBuilder &builder,
                                                           const python::Type &argsType, const python::Type &retType,
                                                           const std::vector<tuplex::codegen::SerializableValue> &args,
                                                           const std::shared_ptr<IteratorInfo> &iteratorInfo) {

            return _iteratorContextProxy->initZipContext(lfb, builder, args, iteratorInfo);
        }

        SerializableValue FunctionRegistry::createEnumerateCall(LambdaFunctionBuilder &lfb, const codegen::IRBuilder &builder,
                                                          const python::Type &argsType, const python::Type &retType,
                                                          const std::vector<tuplex::codegen::SerializableValue> &args,
                                                          const std::shared_ptr<IteratorInfo> &iteratorInfo) {
            python::Type argType = argsType.parameters().front();
            auto *ils = new IteratorContextProxy(&_env);

            if(argsType.parameters().size() == 1) {
                return ils->initEnumerateContext(lfb, builder, args[0], _env.i64Const(0), iteratorInfo);
            }

            if(argsType.parameters().size() == 2) {
                return ils->initEnumerateContext(lfb, builder, args[0], args[1].val, iteratorInfo);
            }

            Logger::instance().defaultLogger().error("enumerate() takes 1 or 2 arguments");
            return SerializableValue(nullptr, nullptr);
        }

        SerializableValue FunctionRegistry::createNextCall(LambdaFunctionBuilder &lfb, const codegen::IRBuilder &builder,
                                                           const python::Type &argsType, const python::Type &retType,
                                                           const std::vector<tuplex::codegen::SerializableValue> &args,
                                                           const std::shared_ptr<IteratorInfo> &iteratorInfo) {
            if(argsType.parameters().size() == 1) {
                if(argsType.parameters().front() == python::Type::EMPTYITERATOR) {
                    // always raise exception when next is called on empty iterator
                    lfb.addException(builder, ExceptionCode::STOPITERATION, _env.i1Const(true));
                    return SerializableValue(_env.i64Const(0), _env.i64Const(8));
                }
                return _iteratorContextProxy->createIteratorNextCall(lfb, builder, argsType.parameters().front().yieldType(), args[0].val, SerializableValue(nullptr, nullptr), iteratorInfo);
            }

            if(argsType.parameters().size() == 2) {
                if(argsType.parameters().front() == python::Type::EMPTYITERATOR) {
                    return args[1];
                }
                return _iteratorContextProxy->createIteratorNextCall(lfb, builder, argsType.parameters().front().yieldType(), args[0].val, args[1], iteratorInfo);
            }

            Logger::instance().defaultLogger().error("next() takes 1 or 2 arguments");
            return SerializableValue(nullptr, nullptr);
        }

        /*!
         * create a string representation of the types of the varargs. May throw exception, if unknown type is encountered
         * @param argTypes vector of python types
         * @return string representation
         */
        std::string createVarArgTypeStr(const std::vector<python::Type>& argsTypes) {
            std::string s;
            s.reserve(argsTypes.size());

            for(auto t : argsTypes) {
                if(python::Type::BOOLEAN == t)
                    s += "b";
                else if(python::Type::I64 == t)
                    s += "d";
                else if(python::Type::F64 == t)
                    s += "f";
                else if(python::Type::STRING == t)
                    s += "s";
                else {
                    Logger::instance().defaultLogger().error("unknown type " + t.desc() + " encountered in varargs");
                    return "";
                }
            }
            return s;
        }

        SerializableValue FunctionRegistry::createFormatCall(const codegen::IRBuilder& builder,
                                                             const tuplex::codegen::SerializableValue& caller,
                                                             const std::vector<tuplex::codegen::SerializableValue>& args,
                                                             const std::vector<python::Type>& argsTypes) {
            using namespace llvm;
            assert(caller.val->getType() == _env.i8ptrType());
            auto strFormat_func = strFormat_prototype(_env.getContext(), _env.getModule().get());

            // alloc for size
            auto sizeVar = _env.CreateFirstBlockAlloca(builder, _env.i64Type());

            // alloc string for types
            std::string argtypesstr = createVarArgTypeStr(argsTypes);

            // build arguments
            std::vector<llvm::Value*> valargs;
            valargs.push_back(caller.val);
            valargs.push_back(sizeVar);

            assert(argsTypes.size() == args.size());
            for(int i = 0; i < args.size(); ++i) {
                auto sv = args[i];

                if(argsTypes[i] == python::Type::BOOLEAN) {
                    // special case: boolean needs to be extended to int64_t!
                    valargs.push_back(builder.CreateZExt(sv.val, _env.i64Type()));
                } else {
                    // push the variable
                    valargs.push_back(sv.val);
                }

                auto vtype = valargs.back()->getType();
                assert(vtype == _env.doubleType() || vtype == _env.i64Type() || vtype == _env.i8ptrType());
            }

            // create constant string from argtypesstr, and insert into arguments
            auto sconst = builder.CreateGlobalStringPtr(argtypesstr);
            auto argtypes = builder.CreatePointerCast(sconst, _env.i8ptrType()); // need gep to cast
            valargs.insert(valargs.begin() + 2, argtypes);

            // make call
            auto replaced_str = builder.CreateCall(strFormat_func, valargs);

            return {replaced_str, builder.CreateLoad(sizeVar)};
        }

        SerializableValue FunctionRegistry::createFindCall(const codegen::IRBuilder& builder,
                                                           const tuplex::codegen::SerializableValue &caller,
                                                           const tuplex::codegen::SerializableValue &needle) {

            // simple, use helper function
            // call strstr from runtime
            using namespace llvm;
            assert(caller.val->getType() == _env.i8ptrType());
            assert(needle.val->getType() == _env.i8ptrType());

            // use strstr and some pointer arithmetic
            auto strstr_func = ststr_prototype(_env.getContext(), _env.getModule().get());

            // call with needle
            auto strstr_res = builder.CreateCall(strstr_func, {caller.val, needle.val});

            // use select to return value
            auto i8nullptr = llvm::ConstantPointerNull::get(llvm::cast<llvm::PointerType>(_env.i8ptrType()));
            auto empty_cond = builder.CreateICmpEQ(strstr_res, i8nullptr);

            auto res = builder.CreateSelect(empty_cond, _env.i64Const(-1), builder.CreatePtrDiff(strstr_res, caller.val));

            return SerializableValue(res, _env.i64Const(sizeof(int64_t)));
        }

        SerializableValue FunctionRegistry::createIndexCall(tuplex::codegen::LambdaFunctionBuilder& lfb, const codegen::IRBuilder& builder, const SerializableValue& caller, const SerializableValue& needle) {
            using namespace llvm;
            assert(caller.val->getType() == _env.i8ptrType());
            assert(needle.val->getType() == _env.i8ptrType());

            auto find_res = createFindCall(builder, caller, needle);

            // check if result == -1
            auto found = builder.CreateICmpEQ(find_res.val, _env.i64Const(-1));
            lfb.addException(builder, ExceptionCode::VALUEERROR, found);

            return find_res;
        }

        SerializableValue FunctionRegistry::createReverseIndexCall(LambdaFunctionBuilder& lfb, const codegen::IRBuilder& builder, const SerializableValue& caller, const SerializableValue& needle) {
            using namespace llvm;
            assert(caller.val->getType() == _env.i8ptrType());
            assert(needle.val->getType() == _env.i8ptrType());

            auto rfind_res = createReverseFindCall(builder, caller, needle);

            // check if result == -1
            auto found = builder.CreateICmpEQ(rfind_res.val, _env.i64Const(-1));
            lfb.addException(builder, ExceptionCode::VALUEERROR, found);

            return rfind_res;
        }

        SerializableValue FunctionRegistry::createCountCall(
            const codegen::IRBuilder& builder,
            const tuplex::codegen::SerializableValue &caller,
            const tuplex::codegen::SerializableValue &needle) {
            using namespace llvm;
            assert(caller.val->getType() == _env.i8ptrType());
            assert(needle.val->getType() == _env.i8ptrType());

            auto count_func = count_prototype(_env.getContext(), _env.getModule().get());
            auto count_res = builder.CreateCall(count_func, {caller.val, needle.val, caller.size, needle.size});

            return SerializableValue(count_res, _env.i64Const(sizeof(int64_t)));
        }

        SerializableValue FunctionRegistry::createStartswithCall(tuplex::codegen::LambdaFunctionBuilder &lfb,
                                                                 const codegen::IRBuilder& builder,
                                                                 const tuplex::codegen::SerializableValue &caller,
                                                                 const tuplex::codegen::SerializableValue &prefix) {
            using namespace llvm;
            assert(caller.val->getType() == _env.i8ptrType());
            assert(prefix.val->getType() == _env.i8ptrType());

            auto res = builder.CreateAlloca(_env.getBooleanType(), 0, nullptr);

            // cond to see if the suffix is longer than the string
            auto greaterCond = builder.CreateICmpUGT(prefix.size, caller.size);
            auto isGreater = [&]() {
                return _env.boolConst(false);
            };

            auto startsWithRes = [&]() {
                auto memcmpFunc = memcmp_prototype(_env.getContext(), _env.getModule().get());
                auto n = builder.CreateSub(prefix.size, _env.i64Const(1));
                auto memcmpRes = builder.CreateICmpEQ(_env.i64Const(0), builder.CreateCall(memcmpFunc, {caller.val, prefix.val, n}));
                return _env.upcastToBoolean(builder, memcmpRes);
            };

            constructIfElse(greaterCond, isGreater, startsWithRes, res, lfb, builder);
            return SerializableValue(builder.CreateLoad(res), _env.i64Const(sizeof(int64_t)));
        }

        SerializableValue FunctionRegistry::createEndswithCall(tuplex::codegen::LambdaFunctionBuilder &lfb,
                                                                 const codegen::IRBuilder& builder,
                                                                 const tuplex::codegen::SerializableValue &caller,
                                                                 const tuplex::codegen::SerializableValue &suffix) {
            using namespace llvm;
            assert(caller.val->getType() == _env.i8ptrType());
            assert(suffix.val->getType() == _env.i8ptrType());

            auto res = builder.CreateAlloca(_env.getBooleanType(), 0, nullptr);

            // cond to see if the suffix is longer than the string
            auto greaterCond = builder.CreateICmpUGT(suffix.size, caller.size);
            auto isGreater = [&]() {
                return _env.boolConst(false);
            };

            auto endsWithRes = [&]() {
                auto memcmpFunc = memcmp_prototype(_env.getContext(), _env.getModule().get());
                auto n = builder.CreateSub(suffix.size, _env.i64Const(1));

                auto callerStart = builder.CreateGEP(caller.val, builder.CreateSub(caller.size, suffix.size));
                auto memcmpRes = builder.CreateICmpEQ(_env.i64Const(0), builder.CreateCall(memcmpFunc, {callerStart, suffix.val, n}));
                return _env.upcastToBoolean(builder, memcmpRes);
            };

            constructIfElse(greaterCond, isGreater, endsWithRes, res, lfb, builder);
            return SerializableValue(builder.CreateLoad(res), _env.i64Const(sizeof(int64_t)));
        }

        SerializableValue FunctionRegistry::createReverseFindCall(
            const codegen::IRBuilder& builder,
            const tuplex::codegen::SerializableValue &caller,
            const tuplex::codegen::SerializableValue &needle) {
          // simple, use helper function
          // call strRFind from runtime
          using namespace llvm;
          assert(caller.val->getType() == _env.i8ptrType());
          assert(needle.val->getType() == _env.i8ptrType());

          // use directly runtime function for this
          auto rfind_func =
              rfind_prototype(_env.getContext(), _env.getModule().get());

          // call
          auto rfind_res =
              builder.CreateCall(rfind_func, {caller.val, needle.val});

          return SerializableValue(rfind_res, _env.i64Const(sizeof(int64_t)));
        }

        SerializableValue FunctionRegistry::createReplaceCall(const codegen::IRBuilder& builder,
                                                              const tuplex::codegen::SerializableValue &caller,
                                                              const tuplex::codegen::SerializableValue &from,
                                                              const tuplex::codegen::SerializableValue &to) {
            using namespace llvm;
            assert(caller.val->getType() == _env.i8ptrType());
            assert(from.val->getType() == _env.i8ptrType());
            assert(to.val->getType() == _env.i8ptrType());

            auto replace_func = replace_prototype(_env.getContext(), _env.getModule().get());

            // alloc for size
            auto sizeVar = builder.CreateAlloca(_env.i64Type(), 0, nullptr);

            // debug print
            //  caller:  [i8*] : / ->from
            //  from:  [i8*] : abc -> to
            //  to:  [i8*] : /usr/local/hello -> caller
            //  _env.printValue(builder, caller.val, "caller: "); // i.e. is
            //  _env.printValue(builder, from.val, "from: ");
            //  _env.printValue(builder, to.val, "to: ");

            auto replaced_str = builder.CreateCall(replace_func, {caller.val, from.val, to.val, sizeVar});

            return SerializableValue(replaced_str, builder.CreateLoad(sizeVar));
        }

        SerializableValue FunctionRegistry::createJoinCall(const codegen::IRBuilder& builder, const tuplex::codegen::SerializableValue &caller, const tuplex::codegen::SerializableValue &list) {
            assert(caller.val->getType() == _env.i8ptrType());
            assert(list.val->getType() == _env.createOrGetListType(python::Type::makeListType(python::Type::STRING)));

            auto sizeVar = builder.CreateAlloca(_env.i64Type(), 0, nullptr);
            auto joinedStr = builder.CreateCall(strJoin_prototype(_env.getContext(), _env.getModule().get()),
                                                {caller.val, caller.size, builder.CreateExtractValue(list.val, {1}),
                                                 builder.CreateExtractValue(list.val, {2}),
                                                 builder.CreateExtractValue(list.val, {3}), sizeVar});
            return {joinedStr, builder.CreateLoad(sizeVar)};
        }

        SerializableValue FunctionRegistry::createSplitCall(LambdaFunctionBuilder& lfb, const codegen::IRBuilder& builder, const tuplex::codegen::SerializableValue &caller, const tuplex::codegen::SerializableValue &delimiter) {
            assert(caller.val->getType() == _env.i8ptrType());
            assert(delimiter.val->getType() == _env.i8ptrType());

            auto cond = builder.CreateICmpEQ(delimiter.size, _env.i64Const(1)); // empty string
            lfb.addException(builder, ExceptionCode::VALUEERROR, cond); // error if the delimiter is an empty string

            auto lenArray = builder.CreateAlloca(_env.i64ptrType(), 0, nullptr);
            auto strArray = builder.CreateAlloca(llvm::PointerType::get(_env.i8ptrType(), 0), 0, nullptr);
            auto listLen = builder.CreateAlloca(_env.i64Type());
            auto listSerializedSize = builder.CreateCall(strSplit_prototype(_env.getContext(), _env.getModule().get()),
                                                {caller.val, caller.size, delimiter.val, delimiter.size,
                                                 strArray, lenArray, listLen});

            auto res = _env.CreateFirstBlockAlloca(builder, _env.createOrGetListType(
                    python::Type::makeListType(python::Type::STRING)));
            builder.CreateStore(builder.CreateLoad(listLen), builder.CreateStructGEP(res, 0));
            builder.CreateStore(builder.CreateLoad(listLen), builder.CreateStructGEP(res, 1));
            builder.CreateStore(builder.CreateLoad(strArray), builder.CreateStructGEP(res, 2));
            builder.CreateStore(builder.CreateLoad(lenArray), builder.CreateStructGEP(res, 3));
            return {builder.CreateLoad(res), listSerializedSize};
        }

#warning "Doesn't support unicode strings"
        SerializableValue FunctionRegistry::createIsDecimalCall(LambdaFunctionBuilder &lfb,
                                                                const codegen::IRBuilder& builder,
                                                                const SerializableValue &caller) {
            using namespace llvm;
            assert(caller.val->getType() == _env.i8ptrType());

            auto res = builder.CreateAlloca(_env.getBooleanType(), 0, nullptr);
            auto isEmpty = builder.CreateICmpEQ(caller.size, _env.i64Const(1));

            auto isEmptyThunk = [&]() {
                return _env.boolConst(false);
            };
            auto isDecimalThunk = [&]() {
                auto isDecimalFunc = isdecimal_prototype(_env.getContext(), _env.getModule().get());
                return _env.upcastToBoolean(builder, builder.CreateCall(isDecimalFunc, {caller.val}));
            };

            constructIfElse(isEmpty, isEmptyThunk, isDecimalThunk, res, lfb, builder);
            return SerializableValue(builder.CreateLoad(res), _env.i64Const(sizeof(int64_t)));
        }

#warning "Doesn't support unicode strings"
        SerializableValue FunctionRegistry::createIsDigitCall(LambdaFunctionBuilder &lfb,
                                                              const codegen::IRBuilder& builder,
                                                              const SerializableValue &caller) {
            using namespace llvm;
            assert(caller.val->getType() == _env.i8ptrType());

            auto res = builder.CreateAlloca(_env.getBooleanType(), 0, nullptr);
            auto isEmpty = builder.CreateICmpEQ(caller.size, _env.i64Const(1));

            auto isEmptyThunk = [&]() {
                return _env.boolConst(false);
            };
            auto isDigitThunk = [&]() {
                auto isdigit_func = isdigit_prototype(_env.getContext(), _env.getModule().get());
                return _env.upcastToBoolean(builder, builder.CreateCall(isdigit_func, {caller.val}));
            };

            constructIfElse(isEmpty, isEmptyThunk, isDigitThunk, res, lfb, builder);
            return SerializableValue(builder.CreateLoad(res), _env.i64Const(sizeof(int64_t)));
        }

#warning "Doesn't support unicode strings"
        SerializableValue FunctionRegistry::createIsAlphaCall(tuplex::codegen::LambdaFunctionBuilder &lfb,
                                                              const codegen::IRBuilder& builder,
                                                              const tuplex::codegen::SerializableValue &caller) {
            using namespace llvm;
            assert(caller.val->getType() == _env.i8ptrType());

            auto res = builder.CreateAlloca(_env.getBooleanType(), 0, nullptr);
            auto isEmpty = builder.CreateICmpEQ(caller.size, _env.i64Const(1));

            auto isEmptyThunk = [&]() {
                return _env.boolConst(false);
            };
            auto isAlphaThunk = [&]() {
                auto isalpha_func = isalpha_prototype(_env.getContext(), _env.getModule().get());
                return _env.upcastToBoolean(builder, builder.CreateCall(isalpha_func, {caller.val}));
            };

            constructIfElse(isEmpty, isEmptyThunk, isAlphaThunk, res, lfb, builder);
            return SerializableValue(builder.CreateLoad(res), _env.i64Const(sizeof(int64_t)));
        }

#warning "Doesn't support unicode strings"
        SerializableValue FunctionRegistry::createIsAlNumCall(tuplex::codegen::LambdaFunctionBuilder &lfb,
                                                              const codegen::IRBuilder& builder,
                                                              const tuplex::codegen::SerializableValue &caller) {
            auto res = builder.CreateAlloca(_env.getBooleanType(), 0, nullptr);
            auto isEmpty = builder.CreateICmpEQ(caller.size, _env.i64Const(1));

            auto isEmptyThunk = [&]() {
                return _env.boolConst(false);
            };
            auto isAlNumThunk = [&]() {
                auto isalnum_func = isalnum_prototype(_env.getContext(), _env.getModule().get());
                return _env.upcastToBoolean(builder, builder.CreateCall(isalnum_func, {caller.val}));
            };

            constructIfElse(isEmpty, isEmptyThunk, isAlNumThunk, res, lfb, builder);
            return SerializableValue(builder.CreateLoad(res), _env.i64Const(sizeof(int64_t)));
        }


        SerializableValue FunctionRegistry::createStripCall(const codegen::IRBuilder& builder, const SerializableValue &caller,
                                          const std::vector<tuplex::codegen::SerializableValue> &args) {
            using namespace llvm;
            // check arguments
            assert(caller.val->getType() == _env.i8ptrType());
            assert(args.size() == 0 || args.size() == 1);
            if(args.size() == 1) assert(args[0].val->getType() == _env.i8ptrType());

            auto strip_func = strip_prototype(_env.getContext(), _env.getModule().get());

            auto res_size = builder.CreateAlloca(_env.i64Type(), 0, nullptr);
            // build chars argument
            llvm::Value *chars;
            if(args.size() == 0) chars = llvm::ConstantPointerNull::get(llvm::PointerType::getInt8PtrTy(_env.getContext(), 0));
            else chars = args[0].val;

            // create call
            auto strip_res = builder.CreateCall(strip_func, {caller.val, chars, res_size});

            return SerializableValue(strip_res, builder.CreateAdd(builder.CreateLoad(res_size), _env.i64Const(1)));
        }

        SerializableValue FunctionRegistry::createLStripCall(const codegen::IRBuilder& builder, const SerializableValue &caller,
                                                            const std::vector<tuplex::codegen::SerializableValue> &args) {
            using namespace llvm;
            // check arguments
            assert(caller.val->getType() == _env.i8ptrType());
            assert(args.size() == 0 || args.size() == 1);
            if(args.size() == 1) assert(args[0].val->getType() == _env.i8ptrType());

            auto strip_func = lstrip_prototype(_env.getContext(), _env.getModule().get());

            auto res_size = builder.CreateAlloca(_env.i64Type(), 0, nullptr);
            // build chars argument
            llvm::Value *chars;
            if(args.size() == 0) chars = llvm::ConstantPointerNull::get(llvm::PointerType::getInt8PtrTy(_env.getContext(), 0));
            else chars = args[0].val;

            // create call
            auto strip_res = builder.CreateCall(strip_func, {caller.val, chars, res_size});

            return SerializableValue(strip_res, builder.CreateAdd(builder.CreateLoad(res_size), _env.i64Const(1)));
        }

        SerializableValue FunctionRegistry::createRStripCall(const codegen::IRBuilder& builder, const SerializableValue &caller,
                                                            const std::vector<tuplex::codegen::SerializableValue> &args) {
            using namespace llvm;
            // check arguments
            assert(caller.val->getType() == _env.i8ptrType());
            assert(args.size() == 0 || args.size() == 1);
            if(args.size() == 1) assert(args[0].val->getType() == _env.i8ptrType());

            auto strip_func = rstrip_prototype(_env.getContext(), _env.getModule().get());

            auto res_size = builder.CreateAlloca(_env.i64Type(), 0, nullptr);
            // build chars argument
            llvm::Value *chars;
            if(args.size() == 0) chars = llvm::ConstantPointerNull::get(llvm::PointerType::getInt8PtrTy(_env.getContext(), 0));
            else chars = args[0].val;

            // create call
            auto strip_res = builder.CreateCall(strip_func, {caller.val, chars, res_size});

            return SerializableValue(strip_res, builder.CreateAdd(builder.CreateLoad(res_size), _env.i64Const(1)));
        }

        void FunctionRegistry::constructIfElse(llvm::Value *condition, std::function<llvm::Value*(void)> ifCase,
                                                            std::function<llvm::Value*(void)> elseCase,
                                                            llvm::Value *res,
                                                            tuplex::codegen::LambdaFunctionBuilder &lfb,
                                                            const codegen::IRBuilder& builder) {
            using namespace llvm;

            BasicBlock *ifBB = BasicBlock::Create(_env.getContext(), "if", builder.GetInsertBlock()->getParent());
            BasicBlock *elseBB = BasicBlock::Create(_env.getContext(), "else", builder.GetInsertBlock()->getParent());
            BasicBlock *mergeBB = BasicBlock::Create(_env.getContext(), "merge", builder.GetInsertBlock()->getParent());

            builder.CreateCondBr(condition, ifBB, elseBB);
            builder.SetInsertPoint(ifBB);
            Value *ifVal = ifCase();
            builder.CreateStore(ifVal, res);
            builder.CreateBr(mergeBB);

            builder.SetInsertPoint(elseBB);
            Value *elseVal = elseCase();
            builder.CreateStore(elseVal, res);
            builder.CreateBr(mergeBB);

            builder.SetInsertPoint(mergeBB);
            assert(ifVal->getType() == elseVal->getType());

            lfb.setLastBlock(mergeBB);
        }

        codegen::SerializableValue FunctionRegistry::createAttributeCall(tuplex::codegen::LambdaFunctionBuilder &lfb,
                                                                         const codegen::IRBuilder& builder,
                                                                         const std::string &symbol,
                                                                         const python::Type &callerType,
                                                                         const python::Type &argsType,
                                                                         const python::Type &retType,
                                                                         const tuplex::codegen::SerializableValue &caller,
                                                                         const std::vector<tuplex::codegen::SerializableValue> &args) {
            // check
            if(symbol == "upper") {
                //@Todo: checks here...
                return createUpperCall(builder, caller);
            }

            if(symbol == "lower") {
                //@Todo: checks here...
                return createLowerCall(builder, caller);
            }

            if(symbol == "swapcase") {
                if(args.size() != 0)
                    throw std::runtime_error("swapcase takes 0 arguments");
                
                return createSwapcaseCall(builder, caller);
            }
            
            if(symbol == "format") {
                //@Todo: checks here...

                // extract args
                assert(argsType.isTupleType());
                return createFormatCall(builder, caller, args, argsType.parameters());
            }

            if(symbol == "find") {
                // make sure only 1 arg version
                if(args.size() != 1)
                    throw std::runtime_error("str.find is only implemented for the 1 arg version");

                return createFindCall(builder, caller, args.front());
            }

            if(symbol == "rfind") {
                // make sure only 1 arg version
                if(args.size() != 1)
                    throw std::runtime_error("str.rfind is only implemented for the 1 arg version");

                return createReverseFindCall(builder, caller, args.front());
            }

            if(symbol == "strip") {
                // check args
                if(args.size() != 0 && args.size() != 1)
                    throw std::runtime_error("str.strip([chars]) takes at most one argument.");
                return createStripCall(builder, caller, args);
            }

            if(symbol == "lstrip") {
                // check args
                if(args.size() != 0 && args.size() != 1)
                    throw std::runtime_error("str.lstrip([chars]) takes at most one argument.");

                return createLStripCall(builder, caller, args);
            }

            if(symbol == "rstrip") {
                // check args
                if(args.size() != 0 && args.size() != 1)
                    throw std::runtime_error("str.rstrip([chars]) takes at most one argument.");

                return createRStripCall(builder, caller, args);
            }

            if(symbol == "center") {
                if(args.size() == 1) {
                    return createCenterCall(lfb, builder, caller, args[0], nullptr);
                } else if (args.size() == 2) {
                    return createCenterCall(lfb, builder, caller, args[0], &(args[1]));
                } else {
                    throw std::runtime_error("str.center(width, [fillchar]) takes either one or two arguments.");
                }
            }

            if(symbol == "replace") {
                // make sure only 2 arg version
                if(args.size() != 2)
                    throw std::runtime_error("str.replace is only implemented for the 2 arg version");

                return createReplaceCall(builder, caller, args[0], args[1]);
            }

            if(symbol == "join") {
                // make sure exactly 1 argument
                if(args.size() != 1)
                    throw std::runtime_error("str.join only takes one argument");
                return createJoinCall(builder, caller, args[0]);
            }

            if(symbol == "split") {
                // make sure exactly 1 argument
                if(args.size() != 1)
                    throw std::runtime_error("str.split only takes one argument");
                return createSplitCall(lfb, builder, caller, args[0]);
            }

            if(symbol == "startswith") {
                return createStartswithCall(lfb, builder, caller, args.front());
            }

            if(symbol == "endswith") {
                return createEndswithCall(lfb, builder, caller, args.front());
            }

            if(symbol == "count") {
                return createCountCall(builder, caller, args.front());
            }

            if (symbol == "index") {
                return createIndexCall(lfb, builder, caller, args.front());
            }

            if (symbol == "rindex") {
                return createReverseIndexCall(lfb, builder, caller, args.front());
            }

            if (symbol == "isdecimal") {
                return createIsDecimalCall(lfb, builder, caller);
            }

            if (symbol == "isdigit") {
                return createIsDigitCall(lfb, builder, caller);
            }

            if (symbol == "isalpha") {
                return createIsAlphaCall(lfb, builder, caller);
            }

            if (symbol == "isalnum") {
                return createIsAlNumCall(lfb, builder, caller);
            }

            if(symbol == "pop") {
                if(args.size() != 1 && args.size() != 2)
                    throw std::runtime_error("dict.pop(key[, default]) takes 1 or 2 arguments");
                return createCJSONPopCall(lfb, builder, caller, args, argsType.parameters(), retType);
            }

            if(symbol == "popitem") {
                if(args.size() != 0)
                    throw std::runtime_error("dict.popitem() takes 0 arguments");
                return createCJSONPopItemCall(lfb, builder, caller, retType);
            }

            // throw exception
            throw std::runtime_error("attribute call for " + callerType.desc() + "." + symbol + " not yet implemented");

            // else return nullptr
            return SerializableValue(nullptr, nullptr);
        }
    }
}<|MERGE_RESOLUTION|>--- conflicted
+++ resolved
@@ -927,15 +927,9 @@
             return SerializableValue(resVal, resSize);
         }
 
-<<<<<<< HEAD
         codegen::SerializableValue FunctionRegistry::createMathIsNanCall(const codegen::IRBuilder& builder, const python::Type &argsType,
                                                      const python::Type &retType,
                                                      const std::vector<tuplex::codegen::SerializableValue> &args) {
-=======
-        codegen::SerializableValue FunctionRegistry::createMathIsNanCall(llvm::IRBuilder<>& builder, const python::Type &argsType,
-                                                                         const python::Type &retType,
-                                                                         const std::vector<tuplex::codegen::SerializableValue> &args) {
->>>>>>> 8d9e8904
             using namespace llvm;
             auto& context = builder.GetInsertBlock()->getContext();
             assert(args.size() >= 1);
@@ -976,11 +970,7 @@
                 auto cmpRes = builder.CreateICmpNE(i32Val, ConstantInt::get(i32Val->getType(), 0));
                 auto i32cmp = builder.CreateZExt(cmpRes, llvm::Type::getInt32Ty(context));
                 auto added = builder.CreateNUWAdd(andRes, i32cmp);
-<<<<<<< HEAD
                 auto addCmp = builder.CreateICmpUGT(added, ConstantInt::get(i32Val->getType(), 0x7ff00000));
-=======
-                auto addCmp = builder.CreateICmpUGT(added, ConstantInt::get(i32Val->getType(), 2146435072));
->>>>>>> 8d9e8904
 
                 auto resVal = _env.upcastToBoolean(builder, addCmp);
                 auto resSize = _env.i64Const(sizeof(int64_t));
@@ -994,15 +984,9 @@
             }
         }
 
-<<<<<<< HEAD
         codegen::SerializableValue FunctionRegistry::createMathIsInfCall(const codegen::IRBuilder& builder, const python::Type &argsType,
                                                      const python::Type &retType,
                                                      const std::vector<tuplex::codegen::SerializableValue> &args) {
-=======
-        codegen::SerializableValue FunctionRegistry::createMathIsInfCall(llvm::IRBuilder<>& builder, const python::Type &argsType,
-                                                                         const python::Type &retType,
-                                                                         const std::vector<tuplex::codegen::SerializableValue> &args) {
->>>>>>> 8d9e8904
             using namespace llvm;
             auto& context = builder.GetInsertBlock()->getContext();
             assert(args.size() >= 1);
@@ -1030,11 +1014,7 @@
         }
 
         codegen::SerializableValue FunctionRegistry::createMathIsCloseCall(tuplex::codegen::LambdaFunctionBuilder &lfb,
-<<<<<<< HEAD
                                                                            const codegen::IRBuilder& builder, const python::Type &argsType,
-=======
-                                                                           llvm::IRBuilder<>& builder, const python::Type &argsType,
->>>>>>> 8d9e8904
                                                                            const std::vector<tuplex::codegen::SerializableValue> &args) {
             assert(argsType.isTupleType());
             assert(args.size() == argsType.parameters().size());
@@ -1180,11 +1160,7 @@
                 // standard check for isclose
                 builder.SetInsertPoint(bb_standard);
                 auto diff = builder.CreateFSub(x_d, y_d);
-<<<<<<< HEAD
                 auto LHS = llvm::createUnaryIntrinsic(builder, LLVMIntrinsic::fabs, diff);
-=======
-                auto LHS = llvm::createUnaryIntrinsic(builder, llvm::Intrinsic::ID::fabs, diff);
->>>>>>> 8d9e8904
 
                 llvm::Value* d_abs_tol = abs_tol;
                 if (abs_ty == python::Type::BOOLEAN || abs_ty == python::Type::I64) {
@@ -1285,7 +1261,7 @@
                 builder.CreateStore(standard_res, val); // overwrite value from bb_infres
                 builder.CreateBr(bb_done);
 
-                // bb_done``    ``` `
+                // bb_done
                 builder.SetInsertPoint(bb_done);
                 lfb.setLastBlock(bb_done);
                 // return the value that was stored in val
