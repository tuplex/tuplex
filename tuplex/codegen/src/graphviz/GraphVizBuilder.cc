--- conflicted
+++ resolved
@@ -18,18 +18,6 @@
 #include <string>
 #include <array>
 #include <sstream>
-<<<<<<< HEAD
-
-const std::string GraphVizBuilder::nodePrefix = "n";
-
-std::string escapeDotLabel(const std::string& s) {
-    std::string res = "";
-    res.reserve(s.length());
-    for(auto c : s) {
-        // chars to escape
-        if(c == '{' || c== '}' || c=='"' || c=='<' || c=='>' || c=='|') {
-            res.push_back('\\');
-=======
 #include <Utils.h>
 
 namespace tuplex {
@@ -44,7 +32,6 @@
                 res.push_back('\\');
             }
             res.push_back(c);
->>>>>>> 625c209f
         }
 
         return res;
