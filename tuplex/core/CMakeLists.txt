--- conflicted
+++ resolved
@@ -32,7 +32,7 @@
 if(UNIX AND NOT APPLE)
     message(STATUS "CURL libraries: ${CURL_LIBRARIES}")
     message(STATUS "CURL include dirs: ${CURL_INCLUDE_DIR}")
-    
+
     execute_process(COMMAND bash "-c" "ldd -v ${CURL_LIBRARIES} | grep -o -E '\(OPENSSL.*\)'" OUTPUT_VARIABLE SSL_OUT RESULT_VARIABLE SSL_RET OUTPUT_STRIP_TRAILING_WHITESPACE)
     if(SSL_RET AND NOT SSL_RET EQUAL 0)
 	    message(FATAL_ERROR "failed to check that curl was built against openssl")
@@ -109,7 +109,7 @@
         Boost::thread
         Boost::system
         Boost::filesystem
-<<<<<<< HEAD
+	util
         )
 
 # precompiled headers, mostly to speed up cerealization of operators
@@ -118,8 +118,4 @@
     file(GLOB_RECURSE LOGICAL_OPERATORS_HEADER include/logical/*.h)
     set(CORE_HEADERS ${LOGICAL_OPERATORS_HEADER} include/physical/codegen/CodeGenerationContext.h include/UDF.h)
     target_precompile_headers(libcore PUBLIC ${CORE_HEADERS})
-endif()
-=======
-	util
-        )
->>>>>>> e88a1752
+endif()