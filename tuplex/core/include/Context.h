--- conflicted
+++ resolved
@@ -15,12 +15,8 @@
 #include <logical/LogicalOperatorType.h>
 #include <logical/LogicalOperator.h>
 #include <DataSet.h>
-<<<<<<< HEAD
 #include "physical/memory/Partition.h"
-=======
-#include "Partition.h"
-#include <PartitionGroup.h>
->>>>>>> 625c209f
+#include "physical/memory/PartitionGroup.h"
 #include "Row.h"
 #include "webui/HistoryServerClasses.h"
 #include <initializer_list>
@@ -43,6 +39,7 @@
     class Executor;
     class Partition;
     class IBackend;
+    class ExceptionInfo;
     class PartitionGroup;
 
     class Context {
@@ -65,13 +62,6 @@
 
         // needed because of C++ template issues
         void addPartition(DataSet* ds, Partition *partition);
-<<<<<<< HEAD
-        void addParallelizeNode(DataSet *ds,
-                                const std::vector<std::tuple<size_t, PyObject*>> &badParallelizeObjects=std::vector<std::tuple<size_t, PyObject*>>(),
-                                const std::vector<size_t> &numExceptionsInPartition=std::vector<size_t>(),
-                                const SamplingMode& sampling_mode=DEFAULT_SAMPLING_MODE); //! adds a paralellize node to the computation graph
-=======
->>>>>>> 625c209f
 
         /*!
          * Add parallelize logical operator to dataset
@@ -288,11 +278,7 @@
          * @param columns optional column names
          * @return reference to newly created dataset.
          */
-<<<<<<< HEAD
-        DataSet& fromPartitions(const Schema& schema, const std::vector<Partition*>& partitions, const std::vector<std::string>& columns, const std::vector<std::tuple<size_t, PyObject*>> &badParallelizeObjects, const std::vector<size_t> &numExceptionsInPartition, const SamplingMode& sampling_mode);
-=======
         DataSet& fromPartitions(const Schema& schema, const std::vector<Partition*>& partitions, const std::vector<Partition*>& fallbackPartitions, const std::vector<PartitionGroup>& partitionGroups, const std::vector<std::string>& columns);
->>>>>>> 625c209f
     };
     // needed for template mechanism to work
 #include <DataSet.h>
