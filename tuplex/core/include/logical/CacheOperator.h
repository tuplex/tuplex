--- conflicted
+++ resolved
@@ -102,10 +102,10 @@
         // cereal serialization functions
         template<class Archive> void save(Archive &ar) const {
             // Do not serialize cached stuff.
-            ar(::cereal::base_class<LogicalOperator>(this), _memoryLayout, _optimizedSchema, _cached, _storeSpecialized, _columns, _sample, _normalCaseRowCount, _generalCaseRowCount);
+            ar(::cereal::base_class<LogicalOperator>(this), _memoryLayout, _optimizedSchema, _cached, _storeSpecialized, _columns, _sample, _normalCaseRowCount, _generalCaseRowCount, _fallbackRowCount);
         }
         template<class Archive> void load(Archive &ar) {
-            ar(::cereal::base_class<LogicalOperator>(this), _memoryLayout, _optimizedSchema, _cached, _storeSpecialized, _columns, _sample, _normalCaseRowCount, _generalCaseRowCount);
+            ar(::cereal::base_class<LogicalOperator>(this), _memoryLayout, _optimizedSchema, _cached, _storeSpecialized, _columns, _sample, _normalCaseRowCount, _generalCaseRowCount, _fallbackRowCount);
         }
 #endif
 
@@ -121,21 +121,10 @@
         // or merge them.
         bool _cached;
         bool _storeSpecialized;
-<<<<<<< HEAD
-
-        // TODO: how to do Partition*, PyObject*??
-        std::vector<Partition*> _normalCasePartitions;    //! holds all data conforming to the normal case schema
-        std::vector<Partition*> _generalCasePartitions;   //! holds all data which is considered to be a normal-case violation,
-                                                          //! i.e. which does not adhere to the normal case schema, but did not produce
-                                                          //! an exception while being processed through the pipeline before
-        std::unordered_map<std::string, ExceptionInfo> _partitionToExceptionsMap; //! maps normal case partitions to corresponding general case ones
-        std::vector<PyObject*>  _py_objects;              //! all python objects who do not adhere to the general case schema
-=======
         std::vector<Partition*> _normalPartitions;    //! holds all data conforming to the normal case schema
         std::vector<Partition*> _generalPartitions;   //! holds all data which is considered to be a normal-case violation,
         std::vector<Partition*> _fallbackPartitions;  //! holds all data which is output as a python object from interpreter processing
         std::vector<PartitionGroup> _partitionGroups; //! groups together partitions for correct row ordering
->>>>>>> 625c209f
         std::vector<std::string> _columns;
 
         // internal sample of normal case rows, used for tracing & Co.
