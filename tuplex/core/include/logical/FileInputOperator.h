--- conflicted
+++ resolved
@@ -37,18 +37,11 @@
         char _delimiter;
         bool _header;
 
-<<<<<<< HEAD
+                // JSON
+        bool _json_unwrap_first_level;
+
         // general fields for managing both cases & projections
         std::vector<std::string> _null_values;
-=======
-        // JSON
-        bool _json_unwrap_first_level;
-
-        Schema _optimizedSchema; // schema after selection pushdown is performed.
-
-        std::vector<std::string> _columnNames;
-        std::vector<std::string> _optimizedColumnNames;
->>>>>>> e88a1752
         std::vector<bool> _columnsToSerialize; // which columns to serialize
         std::vector<std::string> _columnNames;
 
@@ -191,9 +184,6 @@
                           const ContextOptions& co,
                           const std::vector<std::string>& null_values,
                           const SamplingMode& sampling_mode);
-
-        //// JSON Constructor
-        //FileInputOperator(const std::string &pattern, const ContextOptions &co);
 
         // Orc Constructor
         FileInputOperator(const std::string& pattern,
@@ -238,7 +228,7 @@
 
         // required by cereal
         // make private
-        FileInputOperator() = default;
+        FileInputOperator();
 
         /*!
          * create a new CSV File Input operator
@@ -249,6 +239,7 @@
          * @param quotechar quote char, i.e. only understood dialect is RFC compliant one
          * @param null_values which strings to interpret as null values
          * @param type_hints an optional mapping of column index to type if a certain type should be enforced for a column
+         * @return input operator
          */
         static FileInputOperator *fromCsv(const std::string& pattern,
                                          const ContextOptions& co,
@@ -266,6 +257,7 @@
          * @param pattern files to search for
          * @param co ContextOptions, pipeline will take configuration for planning from there
          * @param null_values which strings to interpret as null values
+         * @return input operator
          */
         static FileInputOperator *fromText(const std::string& pattern,
                                           const ContextOptions& co,
@@ -468,7 +460,6 @@
          */
         bool isEmpty() const;
 
-<<<<<<< HEAD
         // HACK quick n dirty serializatio n (targeting only the CSV case...)
         inline nlohmann::json to_json() const {
             nlohmann::json obj;
@@ -548,6 +539,7 @@
                     _delimiter,
                     _header,
                     _null_values,
+                    _json_unwrap_level,
                     _columnNames,
                     _columnsToSerialize,
                     _indexBasedHints,
@@ -567,6 +559,7 @@
                 _delimiter,
                 _header,
                 _null_values,
+                _json_unwrap_level,
                 _columnNames,
                 _columnsToSerialize,
                 _indexBasedHints,
@@ -576,10 +569,6 @@
                 _samplingSize); // do NOT serialize samples!
         }
 #endif
-=======
-        FileInputOperator() : _fmt(FileFormat::OUTFMT_UNKNOWN), _json_unwrap_first_level(false), _header(false),
-                              _sampling_time_s(0.0), _quotechar('\0'), _delimiter('\0') {}
->>>>>>> e88a1752
     };
 }
 
