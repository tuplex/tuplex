--- conflicted
+++ resolved
@@ -16,17 +16,9 @@
 namespace tuplex {
     class ParallelizeOperator : public LogicalOperator {
 
-<<<<<<< HEAD
-        // TODO: how to do partitions?
-        std::vector<Partition*> _partitions; // data, conforming to majority type
-        std::vector<Partition*> _pythonObjects; // schema violations stored for interpreter processing as python objects
-        // maps partitions to their corresponding python objects
-        std::unordered_map<std::string, ExceptionInfo> _inputPartitionToPythonObjectsMap;
-=======
         std::vector<Partition*> _normalPartitions; // data, conforming to majority type
         std::vector<Partition*> _fallbackPartitions; // schema violations stored for interpreter processing as python objects
         std::vector<PartitionGroup> _partitionGroups; // maps normal partitions to their corresponding fallback partitions
->>>>>>> 625c209f
         std::vector<std::string> _columnNames;
         SamplingMode _samplingMode;
         std::vector<Row> _sample; // sample, not necessary conforming to one type
@@ -40,14 +32,9 @@
 
         // this a root node
         ParallelizeOperator(const Schema& schema,
-<<<<<<< HEAD
-                            const std::vector<Partition*>& partitions,
+                            const std::vector<Partition*>& normalPartitions,
                             const std::vector<std::string>& columns,
                             const SamplingMode& sampling_mode);
-=======
-                            const std::vector<Partition*>& normalPartitions,
-                            const std::vector<std::string>& columns);
->>>>>>> 625c209f
 
         std::string name() override { return "parallelize"; }
         LogicalOperatorType type() const override { return LogicalOperatorType::PARALLELIZE; }
@@ -88,7 +75,7 @@
 #ifdef BUILD_WITH_CEREAL
         // cereal serialization functions
         template<class Archive> void save(Archive &ar) const {
-            // DO NOT INCLUDE sample here.
+            // DO NOT INCLUDE sample nor DATA here.
             ar(::cereal::base_class<LogicalOperator>(this), _columnNames, _samplingMode);
         }
         template<class Archive> void load(Archive &ar) {
