//--------------------------------------------------------------------------------------------------------------------//
//                                                                                                                    //
//                                      Tuplex: Blazing Fast Python Data Science                                      //
//                                                                                                                    //
//                                                                                                                    //
//  (c) 2017 - 2021, Tuplex team                                                                                      //
//  Created by Leonhard Spiegelberg first on 1/1/2021                                                                 //
//  License: Apache 2.0                                                                                               //
//--------------------------------------------------------------------------------------------------------------------//

#ifndef TUPLEX_RESOLVETASK_H
#define TUPLEX_RESOLVETASK_H

#include <HybridHashTable.h>
#include <logical/AggregateOperator.h>
#include "CodeDefs.h"
#include "BlockBasedTaskBuilder.h"
#include "Executor.h"
#include "IExceptionableTask.h"
#include "TransformTask.h"

// @TODO: invalidate partitions...
namespace tuplex {

    // @TODO: NOTE: the exception writing is WAY TO complex.
    // keep it simpler, just write in exception partition
    // row, eccode, load
    // ==> makes resolution easier...
    // if necessary, just count the rows once (or count on insert)...
    // --> makes also merging later easier... (because they arrive in order!)
    class ResolveTask : public IExceptionableTask {
    public:
        ResolveTask() = delete;

        /*!
         * create a new resolve task
         * @param stageID to which task belongs to
         * @param contextID to which context belongs to
         * @param partitions input rows with normal case
         * @param runtimeExceptions input rows for exceptions, in exception format
         * @param inputExceptions schema violations that occur during data loading
         * @param inputExceptionInfo values to map input partitions to their input exceptions
         * @param operatorIDsAffectedByResolvers operators that are followed by resolvers in the pipeline
         * @param inputSchema input schema of exception rows
         * @param outputSchema output schema which resolution must adhere to
         * @param mergeRows whether to merge rows in order (makes only sense when no hashjoin is involved)
         * @param functor compiled slow path row-based functor
         * @param interpreterFunctor python object representing the interpreter pipeline
         */

        // Resolve Task schemas:
        // => partitions have some sort of schema: I.e. the common case schema
        // => exceptions have different schemata, depending on the exception type
        // => 1. COMMONCASEVIOLATION => i.e. exception with data in general case, because data violated the common case
        // => 2  COMMONCASEVIOLATION_PYTHON => i.e. exception with data as pickled python object (tuple of objects), because data does not even adhere to the general case

        // now algorithm goes like this:
        // a general (desired) targetNormalCaseOutputSchema is given.
        // => if data does not adhere to the targetNormalCaseOutputSchema, it should be redone as commoncase violation/python violation exception with the LAST operator ID
        // need to define the schema what the resolve functor returns...
        ResolveTask(int64_t stageID,
                    int64_t contextID,
                    const std::vector<Partition*>& partitions,
                    const std::vector<Partition*>& exceptionPartitions,
                    const std::vector<Partition*>& generalPartitions,
                    const std::vector<Partition*>& fallbackPartitions,
                    const std::vector<int64_t>& operatorIDsAffectedByResolvers, //! used to identify which exceptions DO require reprocessing because there might be a resolver in the slow path for them.
                    Schema exceptionInputSchema, //! schema of the input rows in which both user exceptions and normal-case violations are stored in. This is also the schema in which rows which on the slow path produce again an exception will be stored in.
                    Schema resolverOutputSchema, //! schema of rows that the resolve function outputs if it doesn't rethrow exceptions
                    Schema targetNormalCaseOutputSchema, //! the schema what the resolver should produce, might require upcasting!
                    Schema targetGeneralCaseOutputSchema, //! the schema of rows which do not fit the normal case, but should be serialized as normal-case violations should be in. Used e.g., for caching.
                    bool mergeRows, //! whether to merge rows in order or not
                    bool allowNumericTypeUnification, //! whether to auto upcast numeric types, i.e. bool -> int -> float
                    FileFormat outputFormat, //! output format of normal rows. Required for merging
                    char csvDelimiter,
                    char csvQuotechar,
                    codegen::resolve_f functor=nullptr,
                    PyObject* interpreterFunctor=nullptr,
                    bool isIncremental=false) : IExceptionableTask::IExceptionableTask(exceptionInputSchema, contextID),
                                                            _stageID(stageID),
                                                            _partitions(partitions),
                                                            _exceptionPartitions(exceptionPartitions),
                                                            _generalPartitions(generalPartitions),
                                                            _fallbackPartitions(fallbackPartitions),
                                                            _exceptionCounter(0),
                                                            _generalCounter(0),
                                                            _fallbackCounter(0),
                                                            _resolverOutputSchema(resolverOutputSchema),
                                                            _targetOutputSchema(targetNormalCaseOutputSchema),
                                                            _mergeRows(mergeRows),
                                                            _allowNumericTypeUnification(allowNumericTypeUnification),
                                                            _operatorIDsAffectedByResolvers(operatorIDsAffectedByResolvers),
                                                            _outputFormat(outputFormat),
                                                            _csvDelimiter(csvDelimiter),
                                                            _csvQuotechar(csvQuotechar),
                                                            _functor(functor),
                                                            _deserializerGeneralCaseOutput(new Deserializer(targetGeneralCaseOutputSchema)),
                                                            _deserializerNormalOutputCase(new Deserializer(_targetOutputSchema)),
                                                            _interpreterFunctor(interpreterFunctor),
                                                            _htableFormat(HashTableFormat::UNKNOWN),
                                                            _outputRowNumber(0),
                                                            _wallTime(0.0),
                                                            _numInputRowsRead(0),
                                                            _numUnresolved(0),
                                                            _numResolved(0),
                                                            _isIncremental(isIncremental) {
            // copy the IDs and sort them so binary search can be used.
            std::sort(_operatorIDsAffectedByResolvers.begin(), _operatorIDsAffectedByResolvers.end());
            _normalPtrBytesRemaining = 0;
        }

        // @TODO: destructor, destroy list!

        static codegen::write_row_f mergeRowCallback();
        static codegen::exception_handler_f exceptionCallback();
        static codegen::str_hash_row_f writeStringHashTableCallback();
        static codegen::i64_hash_row_f writeInt64HashTableCallback();
        static codegen::str_hash_row_f writeStringHashTableAggregateCallback();
        static codegen::i64_hash_row_f writeInt64HashTableAggregateCallback();

        /*!
         * this function merges the following buffer into output.
         * schema of the row has to be resolverOutputSchema!!!
         * @param buf
         * @param bufSize
         * @param bufFormat in which format the row is. 0=resolver, 1=normal case, 2=general case
         * @return how many bytes were written to normal output partitions. Can be 0 when e.g. row goes to general case output exceptions.
         */
        int64_t mergeRow(const uint8_t* buf, int64_t bufSize, int bufFormat);

        /*!
        * this function merges the following buffer into output.
        * schema of the row has to be resolverOutputSchema!!!
        * @param buf
        * @param bufSize
        * @param bufFormat in which format the row is. 0=resolver, 1=normal case, 2=general case
        * @return how many bytes were written to normal output partitions. Can be 0 when e.g. row goes to general case output exceptions.
        */
        int64_t mergeNormalRow(const uint8_t* buf, int64_t bufSize);

        inline void exceptionCallback(const int64_t ecCode, const int64_t opID, const int64_t row, const uint8_t *buf, const size_t bufSize) {
            serializeException(ecCode, opID, row, buf, bufSize);
        }
        void writeRowToHashTable(char *key, size_t key_size, bool bucketize, char *buf, size_t buf_size);
        void writeRowToHashTable(uint64_t key, bool key_null, bool bucketize, char *buf, size_t buf_size);
        void writeRowToHashTableAggregate(char *key, size_t key_size, bool bucketize, char *buf, size_t buf_size);
        void writeRowToHashTableAggregate(uint64_t key, bool key_null, bool bucketize, char *buf, size_t buf_size);

        /*!
         * sink output to hashtable
         * @param fmt format of the hashtable (i.e. grouped? globally grouped?)
         * @param hashKeyType the type of the key to hash for
         * @param hashBucketType the type of the rows to store in the table
         */
        void sinkOutputToHashTable(HashTableFormat fmt, const AggregateType& aggType, const python::Type& hashKeyType, const python::Type& hashBucketType, map_t hm=nullptr,
                                   uint8_t* null_bucket=nullptr) {
            _htableFormat = fmt;
            _hash_element_type = hashKeyType;
            _hash_bucket_type = hashBucketType;
            _hash_agg_type = aggType;

            // init sink if data is given
            _htable.hm = hm;
            _htable.null_bucket = null_bucket;
        }

        HashTableSink hashTableSink() const { return _htable; } // needs to be freed manually!
        bool hasHashTableSink() const { return _htableFormat != HashTableFormat::UNKNOWN; }

        void execute() override;

        TaskType type() const override { return TaskType::RESOLVE; }

        std::vector<Partition*> getOutputPartitions() const override { return _partitions; }

        std::vector<Partition*> getOutputFallbackPartitions() const { return _fallbackSink.partitions; }

        /// very important to override this because of the special two exceptions fields of ResolveTask
        /// i.e. _generalCasePartitions store what exceptions to resolve, IExceptionableTask::_generalCasePartitions exceptions that occurred
        /// during resolution.
        std::vector<Partition*> getExceptions() const override {

            // TODO: override here which exceptions to return
            // i.e. IExceptionableTask stores exceptions where rows produced errors on slow path as well

            // second set should be for exceptions which could be resolved using slower path or python, but do not adhere to the output schema!
            // => i.e. when caching data, throw away the IExceptionable exceptions, because they do not really matter...

            // @TODO: how does the cached exception work? i.e. need special op cacheExceptions() perhaps which tells to preserve exceptions for
            // future similar pipeline executions to iteratively resolve data...

            // when allowing things like map(...).resolve(...).cache().ignore(...).resolve(...) then
            // ONLY exceptions which are happening incl. map and after need to be serialized and returned.
            // all the others simply remain unresolved at this point and can only be resolved by introducing additional
            // pipeline logic.

            return IExceptionableTask::getExceptions();
        }

        /*!
         * return partitions of rows which do not adhere to the common case. I.e. to be reused by the except case.
         * @return
         */
        std::vector<Partition*> exceptionsFromTargetSchema() const { return _generalCaseSink.partitions; }

        void setHybridIntermediateHashTables(size_t numIntermediates, PyObject** intermediates) {
            _py_intermediates.clear();
            for(unsigned i = 0; i < numIntermediates; ++i) {
                assert(intermediates[i]);
                _py_intermediates.emplace_back(intermediates[i]);
            }
        }

        double wallTime() const override { return _wallTime; }
        size_t getNumInputRows() const override { return _numInputRowsRead; }

    private:
        int64_t                 _stageID; /// to which stage does this task belong to.
        std::vector<Partition*> _partitions;
        std::vector<Partition*> _exceptionPartitions;
        std::vector<Partition*> _generalPartitions;
        std::vector<Partition*> _fallbackPartitions;

        size_t _exceptionCounter;
        size_t _generalCounter;
        size_t _fallbackCounter;

<<<<<<< HEAD
=======
        bool _isIncremental;

>>>>>>> 5afee381
        inline Schema commonCaseInputSchema() const { return _deserializerGeneralCaseOutput->getSchema(); }
        Schema                  _resolverOutputSchema; //! what the resolve functor produces
        Schema                  _targetOutputSchema; //! which schema the final rows should be in...
        codegen::resolve_f      _functor;            //! holds slow code path with all resolvers inlined.
        PyObject*               _interpreterFunctor;            //! fallback function for interpreter, i.e. in order to process pipeline from start to end...
        bool                    _mergeRows;
        bool                    _allowNumericTypeUnification;
        std::vector<int64_t>    _operatorIDsAffectedByResolvers;

        FileFormat _outputFormat; //! output format of regular rows, required when merging rows in order...
        char _csvDelimiter;
        char _csvQuotechar;

        size_t _numUnresolved;
        size_t _numResolved;

        int64_t                 _currentRowNumber;
        // std::vector<Partition*> _mergedPartitions;

        int _currentNormalPartitionIdx;
        const uint8_t* _normalPtr;
        size_t _normalPtrBytesRemaining;
        int64_t _normalNumRows;
        int64_t _normalRowNumber;
        int64_t _rowNumber; // merged, running row number
        std::unique_ptr<Deserializer> _deserializerGeneralCaseOutput; // used to infer length of a general case row

        std::unique_ptr<Deserializer> _deserializerNormalOutputCase; //! deserializer object for the target output schema for the normal case

        // output point writer
        // uint8_t* _outPtr;
        // uint8_t* _outStartPtr;

        // sink for merged, resolved rows...
        MemorySink _mergedRowsSink;

        // sink for type violation rows
        MemorySink _generalCaseSink;

<<<<<<< HEAD
        // sink for fallback rows that violate normal and general case
=======
>>>>>>> 5afee381
        MemorySink _fallbackSink;

        // hash table sink
        // -> hash to be a hybrid because sometimes incompatible python objects have to be hashed here.
        HashTableSink _htable;
        HashTableFormat _htableFormat;
        python::Type _hash_element_type;
        python::Type _hash_bucket_type;
        AggregateType _hash_agg_type;

        // hybrid inputs (i.e. when having a long stage the hash-tables of a join)
        std::vector<PyObject*> _py_intermediates;

<<<<<<< HEAD
        /*!
         * Serialize and write python row to the fallback row sink
         * @param out_row
         */
        void writePythonObjectToFallbackSink(PyObject* out_row);
=======
        // python output which can't be consolidated, saved as separate list
        void writePythonObject(PyObject* out_row);
>>>>>>> 5afee381

        int64_t _outputRowNumber;

        double _wallTime;
        size_t _numInputRowsRead;

        // the different row schemas to use
        inline Schema commonCaseOutputSchema() const {
            return _deserializerGeneralCaseOutput->getSchema();
        }

        inline Schema normalCaseOutputSchema() const {
            assert(_targetOutputSchema.getRowType() == _deserializerNormalOutputCase->getSchema().getRowType());
            return _targetOutputSchema;
        }

        // the input schema of exceptions
        inline Schema exceptionsInputSchema() const {
            return IExceptionableTask::getExceptionSchema();
        }

        void unlockAll() override;

        /*!
         *  write row to merged partitions
         * @param buf
         * @param bufSize
         */
        void writeRow(const uint8_t* buf, size_t bufSize);

        void emitNormalRows();

        size_t readOutputRowSize(const uint8_t* buf, size_t bufSize);

        void sendStatusToHistoryServer();

        /*!
         * execute resolve and merge rows together in order
         */
        void executeInOrder();

        /*!
         * call the different code paths per single row.
         * @param ecCode
         * @param ebuf
         * @param eSize
         */
        void processExceptionRow(int64_t& ecCode, int64_t operatorID, const uint8_t* ebuf, size_t eSize);

        /*!
        * certain exception codes are internal and require resolution via a pure python pipeline. I.e. malformed input...
        * @param ec
        * @return
        */
        inline bool resolveRequiresInterpreter(const ExceptionCode& ec) {

            // when no functor is specified, resolve
            if(!_functor)
                return true;

            switch(ec) {
                case ExceptionCode::BADPARSE_STRING_INPUT:
                    return true;
                default:
                    return false;
            }
        }

        inline uint64_t bytesWritten() const {
            throw std::runtime_error("should not be used!");
            return 0;
        }

        PyObject* tupleFromParseException(const uint8_t* ebuf, size_t esize);

        void sinkRowToHashTable(PyObject *rowObject);
    };
}

#endif //TUPLEX_RESOLVETASK_H<|MERGE_RESOLUTION|>--- conflicted
+++ resolved
@@ -225,11 +225,8 @@
         size_t _generalCounter;
         size_t _fallbackCounter;
 
-<<<<<<< HEAD
-=======
         bool _isIncremental;
 
->>>>>>> 5afee381
         inline Schema commonCaseInputSchema() const { return _deserializerGeneralCaseOutput->getSchema(); }
         Schema                  _resolverOutputSchema; //! what the resolve functor produces
         Schema                  _targetOutputSchema; //! which schema the final rows should be in...
@@ -269,10 +266,7 @@
         // sink for type violation rows
         MemorySink _generalCaseSink;
 
-<<<<<<< HEAD
         // sink for fallback rows that violate normal and general case
-=======
->>>>>>> 5afee381
         MemorySink _fallbackSink;
 
         // hash table sink
@@ -286,16 +280,11 @@
         // hybrid inputs (i.e. when having a long stage the hash-tables of a join)
         std::vector<PyObject*> _py_intermediates;
 
-<<<<<<< HEAD
         /*!
          * Serialize and write python row to the fallback row sink
          * @param out_row
          */
         void writePythonObjectToFallbackSink(PyObject* out_row);
-=======
-        // python output which can't be consolidated, saved as separate list
-        void writePythonObject(PyObject* out_row);
->>>>>>> 5afee381
 
         int64_t _outputRowNumber;
 
