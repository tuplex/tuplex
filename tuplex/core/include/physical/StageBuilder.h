--- conflicted
+++ resolved
@@ -164,14 +164,8 @@
                 _operators.push_back(op);
             }
 
-<<<<<<< HEAD
-            void addFileInput(FileInputOperator* csvop);
-=======
-            void addOperators(std::vector<LogicalOperator*>& operators);
-
             void addFileInput(const std::shared_ptr<FileInputOperator> &csvop);
->>>>>>> 7e8bf521
-            void addFileOutput(FileOutputOperator* fop);
+            void addFileOutput(const std::shared_ptr<FileOutputOperator>& fop);
 
             inline void setOutputLimit(size_t limit) {
                 _outputLimit = limit;
@@ -206,12 +200,9 @@
             double _normalCaseThreshold;
             bool _sharedObjectPropagation;
             bool _nullValueOptimization;
-<<<<<<< HEAD
             bool _updateInputExceptions;
-            std::vector<LogicalOperator*> _operators;
-=======
+
             std::vector<std::shared_ptr<LogicalOperator>> _operators;
->>>>>>> 7e8bf521
 
             int64_t _stageNumber;
             int64_t _outputDataSetID;
@@ -281,15 +272,8 @@
              */
             static std::string formatBadUDFNode(UDFOperator* udfop);
 
-
-<<<<<<< HEAD
-
             size_t resolveOperatorCount() const {
-                return std::count_if(_operators.begin(), _operators.end(), [](const LogicalOperator* op) {
-=======
-            size_t resolveOperatorCount() {
                 return std::count_if(_operators.begin(), _operators.end(), [](const std::shared_ptr<LogicalOperator> &op) {
->>>>>>> 7e8bf521
                     return op && op->type() == LogicalOperatorType::RESOLVE;
                 });
             }
