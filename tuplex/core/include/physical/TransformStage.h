//--------------------------------------------------------------------------------------------------------------------//
//                                                                                                                    //
//                                      Tuplex: Blazing Fast Python Data Science                                      //
//                                                                                                                    //
//                                                                                                                    //
//  (c) 2017 - 2021, Tuplex team                                                                                      //
//  Created by Leonhard Spiegelberg first on 1/1/2021                                                                 //
//  License: Apache 2.0                                                                                               //
//--------------------------------------------------------------------------------------------------------------------//

#ifndef TUPLEX_TRANSFORMSTAGE_H
#define TUPLEX_TRANSFORMSTAGE_H

#include <Schema.h>
#include <Partition.h>
#include <ExceptionInfo.h>
#include "PhysicalStage.h"
#include "LLVMOptimizer.h"
#include <logical/ParallelizeOperator.h>
#include <logical/MapOperator.h>
#include <logical/MapColumnOperator.h>
#include <logical/WithColumnOperator.h>
#include <logical/FilterOperator.h>
#include <logical/TakeOperator.h>
#include <logical/FileInputOperator.h>
#include <logical/IgnoreOperator.h>
#include <logical/ResolveOperator.h>
#include <JITCompiler.h>
#include <physical/CSVParserGenerator.h>
#include <mt/ThreadPool.h>
#include <limits>
#include <Defs.h>
#include <logical/FileOutputOperator.h>
#include <logical/AggregateOperator.h>

#ifdef BUILD_WITH_AWS
// include protobuf serialization of TrafoStage for Lambda executor
#include <Lambda.pb.h>
#endif

namespace tuplex {

    inline FileFormat proto_toFileFormat(messages::FileFormat fmt) {
        switch(fmt) {
            case messages::FileFormat::FF_CSV:
                return FileFormat::OUTFMT_CSV;
            case messages::FileFormat::FF_TEXT:
                return FileFormat::OUTFMT_TEXT;
            case messages::FileFormat::FF_TUPLEX:
                return FileFormat::OUTFMT_TUPLEX;
            default:
                return FileFormat::OUTFMT_UNKNOWN;
        }
    }


    // forward declaration of friend class
    namespace codegen {
        class StageBuilder;
    }

    inline std::string epmToStr(EndPointMode m) {
        switch(m) {
            case EndPointMode::MEMORY:
                return "memory";
            case EndPointMode::FILE:
                return "file";
            case EndPointMode::HASHTABLE:
                return "hash";
            default:
                return "unknown";
        }
    }

    /*!
     * describes a stage which maps/filters/loads/saves data.
     * execute as narrow stage with per-node/per-thread parallelism.
     */
    class TransformStage : public PhysicalStage {
    public:
        TransformStage() = delete;
        ~TransformStage() override = default;

        friend class ::tuplex::codegen::StageBuilder;

        std::vector<Partition*> inputPartitions() const { return _inputPartitions; }

#ifdef BUILD_WITH_AWS
        std::unique_ptr<messages::TransformStage> to_protobuf() const;
        static TransformStage* from_protobuf(const messages::TransformStage& msg);
#endif

        /*!
         * set input files to stage (will be serialized to partitions on driver)
         * @param uris
         * @param sizes
         */
        void setInputFiles(const std::vector<URI>& uris, const std::vector<size_t>& sizes);

        /*!
         * set input partitions to this executor
         * @param partitions vector of partitions to process for this stage
         * @param inputLimit limit the number of input rows processed by this stage
         */
        void setInputPartitions(const std::vector<Partition*>& partitions, size_t inputLimit = std::numeric_limits<size_t>::max()) {
            _inputPartitions = partitions;
            _inputLimit = inputLimit;
        }

        /*!
         * set input exceptions, i.e. rows that could come from a parallelize or csv operator.
         * @param pythonObjects
         */
        void setInputExceptions(const std::vector<Partition *>& inputExceptions) { _inputExceptions = inputExceptions; }

        std::vector<Partition *> inputExceptions() { return _inputExceptions; }

        void setPartitionToExceptionsMap(const std::unordered_map<std::string, ExceptionInfo>& partitionToExceptionsMap) { _partitionToExceptionsMap = partitionToExceptionsMap; }

        std::unordered_map<std::string, ExceptionInfo> partitionToExceptionsMap() { return _partitionToExceptionsMap; }

        /*!
         * sets maximum number of rows this pipeline will produce
         * @param outputLimit
         */
        void setOutputLimit(size_t outputLimit) {
            _outputLimit = outputLimit;

            // @TODO: move this logic to physical plan!
            // pushdown limit
            //pushDownOutputLimit();
        }

        size_t outputLimit() const { return _outputLimit; }
        size_t inputLimit() const { return _inputLimit; }

        /*!
         * check whether pipeline uses files as input or not (i.e., then it uses memory)
         */
        bool fileInputMode() const {
            return _inputMode == EndPointMode::FILE;
        }

        bool fileOutputMode() const {
            return _outputMode == EndPointMode::FILE;
        }

        Schema outputSchema() const { return _outputSchema; }
        Schema inputSchema() const { return _inputSchema; }
        Schema normalCaseOutputSchema() const { return _normalCaseOutputSchema; }
        Schema normalCaseInputSchema() const { return _normalCaseInputSchema; }
        int64_t outputDataSetID() const { return _outputDataSetID; }
        std::unordered_map<std::string, std::string> outputOptions() const;

        Schema readSchema() const { return _readSchema; }
        int64_t fileInputOperatorID() const { assert(_inputMode == EndPointMode::FILE); return _inputNodeID; }

        /*!
         * when trying to resolve exception only certain operators may have exceptions. To avoid
         * costly reprocessing, check operatorIDs.
         * @return vector of operator ID where resolvers exist (i.e. the ones which need to be forced on the slow path)
         */
        std::vector<int64_t> operatorIDsWithResolvers() const { return _operatorIDsWithResolvers; }

        URI outputURI() const { return _outputURI; }

        /*!
         * fetch data into resultset
         * @return resultset of this stage
         */
        std::shared_ptr<ResultSet> resultSet() const override { return _rs;}

        void setMemoryResult(const std::vector<Partition*>& partitions,
                             const std::vector<Partition*>& generalCase=std::vector<Partition*>{},
                             const std::unordered_map<std::string, ExceptionInfo>& parttionToExceptionsMap=std::unordered_map<std::string, ExceptionInfo>(),
                             const std::vector<std::tuple<size_t, PyObject*>>& interpreterRows=std::vector<std::tuple<size_t, PyObject*>>{},
                             const std::vector<Partition*>& remainingExceptions=std::vector<Partition*>{},
                             const std::unordered_map<std::tuple<int64_t, ExceptionCode>, size_t>& ecounts=std::unordered_map<std::tuple<int64_t, ExceptionCode>, size_t>()); // creates local result set?
        void setFileResult(const std::unordered_map<std::tuple<int64_t, ExceptionCode>, size_t>& ecounts); // creates empty result set with exceptions

        void setEmptyResult() {
            std::unordered_map<std::tuple<int64_t, ExceptionCode>, size_t> ecounts;
            if(fileOutputMode())
                setFileResult(ecounts);
            else
                setMemoryResult(
                        std::vector<Partition*>(),
                        std::vector<Partition*>(),
                        std::unordered_map<std::string, ExceptionInfo>(),
                        std::vector<std::tuple<size_t, PyObject*>>(),
                        std::vector<Partition*>(),
                        ecounts);
        }

        std::string fastPathBitCode() const {
            return _fastCodePath._fastPathIRBitCode;
        }

        std::string slowPathBitCode() const {
            return _slowCodePath._slowPathIRBitCode;
        }

        // Retrieve fast path IR code
        std::string fastPathCode() const {
            if(fastPathBitCode().empty())
                return "";

            // parse bit code & convert
            llvm::LLVMContext ctx;
            auto mod = codegen::bitCodeToModule(ctx, fastPathBitCode());
            if(!mod)
                return "";
            return codegen::moduleToString(*mod.get());
        }

        // Retrieve slow path IR code
        std::string slowPathCode() const {
            if(slowPathBitCode().empty())
                return "";

            // parse bit code & convert
            llvm::LLVMContext ctx;
            auto mod = codegen::bitCodeToModule(ctx, slowPathBitCode());
            if(!mod)
                return "";
            return codegen::moduleToString(*mod.get());
        }

        std::string funcName() const { return _fastCodePath._funcStageName; }
        std::string writerFuncName() const { return _fastCodePath._writerFuncName; }
        std::string writeMemoryCallbackName() const { return _fastCodePath._funcMemoryWriteCallbackName; }
        std::string writeFileCallbackName() const { return _fastCodePath._funcFileWriteCallbackName; }
        std::string exceptionCallbackName() const { return _fastCodePath._funcExceptionCallback; }
        std::string aggCombineCallbackName() const { return _fastCodePath._aggregateCallbackName; }

        // std::string resolveCode() const { return _irResolveCode; }
        std::string resolveRowName() const { return _slowCodePath._resolveRowFunctionName; }
        std::string resolveWriteCallbackName() const { return _slowCodePath._resolveRowWriteCallbackName; }
        std::string resolveHashCallbackName() const { return _slowCodePath._resolveHashCallbackName; }
        std::string resolveExceptionCallbackName() const { return _slowCodePath._resolveRowExceptionCallbackName; }

        std::string purePythonCode() const { return _pyCode; }
        std::string pythonPipelineName() const { return _pyPipelineName; }

        std::vector<std::string> inputColumns() const {
            return _inputColumns;
        }

        nlohmann::json getJSON() const override;

        // CSV specific params (use at to throw exception if key was not found)
        size_t csvNumFileInputColumns() const { return std::stoi(_fileInputParameters.at("numInputColumns"));}
        bool csvHasHeader() const { return stringToBool(_fileInputParameters.at("hasHeader")); }
        inline char csvInputDelimiter() const {
            return _fileInputParameters.at("delimiter")[0];
        }

        inline char csvInputQuotechar() const {
            return _fileInputParameters.at("quotechar")[0];
        }

        inline char csvOutputDelimiter() const {
            auto it = _fileOutputParameters.find("delimiter");
            if(it == _fileOutputParameters.end())
                return ',';

            return _fileOutputParameters.at("delimiter")[0];
        }

        inline char csvOutputQuotechar() const {
            auto it = _fileOutputParameters.find("delimiter");
            if(it == _fileOutputParameters.end())
                return '"';

            return _fileOutputParameters.at("quotechar")[0];
        }

        std::vector<std::string> csvHeader() const;

        // file output specific params
        size_t splitSize() const { return std::stoi(_fileOutputParameters.at("splitSize")); }

        size_t numOutputFiles() const { return std::stoi(_fileOutputParameters.at("numParts")); }

        UDF outputPathUDF() const { std::cout<<_fileOutputParameters.at("udf")<<std::endl; return UDF(_fileOutputParameters.at("udf")); }

        FileFormat outputFormat() const { return _outputFormat; }
        FileFormat inputFormat() const { return _inputFormat; }
        void execute(const Context& context) override;

        // JITSymbols for this stage
        struct JITSymbols {
            struct CodePath {
                codegen::init_stage_f initStageFunctor;
                codegen::release_stage_f releaseStageFunctor;

                CodePath() : initStageFunctor(nullptr), releaseStageFunctor(nullptr) {}
            };

            CodePath _fastCodePath;
            CodePath _slowCodePath;

            codegen::read_block_f functor; // can be memory2memory or file2memory
            codegen::read_block_exp_f functorWithExp;
            codegen::read_block_f writeFunctor; // memory2file
            codegen::resolve_f resolveFunctor; // always memory2memory
            codegen::init_stage_f initStageFunctor;
            codegen::release_stage_f releaseStageFunctor;
            codegen::agg_init_f aggInitFunctor;
            codegen::agg_combine_f aggCombineFunctor;
            codegen::agg_agg_f aggAggregateFunctor;


            JITSymbols() : functor(nullptr),
                           functorWithExp(nullptr),
                           writeFunctor(nullptr),
                           resolveFunctor(nullptr),
                           _fastCodePath(),
                           _slowCodePath(),
                           aggInitFunctor(nullptr),
                           aggCombineFunctor(nullptr),
                           aggAggregateFunctor(nullptr) {}
        };

        /*!
         * compile code of this stage via LLVM JIT
         * @param jit JIT instance
         * @param optimizer optional instance of optimizer to run over code first. No optimization run when set to 0
         * @param excludeSlowPath if true, only fast path functions are compiled. This helps to have threads already busy when slow path still need to get compiled.
         * @return a struct of all function pointers
         */
        std::shared_ptr<JITSymbols> compile(JITCompiler& jit, LLVMOptimizer *optimizer=nullptr, bool excludeSlowPath=false);

        void compileSlowPath(JITCompiler& jit, LLVMOptimizer *optimizer=nullptr);
        void compileFastPath(JITCompiler& jit, LLVMOptimizer *optimizer=nullptr);

        EndPointMode outputMode() const override { return _outputMode; }
        EndPointMode inputMode() const override { return _inputMode; }

        struct InitData {
            int64_t numArgs;
            uint8_t** hash_maps;
            uint8_t** null_buckets;
            PyObject** hybrids;

            InitData() : numArgs(0), hash_maps(nullptr), null_buckets(nullptr), hybrids(nullptr) {}
        };

        const InitData initData() const { return _initData; }
        void setInitData(int64_t numArgs=0, uint8_t** hash_maps=nullptr, uint8_t** null_buckets=nullptr, PyObject** hybrids=nullptr) {
            _initData.numArgs = numArgs;
            _initData.hash_maps = hash_maps;
            _initData.null_buckets = null_buckets;
            _initData.hybrids = hybrids;
        }

        class HashResult {
        public:
            map_t hash_map;
            uint8_t* null_bucket;
            PyObject* hybrid;
            python::Type keyType;
            python::Type bucketType;
            HashResult() : hash_map(nullptr), null_bucket(nullptr), hybrid(nullptr) {}
        };

        HashResult hashResult() {
            return _hashResult;
        }

        /*!
         * general case output key type (NOT the specialized one)
         * @return
         */
        python::Type hashOutputKeyType() {
            assert(_aggMode != AggregateType::AGG_NONE || (_hashOutputKeyType.withoutOptions() == python::Type::I64 || _hashOutputKeyType.withoutOptions() == python::Type::STRING));
            return _hashOutputKeyType;
        }

        /*!
         * general case output bucket type (NOT the specialized one)
         * @return
         */
        python::Type hashOutputBucketType() {
            assert(_hashOutputKeyType != python::Type::UNKNOWN);
            return _hashOutputBucketType;
        }

        int hashtableKeyByteWidth() {
            return codegen::hashtableKeyWidth(_hashOutputKeyType);
        }

        void setHashResult(map_t hash_map, uint8_t* null_bucket,
                           PyObject* hybrid=nullptr) {
            _hashResult.hash_map = hash_map;
            _hashResult.null_bucket = null_bucket;
            _hashResult.hybrid = hybrid;
            _hashResult.keyType = _hashOutputKeyType;
            _hashResult.bucketType = _hashOutputBucketType;
        }

        std::vector<bool> columnsToKeep() const {
            return _inputColumnsToKeep;
        }

        /*!
         * whether to cache normal case/general case separately (true if .cache() is used)
         */
        bool persistSeparateCases() const {
            // this flag will be filled in StageBuilder based on CacheOperator behavior...
            return _persistSeparateCases;
        }

        /*!
         * whether to update indices of input exceptions during row processing
         */
        bool updateInputExceptions() const { return _updateInputExceptions; }

        /*!
         * @return Returns the type of the hash-grouped data. Hash-grouped data refers to when the operator is a
         *         pipeline breaker that needs the previous stage's hashmap to be converted to partitions
         *         (e.g. unique() and aggregateBy())
         */
        AggregateType dataAggregationMode() const { return _aggMode; }

        /*!
         * Set the hash-grouped data type of this Transform Stage (e.g. if it is a unique() or aggregateBy(), need
         * to set the type to AGG_UNIQUE orAGG_AGGREGATE to indicate to the stage how it should build the output table)
         * In addition AGG_GENERAL means a single object is used (i.e. no need to represent via a hash table).
         * @param t the hash-grouped data type this transform stage represents
         */
        void setDataAggregationMode(const AggregateType& t) { _aggMode = t; }

    private:
        /*!
         * creates a new TransformStage with generated code
         * @param plan to which this stage belongs to
         * @param backend backend where to execute code
         * @param number number of the stage
         * @param allowUndefinedBehavior whether to allow unsafe operations for speedups, e.g. division by zero
         */
        TransformStage(PhysicalPlan* plan,
                       IBackend* backend,
                       int64_t number,
                       bool allowUndefinedBehavior);

        struct TransformStageCodePath {
            // Fast path variables
            std::string _fastPathIRBitCode; //! llvm IR bitcode for fast path
            std::string _fastPathInitStageFuncName; //! init function for a stage (sets up globals & Co)
            std::string _fastPathReleaseStageFuncName; //! release function for a stage (releases globals & Co)

            std::string _funcStageName; //! llvm function name of the stage function
            std::string _funcMemoryWriteCallbackName; //! llvm function name of the write callback
            std::string _funcFileWriteCallbackName; //! llvm function name of the write callback used for file output.
            std::string _funcExceptionCallback; //! llvm function of the exception callback function
            std::string _funcHashWriteCallbackName; //! the function to call when saving to hash table
            std::string _aggregateInitFuncName; //! to initiate aggregate (allocates via C-malloc)
            std::string _aggregateCombineFuncName; //! to combine two aggregates (allocates & frees via C-malloc).

            std::string _writerFuncName;
            std::string _aggregateCallbackName; //! the callback to call with an aggregate

            // Slow path variables
            std::string _slowPathIRBitCode; //! llvm IR bitcode for slow path
            std::string _slowPathInitStageFuncName; //! init function for a stage (sets up globals & Co)
            std::string _slowPathReleaseStageFuncName; //! release function for a stage (releases globals & Co)

            std::string _resolveRowFunctionName;
            std::string _resolveRowWriteCallbackName;
            std::string _resolveRowExceptionCallbackName;
            std::string _resolveHashCallbackName;

            // Common variables
            std::string _aggregateAggregateFuncName; //! to combine aggregate and result (allocates & frees via C-malloc).
        };

        TransformStageCodePath _fastCodePath;
        TransformStageCodePath _slowCodePath;
        EndPointMode _inputMode; //! indicate whether stage takes hash table, serialized mem or files as input
        EndPointMode _outputMode; //! analog


        // Key-Value map for file format specific configuration options
        std::unordered_map<std::string, std::string> _fileInputParameters;
        std::unordered_map<std::string, std::string> _fileOutputParameters;

        std::vector<std::string> _inputColumns;
        std::vector<std::string> _outputColumns;
        Schema _readSchema;
        Schema _inputSchema;
        Schema _outputSchema;
        int64_t _outputDataSetID;
        int64_t _inputNodeID;
        std::vector<bool> _inputColumnsToKeep;
        FileFormat _inputFormat;
        FileFormat _outputFormat;
        Schema _normalCaseOutputSchema;
        Schema _normalCaseInputSchema;
        bool _persistSeparateCases;
        AggregateType _aggMode;

        std::vector<int64_t> _operatorIDsWithResolvers;

        std::vector<Partition*> _inputPartitions; //! memory input partitions for this task.
        size_t                  _inputLimit; //! limit number of input rows (inf per default)
        size_t                  _outputLimit; //! output limit, set e.g. by take, to_csv etc. (inf per default)

        std::shared_ptr<ResultSet> _rs; //! result set

        URI _outputURI; //! the output uri for file mode of this stage

        // pure python pipeline code & names
        std::string _pyCode;
        std::string _pyPipelineName;
<<<<<<< HEAD
        std::string _writerFuncName;
        bool _updateInputExceptions;
=======
>>>>>>> d66631c2

        std::shared_ptr<ResultSet> emptyResultSet() const;

        std::shared_ptr<JITSymbols> _syms;
        InitData _initData; // pointer to pass to init...
        HashResult _hashResult; // where to store hash result (i.e. write to hash table)
        // Todo: move this to physicalplan!!!
        //void pushDownOutputLimit(); //! enable optimizations for limited pipeline by restricting input read!

        // unresolved exceptions. Important i.e. when no IO interleave is used...
        std::vector<Partition*> _inputExceptions;
        std::unordered_map<std::string, ExceptionInfo> _partitionToExceptionsMap;


        // for hash output, the key and bucket type
        python::Type _hashOutputKeyType;
        python::Type _hashOutputBucketType;

        bool hasOutputLimit() const {
            return _outputLimit < std::numeric_limits<size_t>::max();
        }
    };
}
#endif //TUPLEX_TRANSFORMSTAGE_H<|MERGE_RESOLUTION|>--- conflicted
+++ resolved
@@ -327,12 +327,13 @@
          * @param jit JIT instance
          * @param optimizer optional instance of optimizer to run over code first. No optimization run when set to 0
          * @param excludeSlowPath if true, only fast path functions are compiled. This helps to have threads already busy when slow path still need to get compiled.
+         * @param registerSymbols whether to add task symbols to JIT compiler
          * @return a struct of all function pointers
          */
-        std::shared_ptr<JITSymbols> compile(JITCompiler& jit, LLVMOptimizer *optimizer=nullptr, bool excludeSlowPath=false);
-
-        void compileSlowPath(JITCompiler& jit, LLVMOptimizer *optimizer=nullptr);
-        void compileFastPath(JITCompiler& jit, LLVMOptimizer *optimizer=nullptr);
+        std::shared_ptr<JITSymbols> compile(JITCompiler& jit, LLVMOptimizer *optimizer=nullptr, bool excludeSlowPath=false, bool registerSymbols=true);
+
+        void compileSlowPath(JITCompiler& jit, LLVMOptimizer *optimizer=nullptr, bool registerSymbols=true);
+        void compileFastPath(JITCompiler& jit, LLVMOptimizer *optimizer=nullptr, bool registerSymbols=true);
 
         EndPointMode outputMode() const override { return _outputMode; }
         EndPointMode inputMode() const override { return _inputMode; }
@@ -444,39 +445,57 @@
                        int64_t number,
                        bool allowUndefinedBehavior);
 
+        // restructuring code-paths
+        struct StageCodePath {
+            std::string irBitCode; //! llvm IR bitcode for fast/slow path
+            std::string initStageFuncName;  //! init function for a stage (sets up globals & Co) fast/slow path
+            std::string releaseStageFuncName; //! release function for a stage (releases globals & Co) fast/slow path
+
+            std::string funcStageName; //! llvm function name of the stage function fast/slow path
+
+
+            std::string _aggregateInitFuncName; //! to initiate aggregate (allocates via C-malloc)
+            std::string _aggregateCombineFuncName; //! to combine two aggregates (allocates & frees via C-malloc).
+            std::string _aggregateAggregateFuncName; //! to combine aggregate and result (allocates & frees via C-malloc).
+        };
+
+
         struct TransformStageCodePath {
             // Fast path variables
-            std::string _fastPathIRBitCode; //! llvm IR bitcode for fast path
-            std::string _fastPathInitStageFuncName; //! init function for a stage (sets up globals & Co)
-            std::string _fastPathReleaseStageFuncName; //! release function for a stage (releases globals & Co)
-
-            std::string _funcStageName; //! llvm function name of the stage function
+//            std::string _fastPathIRBitCode; //! llvm IR bitcode for fast path
+//            std::string _fastPathInitStageFuncName; //! init function for a stage (sets up globals & Co)
+//            std::string _fastPathReleaseStageFuncName; //! release function for a stage (releases globals & Co)
+
+//            std::string _funcStageName; //! llvm function name of the stage function
             std::string _funcMemoryWriteCallbackName; //! llvm function name of the write callback
             std::string _funcFileWriteCallbackName; //! llvm function name of the write callback used for file output.
             std::string _funcExceptionCallback; //! llvm function of the exception callback function
             std::string _funcHashWriteCallbackName; //! the function to call when saving to hash table
-            std::string _aggregateInitFuncName; //! to initiate aggregate (allocates via C-malloc)
-            std::string _aggregateCombineFuncName; //! to combine two aggregates (allocates & frees via C-malloc).
+//            std::string _aggregateInitFuncName; //! to initiate aggregate (allocates via C-malloc)
+//            std::string _aggregateCombineFuncName; //! to combine two aggregates (allocates & frees via C-malloc).
 
             std::string _writerFuncName;
             std::string _aggregateCallbackName; //! the callback to call with an aggregate
 
             // Slow path variables
-            std::string _slowPathIRBitCode; //! llvm IR bitcode for slow path
-            std::string _slowPathInitStageFuncName; //! init function for a stage (sets up globals & Co)
-            std::string _slowPathReleaseStageFuncName; //! release function for a stage (releases globals & Co)
-
-            std::string _resolveRowFunctionName;
+//            std::string _slowPathIRBitCode; //! llvm IR bitcode for slow path
+//            std::string _slowPathInitStageFuncName; //! init function for a stage (sets up globals & Co)
+//            std::string _slowPathReleaseStageFuncName; //! release function for a stage (releases globals & Co)
+
+//            std::string _resolveRowFunctionName;
             std::string _resolveRowWriteCallbackName;
             std::string _resolveRowExceptionCallbackName;
             std::string _resolveHashCallbackName;
 
-            // Common variables
-            std::string _aggregateAggregateFuncName; //! to combine aggregate and result (allocates & frees via C-malloc).
+//            // Common variables
+//            std::string _aggregateAggregateFuncName; //! to combine aggregate and result (allocates & frees via C-malloc).
         };
 
-        TransformStageCodePath _fastCodePath;
-        TransformStageCodePath _slowCodePath;
+//        TransformStageCodePath _fastCodePath;
+//        TransformStageCodePath _slowCodePath;
+
+        StageCodePath _fastCodePath;
+        StageCodePath _slowCodePath;
         EndPointMode _inputMode; //! indicate whether stage takes hash table, serialized mem or files as input
         EndPointMode _outputMode; //! analog
 
@@ -513,11 +532,8 @@
         // pure python pipeline code & names
         std::string _pyCode;
         std::string _pyPipelineName;
-<<<<<<< HEAD
         std::string _writerFuncName;
         bool _updateInputExceptions;
-=======
->>>>>>> d66631c2
 
         std::shared_ptr<ResultSet> emptyResultSet() const;
 
