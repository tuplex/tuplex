--- conflicted
+++ resolved
@@ -473,15 +473,13 @@
 
         std::vector<Partition*> _inputPartitions; //! memory input partitions for this task.
         size_t                  _inputLimit; //! limit number of input rows (inf per default)
-<<<<<<< HEAD
+
         size_t                  _outputTopLimit; //! output limit, set e.g. by take, to_csv etc. (inf per default)
         size_t                  _outputBottomLimit; //! output limit, set e.g. by take, to_csv etc. (0 per default)
-=======
-        size_t                  _outputLimit; //! output limit, set e.g. by take, to_csv etc. (inf per default)
         std::vector<Partition*> _generalPartitions; //! general case input partitions
         std::vector<Partition*> _fallbackPartitions; //! fallback case input partitions
         std::vector<PartitionGroup> _partitionGroups; //! groups partitions together for correct row indices
->>>>>>> 7848a80e
+
 
         std::shared_ptr<ResultSet> _rs; //! result set
 
