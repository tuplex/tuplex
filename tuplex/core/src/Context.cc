--- conflicted
+++ resolved
@@ -196,16 +196,12 @@
         }
     }
 
-<<<<<<< HEAD
     DataSet& Context::fromPartitions(const Schema& schema,
                                      const std::vector<Partition*>& partitions,
+                                     const std::vector<Partition*>& fallbackPartitions,
+                                     const std::vector<PartitionGroup>& partitionGroups,
                                      const std::vector<std::string>& columns,
-                                     const std::vector<std::tuple<size_t, PyObject*>> &badParallelizeObjects,
-                                     const std::vector<size_t> &numExceptionsInPartition,
                                      const SamplingMode& sampling_mode) {
-=======
-    DataSet& Context::fromPartitions(const Schema& schema, const std::vector<Partition*>& partitions, const std::vector<Partition*>& fallbackPartitions, const std::vector<PartitionGroup>& partitionGroups, const std::vector<std::string>& columns) {
->>>>>>> 625c209f
         auto dataSetID = getNextDataSetID();
         DataSet *dsptr = createDataSet(schema);
 
@@ -217,11 +213,7 @@
         // empty?
         if(partitions.empty()) {
             dsptr->setColumns(columns);
-<<<<<<< HEAD
-            addParallelizeNode(dsptr, badParallelizeObjects, numExceptionsInPartition, sampling_mode);
-=======
-            addParallelizeNode(dsptr, fallbackPartitions, partitionGroups);
->>>>>>> 625c209f
+            addParallelizeNode(dsptr, fallbackPartitions, partitionGroups, sampling_mode);
             return *dsptr;
         } else {
             size_t numRows = 0;
@@ -237,12 +229,8 @@
 
             // set rows
             dsptr->setColumns(columns);
-<<<<<<< HEAD
-            addParallelizeNode(dsptr, badParallelizeObjects, numExceptionsInPartition, sampling_mode);
-=======
-            addParallelizeNode(dsptr, fallbackPartitions, partitionGroups);
-
->>>>>>> 625c209f
+            addParallelizeNode(dsptr, fallbackPartitions, partitionGroups, sampling_mode);
+
 
             // signal check
             if(check_and_forward_signals()) {
@@ -346,11 +334,7 @@
 
             // set rows
             dsptr->setColumns(columnNames);
-<<<<<<< HEAD
-            addParallelizeNode(dsptr, {}, {}, sampling_mode);
-=======
-            addParallelizeNode(dsptr, std::vector<Partition*>{}, partitionGroups);
->>>>>>> 625c209f
+            addParallelizeNode(dsptr, std::vector<Partition*>{}, partitionGroups, sampling_mode);
 
             // signal check
             if(check_and_forward_signals()) {
@@ -369,98 +353,7 @@
         return op;
     }
 
-<<<<<<< HEAD
-    void Context::serializePythonObjects(const std::vector<std::tuple<size_t, PyObject*>>& pythonObjects,
-                                         const std::vector<size_t> &numExceptionsInPartition,
-                                         const std::vector<Partition*> &normalPartitions,
-                                         const int64_t opID,
-                                         std::vector<Partition*> &serializedPythonObjects,
-                                         std::unordered_map<std::string, ExceptionInfo> &pythonObjectsMap) {
-        if (pythonObjects.empty()) {
-            for (const auto &p : normalPartitions) {
-                pythonObjectsMap[uuidToString(p->uuid())] = ExceptionInfo();
-            }
-            return;
-        }
-
-        Schema schema(Schema::MemoryLayout::ROW, python::Type::makeTupleType({python::Type::STRING}));
-        const size_t allocMinSize = 1024 * 64; // 64KB
-
-        Partition* partition = requestNewPartition(schema, -1, allocMinSize);
-        int64_t* rawPtr = (int64_t*)partition->lockWriteRaw();
-        *rawPtr = 0;
-        uint8_t* ptr = (uint8_t*)(rawPtr + 1);
-        size_t numBytesSerialized = 0;
-
-        auto prevExpByteOffset = 0;
-        auto prevExpRowOffset = 0;
-        auto prevExpInd = 0;
-        auto curNormalPartitionInd = 0;
-        auto numNewExps = 0;
-
-        // Serialize each exception to a partition using the following schema:
-        // (1) is the field containing rowNum
-        // (2) is the field containing ecCode
-        // (3) is the field containing opID
-        // (4) is the field containing pickledObjectSize
-        // (5) is the field containing pickledObject
-        for(auto &exception : pythonObjects) {
-            auto rowNum = std::get<0>(exception);
-            auto pyObj = std::get<1>(exception);
-            auto ecCode = ecToI64(ExceptionCode::PYTHON_PARALLELIZE);
-            auto pickledObject = python::pickleObject(python::getMainModule(), pyObj);
-            auto pickledObjectSize = pickledObject.size();
-            size_t requiredBytes = sizeof(int64_t) * 4 + pickledObjectSize;
-
-            if (partition->capacity() < numBytesSerialized + requiredBytes) {
-                partition->unlockWrite();
-                serializedPythonObjects.push_back(partition);
-                partition = requestNewPartition(schema, -1, allocMinSize);
-                rawPtr = (int64_t *) partition->lockWriteRaw();
-                *rawPtr = 0;
-                ptr = (uint8_t * )(rawPtr + 1);
-                numBytesSerialized = 0;
-            }
-
-            // Check if we have reached the number of exceptions in the input partition
-            // Record the current exception index and offset and iterate to next one
-            auto curNormalPartition = normalPartitions[curNormalPartitionInd];
-            auto normalUUID = uuidToString(curNormalPartition->uuid());
-            auto numExps = numExceptionsInPartition[curNormalPartitionInd];
-            if (numNewExps >= numExps) {
-                pythonObjectsMap[normalUUID] = ExceptionInfo(numExps, prevExpInd, prevExpRowOffset, prevExpByteOffset);
-                prevExpRowOffset = *rawPtr;
-                prevExpByteOffset = numBytesSerialized;
-                prevExpInd = serializedPythonObjects.size();
-                numNewExps = 0;
-                curNormalPartitionInd++;
-            }
-
-            *((int64_t*)(ptr)) = rowNum; ptr += sizeof(int64_t);
-            *((int64_t*)(ptr)) = ecCode; ptr += sizeof(int64_t);
-            *((int64_t*)(ptr)) = opID; ptr += sizeof(int64_t);
-            *((int64_t*)(ptr)) = pickledObjectSize; ptr += sizeof(int64_t);
-            memcpy(ptr, pickledObject.c_str(), pickledObjectSize); ptr += pickledObjectSize;
-
-            *rawPtr = *rawPtr + 1;
-            numBytesSerialized += requiredBytes;
-            numNewExps += 1;
-        }
-
-        // Record mapping for normal last partition
-        auto curNormalPartition = normalPartitions[curNormalPartitionInd];
-        auto normalUUID = uuidToString(curNormalPartition->uuid());
-        auto numExceptions = numExceptionsInPartition[curNormalPartitionInd];
-        pythonObjectsMap[normalUUID] = ExceptionInfo(numExceptions, prevExpInd, prevExpRowOffset, prevExpByteOffset);
-
-        partition->unlockWrite();
-        serializedPythonObjects.push_back(partition);
-    }
-
-    void Context::addParallelizeNode(DataSet *ds, const std::vector<std::tuple<size_t, PyObject*>> &badParallelizeObjects, const std::vector<size_t> &numExceptionsInPartition, const SamplingMode& sampling_mode) {
-=======
     void Context::addParallelizeNode(DataSet *ds, const std::vector<Partition*>& fallbackPartitions, const std::vector<PartitionGroup>& partitionGroups) {
->>>>>>> 625c209f
         assert(ds);
 
         // @TODO: make empty list as special case work. Also true for empty files.
@@ -469,15 +362,7 @@
 
         assert(ds->_schema.getRowType() != python::Type::UNKNOWN);
 
-<<<<<<< HEAD
         auto op = new ParallelizeOperator(ds->_schema, ds->getPartitions(), ds->columns(), sampling_mode);
-        std::vector<Partition*> serializedPythonObjects;
-        std::unordered_map<std::string, ExceptionInfo> pythonObjectsMap;
-        serializePythonObjects(badParallelizeObjects, numExceptionsInPartition, ds->getPartitions(), op->getID(), serializedPythonObjects, pythonObjectsMap);
-        op->setPythonObjects(serializedPythonObjects);
-        op->setInputPartitionToPythonObjectsMap(pythonObjectsMap);
-=======
-        auto op = new ParallelizeOperator(ds->_schema, ds->getPartitions(), ds->columns());
         op->setFallbackPartitions(fallbackPartitions);
         if (partitionGroups.empty()) {
             std::vector<PartitionGroup> defaultPartitionGroups;
@@ -491,7 +376,6 @@
             op->setPartitionGroups(partitionGroups);
         }
 
->>>>>>> 625c209f
 
         // add new (root) node
         ds->_operator = addOperator(std::shared_ptr<LogicalOperator>(op));
