//--------------------------------------------------------------------------------------------------------------------//
//                                                                                                                    //
//                                      Tuplex: Blazing Fast Python Data Science                                      //
//                                                                                                                    //
//                                                                                                                    //
//  (c) 2017 - 2021, Tuplex team                                                                                      //
//  Created by Leonhard Spiegelberg first on 1/1/2021                                                                 //
//  License: Apache 2.0                                                                                               //
//--------------------------------------------------------------------------------------------------------------------//

#include <DataSet.h>
#include <logical/MapOperator.h>
#include <logical/FilterOperator.h>
#include <logical/TakeOperator.h>
#include <logical/ResolveOperator.h>
#include <logical/IgnoreOperator.h>
#include <logical/MapColumnOperator.h>
#include <logical/WithColumnOperator.h>
#include <logical/FileOutputOperator.h>
#include <logical/JoinOperator.h>
#include <logical/AggregateOperator.h>
#include <logical/CacheOperator.h>
#include <physical/ResultSet.h>
#include <Utils.h>
#include <ErrorDataSet.h>
#include <Signals.h>
#include "logical/FileInputOperator.h"
#include "logical/ParallelizeOperator.h"

namespace tuplex {
    DataSet::~DataSet() {
        _id = -1;

        // memory is freed by MemoryManager!!!
        _partitions.clear();
        _context = nullptr;
        _operator = nullptr;
    }

    std::shared_ptr<ResultSet> DataSet::collect(std::ostream &os) {
        return take(-1, os);
    }

    std::shared_ptr<ResultSet> DataSet::take(int64_t numElements, std::ostream &os) {
        // error dataset?
        if (isError())
            throw std::runtime_error("is error dataset!");

        // negative numbers mean get all elements!
        if (numElements < 0)
            numElements = std::numeric_limits<int64_t>::max();

        // create a take node
        assert(_context);
        auto op = _context->addOperator(std::shared_ptr<LogicalOperator>(new TakeOperator(this->_operator, numElements)));
        DataSet *dsptr = _context->createDataSet(op->getOutputSchema());
        dsptr->_operator = op;
        op->setDataSet(dsptr);

        // perform action.
        assert(this->_context);
        auto rs = op->compute(*this->_context);

        return rs;
    }

    // collect functions
    std::vector<Row> DataSet::collectAsVector(std::ostream &os) {
        return takeAsVector(-1, os);
    }

    // -1 means to retrieve all elements
    std::vector<Row> DataSet::takeAsVector(int64_t numElements, std::ostream &os) {
        auto rs = take(numElements, os);
        Timer timer;

#warning "limiting should make this hack irrelevant..."
        if (numElements < 0)
            numElements = std::numeric_limits<int64_t>::max();

        // std::vector<Row> v;
        // while (rs->hasNextRow() && v.size() < numElements) {
        //     v.push_back(rs->getNextRow());
        // }
        auto v = rs->getRows(numElements); // faster version instead of the loop above.

        Logger::instance().defaultLogger().debug("Result set converted to " + pluralize(v.size(), "row"));
        Logger::instance().defaultLogger().info(
                "Collecting result of " + pluralize(v.size(), "row") + " took " + std::to_string(timer.time()) +
                " seconds");

        // be sure that result set does not contain more data than desired!

        // TODO: limit pushdown should solve this!
        // assert(v.size() <= numElements);

        if (v.size() > numElements) {
            Logger::instance().defaultLogger().warn("limit pushdown should make this code piece here unnecessary");
            v.resize(numElements);
        }

        return v;
    }

    void DataSet::tofile(tuplex::FileFormat fmt, const tuplex::URI &uri, const tuplex::UDF &udf,
                         size_t fileCount, size_t shardSize,
                         const std::unordered_map<std::string, std::string> &outputOptions, size_t limit,
                         std::ostream &os) {
        if (isError())
            throw std::runtime_error("is error dataset!");

        //        // deactivated, because still buggy:
        //        // when using uri mode
        //        if(uri != URI::INVALID && !validateOutputSpecification(uri)) {
        //            throw std::runtime_error("Failed to validate output specification,"
        //                                     " can not write to " + uri.toString() + " (permissions? directory not empty?)");
        //        }

        assert(_context);
        assert(_operator);
<<<<<<< HEAD

        std::string name;
        switch (fmt) {
            case FileFormat::OUTFMT_CSV: {
                name = "csv";
                break;
            }
            case FileFormat::OUTFMT_ORC: {
                name = "orc";
                break;
            }
            default:
                throw std::runtime_error("tofile file format not yet supported!");
        }

        LogicalOperator *op = _context->addOperator(
                new FileOutputOperator(_operator, uri, udf.withCompilePolicy(_context->compilePolicy()), name, fmt, outputOptions,
                                       fileCount, shardSize, limit));
=======
        auto op = _context->addOperator(
                std::shared_ptr<LogicalOperator>(new FileOutputOperator(_operator, uri, udf, "csv", FileFormat::OUTFMT_CSV, outputOptions,
                                       fileCount, shardSize, limit)));
        ((FileOutputOperator*)op.get())->udf().getAnnotatedAST().allowNumericTypeUnification(_context->getOptions().AUTO_UPCAST_NUMBERS());
>>>>>>> 7e8bf521

        if (!op->good()) {
            Logger::instance().defaultLogger().error("failed to create file output operator");
        } else {
            // action, perform it!
            DataSet *dsptr = _context->createDataSet(op->getOutputSchema());
            dsptr->_operator = op;
            dsptr->setColumns(_columnNames); // file op doesn't change column names!
            op->setDataSet(dsptr);

            // perform action.
            assert(this->_context);
            auto rs = op->compute(*this->_context);
        }
    }

    DataSet &DataSet::map(const UDF &udf) {
        // if error dataset, return itself
        if (isError())
            return *this;

        assert(_context);
        assert(this->_operator);
<<<<<<< HEAD
        LogicalOperator *op = _context->addOperator(new MapOperator(this->_operator, udf.withCompilePolicy(_context->compilePolicy()), _columnNames));
=======
        auto op = _context->addOperator(std::shared_ptr<LogicalOperator>(new MapOperator(this->_operator, udf, _columnNames, allowTypeUnification())));
>>>>>>> 7e8bf521

        if (!op->good()) {
            Logger::instance().defaultLogger().error("failed to create map operator");
            return _context->makeError("failed to add map operator to logical plan");
        }

        DataSet *dsptr = _context->createDataSet(op->getOutputSchema());
        dsptr->_operator = op;
        auto outputCols = ((MapOperator *) op.get())->columns();
        if (!outputCols.empty())
            dsptr->setColumns(outputCols);
        op->setDataSet(dsptr);

        // signal check
        if(check_and_forward_signals()) {
#ifndef NDEBUG
            Logger::instance().defaultLogger().info("received signal handler sig, returning error dataset");
#endif
            return _context->makeError("job aborted (signal received)");
        }

        // !!! never return the pointer above
        return *op->getDataSet();
    }

    DataSet & DataSet::cache(const Schema::MemoryLayout &memoryLayout, bool storeSpecialized) {
        // if error dataset, return itself
        if (isError())
            return *this;

        assert(_context);
        assert(this->_operator);

        auto op = _context->addOperator(std::shared_ptr<LogicalOperator>(new CacheOperator(this->_operator, storeSpecialized, memoryLayout)));

        if (!op->good()) {
            Logger::instance().defaultLogger().error("failed to create cache operator");
            return _context->makeError("failed to add ache operator to logical plan");
        }

        DataSet *dsptr = _context->createDataSet(op->getOutputSchema());
        dsptr->_operator = op;
        op->setDataSet(dsptr);

        // set columns (they do not change)
        dsptr->setColumns(columns());

        // this operator is both action & source, i.e. trigger materialization here!
        // => it will hold then both an array of partitions for the common case
        // and an array with exceptions
        // perform action.
        assert(this->_context);
        auto rs = op->compute(*this->_context); // note: this should also hold the exceptions...

        // result set is computed, now make both partitions&exceptions ephemeral (@TODO: uncache mechanism)
        auto cop = (CacheOperator*)op.get();
        cop->setResult(rs);

        // signal check
        if(check_and_forward_signals()) {
#ifndef NDEBUG
            Logger::instance().defaultLogger().info("received signal handler sig, returning error dataset");
#endif
            return _context->makeError("job aborted (signal received)");
        }

        // !!! never return the pointer above
        return *op->getDataSet();
    }

    DataSet &DataSet::mapColumn(const std::string &columnName, const tuplex::UDF &udf) {

        // if error dataset, return itself
        if (isError())
            return *this;

        assert(_context);
        assert(this->_operator);

        // make sure column name is contained in parents columns
        // there is no check in MapColumnOperator for this!!!
        int idx = indexInVector(columnName, columns());
        if (idx < 0)
            return _context->makeError("there is no column " + columnName + " to map");


<<<<<<< HEAD
        LogicalOperator *op = _context->addOperator(new MapColumnOperator(this->_operator,
                                                                          columnName,
                                                                          columns(),
                                                                          udf.withCompilePolicy(_context->compilePolicy())));
=======
        auto op = _context->addOperator(std::shared_ptr<LogicalOperator>(new MapColumnOperator(this->_operator,
                                                                                               columnName,
                                                                                               columns(),
                                                                                               udf,
                                                                                               _context->getOptions().AUTO_UPCAST_NUMBERS())));
>>>>>>> 7e8bf521
        if (!op->good()) {
            Logger::instance().defaultLogger().error("failed to create mapColumn operator");
            return _context->makeError("failed to add mapColumn operator to logical plan");
        }

        DataSet *dsptr = _context->createDataSet(op->getOutputSchema());
        dsptr->_operator = op;
        op->setDataSet(dsptr);

        // set column names (they didn't change)
        dsptr->setColumns(_columnNames);

        // signal check
        if(check_and_forward_signals()) {
#ifndef NDEBUG
            Logger::instance().defaultLogger().info("received signal handler sig, returning error dataset");
#endif
            return _context->makeError("job aborted (signal received)");
        }

        // !!! never return the pointer above
        return *op->getDataSet();
    }


    DataSet &DataSet::withColumn(const std::string &columnName, const tuplex::UDF &udf) {

        // if error dataset, return itself
        if (isError())
            return *this;

        assert(_context);
        assert(this->_operator);

        auto op = _context->addOperator(
                std::shared_ptr<LogicalOperator>(new WithColumnOperator(this->_operator,
                                       _columnNames,
                                       columnName,
<<<<<<< HEAD
                                       udf.withCompilePolicy(_context->compilePolicy())));
=======
                                       udf,
                                       _context->getOptions().AUTO_UPCAST_NUMBERS())));
>>>>>>> 7e8bf521

        if (!op->good()) {
            Logger::instance().defaultLogger().error("failed to create withColumn operator");
            return _context->makeError("failed to add withColumn operator to logical plan");
        }

        DataSet *dsptr = _context->createDataSet(op->getOutputSchema());
        dsptr->_operator = op;
        op->setDataSet(dsptr);

        // set column names
        auto wop = dynamic_cast<WithColumnOperator *>(op.get());
        dsptr->setColumns(wop->columns());

        // signal check
        if(check_and_forward_signals()) {
#ifndef NDEBUG
            Logger::instance().defaultLogger().info("received signal handler sig, returning error dataset");
#endif
            return _context->makeError("job aborted (signal received)");
        }

        // !!! never return the pointer above
        return *op->getDataSet();
    }

    DataSet &DataSet::selectColumns(const std::vector<size_t> &columnIndices) {
        if (isError())
            return *this;

        assert(_context);
        assert(this->_operator);

        if (columnIndices.empty())
            return _context->makeError("select columns must contain at least one index");

        // check that all indices are valid
        auto num_cols = _operator->getOutputSchema().getRowType().parameters().size();
        for (auto idx : columnIndices)
            if (idx >= num_cols)
                return _context->makeError(
                        "index in selectColumns can be at most " + std::to_string(num_cols) + ", is " +
                        std::to_string(idx));

        // no missing cols, hence one can do selection.
        // for this, create a simple UDF
        std::string code;
        if (columnIndices.size() == 1) {
            code = "lambda t: t[" + std::to_string(columnIndices.front()) + "]";
        } else {
            code = "lambda t: (";
            for (auto idx : columnIndices) {
                code += "t[" + std::to_string(idx) + "], ";
            }
            code += ")";
        }

        // now it is a simple map operator
        DataSet &ds = map(UDF(code).withCompilePolicy(_context->compilePolicy()));

        // check if cols exist & update them
        auto columns = _operator->columns();
        if (!columns.empty()) {
            assert(columns.size() == num_cols);
            std::vector<std::string> sel_columns;
            for (auto idx : columnIndices) {
                assert(0 <= idx && idx < num_cols);
                sel_columns.push_back(columns[idx]);
            }

            ds.setColumns(sel_columns);
            ((MapOperator*)ds._operator.get())->setOutputColumns(sel_columns);
        }

        // rename operator
        ((MapOperator*)ds._operator.get())->setName("select");

        // signal check
        if(check_and_forward_signals()) {
#ifndef NDEBUG
            Logger::instance().defaultLogger().info("received signal handler sig, returning error dataset");
#endif
            return _context->makeError("job aborted (signal received)");
        }

        return ds;
    }

    DataSet & DataSet::renameColumn(const std::string &oldColumnName, const std::string &newColumnName) {
        using namespace std;

        if(isError())
            return *this;

        assert(_context);
        assert(_operator);

        if(_columnNames.empty()) {
            return _context->makeError("Dataset has no column names specified, try to use position based renameColumn function");
        }

        // find old column in current columns
        auto it = std::find(_columnNames.begin(), _columnNames.end(), oldColumnName);
        if(it == _columnNames.end()) {
            // fuzzy match against existing columns
            assert(_columnNames.size() >= 1);
            auto closest_index = fuzzyMatch(oldColumnName, _columnNames);
            assert(closest_index >= 0 && closest_index < _columnNames.size());
            auto closest_name = _columnNames[closest_index];
            return _context->makeError("renameColumn: could not find column '" + oldColumnName + "' in dataset's columns. Did you mean \"" + closest_name + "\"?");
        }

        // position?
        auto idx = it - _columnNames.begin();
        return renameColumn(idx, newColumnName);
    }

    size_t DataSet::numColumns() const {
        assert(schema().getRowType().isTupleType());
        return this->schema().getRowType().parameters().size();
    }

    DataSet& DataSet::renameColumn(int index, const std::string &newColumnName) {
        using namespace std;

        if(isError())
            return *this;

        assert(_context);
        assert(_operator);

        auto num_columns = numColumns();
        if(index < 0)
            return _context->makeError("index must be non-negative number");
        if(index >= num_columns)
            return _context->makeError("Dataset contains only " + std::to_string(num_columns) + ", can't rename the " +
                                             ordinal(index + 1) + " column");

        // make copy
        vector<string> columnNames(_columnNames.begin(), _columnNames.end());

        // are column names empty? If so, fill in with blanks!
        if(columnNames.empty()) {
            columnNames = vector<string>(num_columns, "");
        }

        columnNames[index] = newColumnName;

        // create dummy map operator
        // now it is a simple map operator
        DataSet &ds = map(UDF("").withCompilePolicy(_context->compilePolicy()));

        // set columns to restricted cols
        ds.setColumns(columnNames);

        // rename operator
        ((MapOperator*)ds._operator.get())->setName("rename");
        ((MapOperator*)ds._operator.get())->setOutputColumns(columnNames);

        // signal check
        if(check_and_forward_signals()) {
#ifndef NDEBUG
            Logger::instance().defaultLogger().info("received signal handler sig, returning error dataset");
#endif
            return _context->makeError("job aborted (signal received)");
        }

        // emit warning if non-unique names anymore
        // ==> only for non-empty strings
        std::vector<std::string> non_empty_names;
        std::copy_if(columnNames.begin(), columnNames.end(), std::back_inserter(non_empty_names), [](const std::string& name) { return name != ""; });
        std::set<std::string> unique_names(non_empty_names.begin(), non_empty_names.end());
        if(unique_names.size() != non_empty_names.size()) {
            Logger::instance().defaultLogger().info("Found duplicate column names. Note that this can negatively impact UDFs and subsequent operators.");
        }

        return ds;
    }

    DataSet &DataSet::selectColumns(const std::vector<std::string> &columnNames) {
        // if error dataset, return itself
        if (isError())
            return *this;

        if (columnNames.empty())
            return _context->makeError("select columns must contain at least one column");

        assert(_context);
        assert(this->_operator);

        // check first that each column name is returned, else return error message
        std::vector<std::string> missingColumns;
        for (const auto &cn : columnNames) {
            if (std::find(_columnNames.begin(), _columnNames.end(), cn) == _columnNames.end()) {
                missingColumns.emplace_back(cn);
            }
        }

        // missing cols?
        if (!missingColumns.empty()) {
            std::stringstream ss;
            if (missingColumns.size() == 1)
                ss << "there is no column " << missingColumns.front() << " to select.";
            else {
                ss << "there are no columns ";
                ss << missingColumns.front();
                for (unsigned i = 1; i < missingColumns.size(); ++i)
                    ss << ", " << missingColumns[i];
                ss << " to select.";
            }

            return _context->makeError(ss.str());
        }

#warning"use here dict syntax to overcome selection problem, i.e. when doing selection pushdown - need to also change code. => that's difficult, hence simply use dict syntax here."
        // no missing cols, hence one can do selection.
        // for this, create a simple UDF
        std::string code;
        if (columnNames.size() == 1) {
            auto idx = indexInVector(columnNames.front(), _columnNames);
            assert(idx >= 0);
            assert(idx < _operator->getOutputSchema().getRowType().parameters().size());
            //code += "t[" + std::to_string(idx) + "]";
            code = "lambda t: t['" + _columnNames[idx] + "']";
        } else {
            code = "lambda t: (";
            for (std::string cn : columnNames) {
                auto idx = indexInVector(cn, _columnNames);
                assert(idx >= 0);
                assert(idx < _operator->getOutputSchema().getRowType().parameters().size());
                // code += "t[" + std::to_string(idx) + "], ";
                code += "t['" + _columnNames[idx] + "'], ";

            }
            code += ")";
        }

        // now it is a simple map operator
        DataSet &ds = map(UDF(code).withCompilePolicy(_context->compilePolicy()));

        // set columns to restricted cols
        ds.setColumns(columnNames);

        ((MapOperator*)ds._operator.get())->setOutputColumns(columnNames);
        // rename operator
        ((MapOperator*)ds._operator.get())->setName("select");

        // signal check
        if(check_and_forward_signals()) {
#ifndef NDEBUG
            Logger::instance().defaultLogger().info("received signal handler sig, returning error dataset");
#endif
            return _context->makeError("job aborted (signal received)");
        }
        return ds;
    }

    DataSet &DataSet::filter(const UDF &udf) {

        // if error dataset, return itself
        if (isError())
            return *this;

        assert(_context);
        assert(this->_operator);
<<<<<<< HEAD
        LogicalOperator *op = _context->addOperator(new FilterOperator(this->_operator,
                                                                       udf.withCompilePolicy(_context->compilePolicy()),
                                                                       _columnNames));
=======
        auto op = _context->addOperator(std::shared_ptr<LogicalOperator>(new FilterOperator(this->_operator,
                                                                       udf,
                                                                       _columnNames,
                                                                       _context->getOptions().AUTO_UPCAST_NUMBERS())));
>>>>>>> 7e8bf521

        if (!op->good()) {

            // filter only throws error, if output scheme is wrong:
            std::stringstream err;
            err << "failed to create filter operator, expected return type boolean but got "
                << udf.getOutputSchema().getRowType().desc();
            Logger::instance().defaultLogger().error(err.str());
            return _context->makeError("failed to add filter operator to logical plan");
        }

        DataSet *dsptr = _context->createDataSet(op->getOutputSchema());
        dsptr->_operator = op;
        op->setDataSet(dsptr);

        // set columns (they do not change)
        dsptr->setColumns(columns());

        // signal check
        if(check_and_forward_signals()) {
#ifndef NDEBUG
            Logger::instance().defaultLogger().info("received signal handler sig, returning error dataset");
#endif
            return _context->makeError("job aborted (signal received)");
        }

        // !!! never return the pointer above
        return *op->getDataSet();
    }

    DataSet &DataSet::resolve(const tuplex::ExceptionCode &ec, const tuplex::UDF &udf) {

        // if error dataset, return itself
        if (isError())
            return *this;

        assert(_context);
        assert(this->_operator);
<<<<<<< HEAD
        LogicalOperator *op = _context->addOperator(new ResolveOperator(this->_operator, ec,
                                                                        udf.withCompilePolicy(_context->compilePolicy()),
                                                                        _columnNames));
=======
        auto op = _context->addOperator(std::shared_ptr<LogicalOperator>(new ResolveOperator(this->_operator, ec,
                                                                        udf, _columnNames,
                                                                        _context->getOptions().AUTO_UPCAST_NUMBERS())));
>>>>>>> 7e8bf521
        if (!op->good()) {
            Logger::instance().defaultLogger().error("failed to create resolve operator");
            return _context->makeError("failed to add resolve operator to logical plan");
        }

        DataSet *dsptr = _context->createDataSet(op->getOutputSchema());
        dsptr->_operator = op;
        op->setDataSet(dsptr);

        // set columns (they do not change)
        dsptr->setColumns(columns());

        // signal check
        if(check_and_forward_signals()) {
#ifndef NDEBUG
            Logger::instance().defaultLogger().info("received signal handler sig, returning error dataset");
#endif
            return _context->makeError("job aborted (signal received)");
        }

        // !!! never return the pointer above
        return *op->getDataSet();
    }

    DataSet &DataSet::ignore(const tuplex::ExceptionCode &ec) {
        if (isError())
            return *this;

        assert(_context && this->_operator);
        auto op = _context->addOperator(std::shared_ptr<LogicalOperator>(new IgnoreOperator(this->_operator, ec)));

        DataSet *dsptr = _context->createDataSet(op->getOutputSchema());
        dsptr->_operator = op;
        op->setDataSet(dsptr);
        // set columns (they do not change)
        dsptr->setColumns(columns());

        // signal check
        if(check_and_forward_signals()) {
#ifndef NDEBUG
            Logger::instance().defaultLogger().info("received signal handler sig, returning error dataset");
#endif
            return _context->makeError("job aborted (signal received)");
        }

        // !!! never return the pointer above
        return *op->getDataSet();
    }

    DataSet &DataSet::unique() {
        if(isError())
            return *this;

        assert(_context && this->_operator);

<<<<<<< HEAD
        LogicalOperator *op = _context->addOperator(new AggregateOperator(this->_operator, AggregateType::AGG_UNIQUE));
=======
        auto op = _context->addOperator(std::shared_ptr<LogicalOperator>(new AggregateOperator(this->_operator, AggregateType::AGG_UNIQUE, false)));
>>>>>>> 7e8bf521

        DataSet *dsptr = _context->createDataSet(op->getOutputSchema());
        dsptr->_operator = op;
        op->setDataSet(dsptr);
        // set columns (they do not change)
        dsptr->setColumns(columns());

        // signal check
        if(check_and_forward_signals()) {
#ifndef NDEBUG
            Logger::instance().defaultLogger().info("received signal handler sig, returning error dataset");
#endif
            return _context->makeError("job aborted (signal received)");
        }

        // !!! never return the pointer above
        return *op->getDataSet();
    }

    DataSet & DataSet::aggregate(const UDF &aggCombine, const UDF &aggUDF, const Row &aggInitial) {

        if(isError())
            return *this;

        assert(_context && this->_operator);

<<<<<<< HEAD
        LogicalOperator* op = _context->addOperator(new AggregateOperator(this->_operator, AggregateType::AGG_GENERAL,
                                                                          aggCombine.withCompilePolicy(_context->compilePolicy()), aggUDF.withCompilePolicy(_context->compilePolicy()), aggInitial));
=======
        auto op = _context->addOperator(std::shared_ptr<LogicalOperator>(new AggregateOperator(this->_operator, AggregateType::AGG_GENERAL,
                                                                          _context->getOptions().AUTO_UPCAST_NUMBERS(),
                                                                          aggCombine, aggUDF, aggInitial)));

        ((AggregateOperator*)op.get())->aggregatorUDF().getAnnotatedAST().allowNumericTypeUnification(_context->getOptions().AUTO_UPCAST_NUMBERS());
        ((AggregateOperator*)op.get())->combinerUDF().getAnnotatedAST().allowNumericTypeUnification(_context->getOptions().AUTO_UPCAST_NUMBERS());
>>>>>>> 7e8bf521

        DataSet *dsptr = _context->createDataSet(op->getOutputSchema());
        dsptr->_operator = op;
        op->setDataSet(dsptr);

        // b.c. this is a general aggregate, column names are lost (for hash-aggregate, they can be partially preserved)
        // set columns (they do not change)
        dsptr->setColumns(op->columns());

        // signal check
        if(check_and_forward_signals()) {
#ifndef NDEBUG
            Logger::instance().defaultLogger().info("received signal handler sig, returning error dataset");
#endif
            return _context->makeError("job aborted (signal received)");
        }

        // !!! never return the pointer above
        return *op->getDataSet();
    }

    // TODO: this is almost the exact same code as above, maybe refactor?
    DataSet & DataSet::aggregateByKey(const UDF &aggCombine, const UDF &aggUDF, const Row &aggInitial, const std::vector<std::string> &keyColumns) {
        if(isError())
            return *this;

        assert(_context && this->_operator);

<<<<<<< HEAD
        LogicalOperator* op = _context->addOperator(new AggregateOperator(this->_operator, AggregateType::AGG_BYKEY,
                                                                          aggCombine.withCompilePolicy(_context->compilePolicy()), aggUDF.withCompilePolicy(_context->compilePolicy()), aggInitial, keyColumns));
=======
        auto op = _context->addOperator(std::shared_ptr<LogicalOperator>(new AggregateOperator(this->_operator, AggregateType::AGG_BYKEY,
                                                                          _context->getOptions().AUTO_UPCAST_NUMBERS(),
                                                                          aggCombine, aggUDF, aggInitial, keyColumns)));

        ((AggregateOperator*)op.get())->aggregatorUDF().getAnnotatedAST().allowNumericTypeUnification(_context->getOptions().AUTO_UPCAST_NUMBERS());
        ((AggregateOperator*)op.get())->combinerUDF().getAnnotatedAST().allowNumericTypeUnification(_context->getOptions().AUTO_UPCAST_NUMBERS());
>>>>>>> 7e8bf521

        DataSet *dsptr = _context->createDataSet(op->getOutputSchema());
        dsptr->_operator = op;
        op->setDataSet(dsptr);

        // b.c. this is a hash-aggregate, column names can be partially preserved
        // set columns (they do not change)
        dsptr->setColumns(op->columns());

        // signal check
        if(check_and_forward_signals()) {
#ifndef NDEBUG
            Logger::instance().defaultLogger().info("received signal handler sig, returning error dataset");
#endif
            return _context->makeError("job aborted (signal received)");
        }

        // !!! never return the pointer above
        return *op->getDataSet();
    }


    void DataSet::show(const int64_t numRows, std::ostream &os) {
        assert(_context);

        // get rows
        auto rows = takeAsVector(numRows, os);
        if (rows.empty()) {
            return;
        }

        int numColumns = rows[0].getNumColumns();

        std::vector<std::string> headers(numColumns);
        // check if column names are available or not
        if (!_columnNames.empty()) {
            assert(numColumns == _columnNames.size());
            headers = _columnNames;
        } else {
            // default to dummy vals
            for (int i = 0; i < numColumns; ++i) {
                headers[i] = "Column_" + std::to_string(i);
            }
        }

        printTable(os, headers, rows);
    }

    Schema DataSet::schema() const {
        if(!_operator)
            return Schema::UNKNOWN;

        assert(_operator);
        return _operator->getOutputSchema();
    }

    DataSet &DataSet::join(const tuplex::DataSet &other, tuplex::option<std::string> leftColumn,
                           tuplex::option<std::string> rightColumn,
                           option<std::string> leftPrefix, option<std::string> leftSuffix,
                           option<std::string> rightPrefix, option<std::string> rightSuffix) {
        // if error dataset, return itself
        if (isError())
            return *this;
        if (other.isError())
            return _context->makeError(dynamic_cast<const ErrorDataSet&>(other).getError());

        // TODO: handle empty dataset properly here!

        assert(_context);
        assert(this->_operator);
        assert(other._operator); // if this fails, probably dataset not declared via auto& ds = ...
        auto op = _context->addOperator(
                std::shared_ptr<LogicalOperator>(new JoinOperator(this->_operator, other._operator, leftColumn, rightColumn, JoinType::INNER,
                                 leftPrefix.value_or(""), leftSuffix.value_or(""), rightPrefix.value_or(""),
                                 rightSuffix.value_or(""))));

        if (!op->good()) {

            // filter only throws error, if output scheme is wrong:
            std::stringstream err;
            err << "failed to create join operator.";
            Logger::instance().defaultLogger().error(err.str());
            return _context->makeError("failed to add join operator to logical plan");
        }

        DataSet *dsptr = _context->createDataSet(op->getOutputSchema());
        dsptr->_operator = op;
        op->setDataSet(dsptr);

        // set columns as defined by the operator
        dsptr->setColumns(op->columns());

        // signal check
        if(check_and_forward_signals()) {
#ifndef NDEBUG
            Logger::instance().defaultLogger().info("received signal handler sig, returning error dataset");
#endif
            return _context->makeError("job aborted (signal received)");
        }

        // !!! never return the pointer above
        return *op->getDataSet();
    }

    DataSet &DataSet::leftJoin(const DataSet &other, option<std::string> leftColumn, option<std::string> rightColumn,
                               option<std::string> leftPrefix, option<std::string> leftSuffix,
                               option<std::string> rightPrefix, option<std::string> rightSuffix) {
        // if error dataset, return itself
        if (isError())
            return *this;
        if(other.isError())
            return _context->makeError(dynamic_cast<const ErrorDataSet&>(other).getError());

        assert(_context);
        assert(this->_operator);
        assert(other._operator); // if this fails, probably dataset not declared via auto& ds = ...
        auto op = _context->addOperator(
                std::shared_ptr<LogicalOperator>(new JoinOperator(this->_operator, other._operator, leftColumn, rightColumn, JoinType::LEFT,
                                 leftPrefix.value_or(""), leftSuffix.value_or(""), rightPrefix.value_or(""),
                                 rightSuffix.value_or(""))));

        if (!op->good()) {

            // filter only throws error, if output scheme is wrong:
            std::stringstream err;
            err << "failed to create left join operator.";
            Logger::instance().defaultLogger().error(err.str());
            return _context->makeError("failed to add left join operator to logical plan");
        }

        DataSet *dsptr = _context->createDataSet(op->getOutputSchema());
        dsptr->_operator = op;
        op->setDataSet(dsptr);

        // set columns as defined by the operator
        dsptr->setColumns(op->columns());

        // signal check
        if(check_and_forward_signals()) {
#ifndef NDEBUG
            Logger::instance().defaultLogger().info("received signal handler sig, returning error dataset");
#endif
            return _context->makeError("job aborted (signal received)");
        }

        // !!! never return the pointer above
        return *op->getDataSet();
    }

    bool DataSet::isEmpty() const {

        // do we have an operator?
        if(_operator) {
            if(_operator->isDataSource()) {
              // what data source operators are there?
              if(_operator->type() == LogicalOperatorType::FILEINPUT)
                  return static_cast<FileInputOperator*>(_operator)->isEmpty();
              else if(_operator->type() == LogicalOperatorType::PARALLELIZE)
                  return static_cast<ParallelizeOperator*>(_operator)->getPartitions().empty();
              else
                  throw std::runtime_error("unknown data source operator detected");
            } else
                return false;
        } else {
            return false;
        }
    }
}<|MERGE_RESOLUTION|>--- conflicted
+++ resolved
@@ -118,7 +118,6 @@
 
         assert(_context);
         assert(_operator);
-<<<<<<< HEAD
 
         std::string name;
         switch (fmt) {
@@ -134,15 +133,9 @@
                 throw std::runtime_error("tofile file format not yet supported!");
         }
 
-        LogicalOperator *op = _context->addOperator(
-                new FileOutputOperator(_operator, uri, udf.withCompilePolicy(_context->compilePolicy()), name, fmt, outputOptions,
-                                       fileCount, shardSize, limit));
-=======
         auto op = _context->addOperator(
-                std::shared_ptr<LogicalOperator>(new FileOutputOperator(_operator, uri, udf, "csv", FileFormat::OUTFMT_CSV, outputOptions,
+                std::shared_ptr<LogicalOperator>(new FileOutputOperator(_operator, uri, udf.withCompilePolicy(_context->compilePolicy()), name, fmt, outputOptions,
                                        fileCount, shardSize, limit)));
-        ((FileOutputOperator*)op.get())->udf().getAnnotatedAST().allowNumericTypeUnification(_context->getOptions().AUTO_UPCAST_NUMBERS());
->>>>>>> 7e8bf521
 
         if (!op->good()) {
             Logger::instance().defaultLogger().error("failed to create file output operator");
@@ -166,11 +159,7 @@
 
         assert(_context);
         assert(this->_operator);
-<<<<<<< HEAD
-        LogicalOperator *op = _context->addOperator(new MapOperator(this->_operator, udf.withCompilePolicy(_context->compilePolicy()), _columnNames));
-=======
-        auto op = _context->addOperator(std::shared_ptr<LogicalOperator>(new MapOperator(this->_operator, udf, _columnNames, allowTypeUnification())));
->>>>>>> 7e8bf521
+        auto op = _context->addOperator(std::shared_ptr<LogicalOperator>(new MapOperator(this->_operator, udf.withCompilePolicy(_context->compilePolicy()), _columnNames)));
 
         if (!op->good()) {
             Logger::instance().defaultLogger().error("failed to create map operator");
@@ -257,18 +246,10 @@
             return _context->makeError("there is no column " + columnName + " to map");
 
 
-<<<<<<< HEAD
-        LogicalOperator *op = _context->addOperator(new MapColumnOperator(this->_operator,
-                                                                          columnName,
-                                                                          columns(),
-                                                                          udf.withCompilePolicy(_context->compilePolicy())));
-=======
         auto op = _context->addOperator(std::shared_ptr<LogicalOperator>(new MapColumnOperator(this->_operator,
                                                                                                columnName,
                                                                                                columns(),
-                                                                                               udf,
-                                                                                               _context->getOptions().AUTO_UPCAST_NUMBERS())));
->>>>>>> 7e8bf521
+                                                                                               udf.withCompilePolicy(_context->compilePolicy())));
         if (!op->good()) {
             Logger::instance().defaultLogger().error("failed to create mapColumn operator");
             return _context->makeError("failed to add mapColumn operator to logical plan");
@@ -307,12 +288,7 @@
                 std::shared_ptr<LogicalOperator>(new WithColumnOperator(this->_operator,
                                        _columnNames,
                                        columnName,
-<<<<<<< HEAD
                                        udf.withCompilePolicy(_context->compilePolicy())));
-=======
-                                       udf,
-                                       _context->getOptions().AUTO_UPCAST_NUMBERS())));
->>>>>>> 7e8bf521
 
         if (!op->good()) {
             Logger::instance().defaultLogger().error("failed to create withColumn operator");
@@ -578,16 +554,9 @@
 
         assert(_context);
         assert(this->_operator);
-<<<<<<< HEAD
-        LogicalOperator *op = _context->addOperator(new FilterOperator(this->_operator,
+        auto op = _context->addOperator(std::shared_ptr<LogicalOperator>(new FilterOperator(this->_operator,
                                                                        udf.withCompilePolicy(_context->compilePolicy()),
-                                                                       _columnNames));
-=======
-        auto op = _context->addOperator(std::shared_ptr<LogicalOperator>(new FilterOperator(this->_operator,
-                                                                       udf,
-                                                                       _columnNames,
-                                                                       _context->getOptions().AUTO_UPCAST_NUMBERS())));
->>>>>>> 7e8bf521
+                                                                       _columnNames)));
 
         if (!op->good()) {
 
@@ -626,15 +595,9 @@
 
         assert(_context);
         assert(this->_operator);
-<<<<<<< HEAD
-        LogicalOperator *op = _context->addOperator(new ResolveOperator(this->_operator, ec,
+        auto op = _context->addOperator(std::shared_ptr<LogicalOperator>(new ResolveOperator(this->_operator, ec,
                                                                         udf.withCompilePolicy(_context->compilePolicy()),
-                                                                        _columnNames));
-=======
-        auto op = _context->addOperator(std::shared_ptr<LogicalOperator>(new ResolveOperator(this->_operator, ec,
-                                                                        udf, _columnNames,
-                                                                        _context->getOptions().AUTO_UPCAST_NUMBERS())));
->>>>>>> 7e8bf521
+                                                                        _columnNames)));
         if (!op->good()) {
             Logger::instance().defaultLogger().error("failed to create resolve operator");
             return _context->makeError("failed to add resolve operator to logical plan");
@@ -690,11 +653,7 @@
 
         assert(_context && this->_operator);
 
-<<<<<<< HEAD
-        LogicalOperator *op = _context->addOperator(new AggregateOperator(this->_operator, AggregateType::AGG_UNIQUE));
-=======
-        auto op = _context->addOperator(std::shared_ptr<LogicalOperator>(new AggregateOperator(this->_operator, AggregateType::AGG_UNIQUE, false)));
->>>>>>> 7e8bf521
+        auto op = _context->addOperator(std::shared_ptr<LogicalOperator>(new AggregateOperator(this->_operator, AggregateType::AGG_UNIQUE)));
 
         DataSet *dsptr = _context->createDataSet(op->getOutputSchema());
         dsptr->_operator = op;
@@ -721,17 +680,8 @@
 
         assert(_context && this->_operator);
 
-<<<<<<< HEAD
-        LogicalOperator* op = _context->addOperator(new AggregateOperator(this->_operator, AggregateType::AGG_GENERAL,
-                                                                          aggCombine.withCompilePolicy(_context->compilePolicy()), aggUDF.withCompilePolicy(_context->compilePolicy()), aggInitial));
-=======
         auto op = _context->addOperator(std::shared_ptr<LogicalOperator>(new AggregateOperator(this->_operator, AggregateType::AGG_GENERAL,
-                                                                          _context->getOptions().AUTO_UPCAST_NUMBERS(),
-                                                                          aggCombine, aggUDF, aggInitial)));
-
-        ((AggregateOperator*)op.get())->aggregatorUDF().getAnnotatedAST().allowNumericTypeUnification(_context->getOptions().AUTO_UPCAST_NUMBERS());
-        ((AggregateOperator*)op.get())->combinerUDF().getAnnotatedAST().allowNumericTypeUnification(_context->getOptions().AUTO_UPCAST_NUMBERS());
->>>>>>> 7e8bf521
+                                                                          aggCombine.withCompilePolicy(_context->compilePolicy()), aggUDF.withCompilePolicy(_context->compilePolicy()), aggInitial)));
 
         DataSet *dsptr = _context->createDataSet(op->getOutputSchema());
         dsptr->_operator = op;
@@ -760,17 +710,8 @@
 
         assert(_context && this->_operator);
 
-<<<<<<< HEAD
-        LogicalOperator* op = _context->addOperator(new AggregateOperator(this->_operator, AggregateType::AGG_BYKEY,
-                                                                          aggCombine.withCompilePolicy(_context->compilePolicy()), aggUDF.withCompilePolicy(_context->compilePolicy()), aggInitial, keyColumns));
-=======
         auto op = _context->addOperator(std::shared_ptr<LogicalOperator>(new AggregateOperator(this->_operator, AggregateType::AGG_BYKEY,
-                                                                          _context->getOptions().AUTO_UPCAST_NUMBERS(),
-                                                                          aggCombine, aggUDF, aggInitial, keyColumns)));
-
-        ((AggregateOperator*)op.get())->aggregatorUDF().getAnnotatedAST().allowNumericTypeUnification(_context->getOptions().AUTO_UPCAST_NUMBERS());
-        ((AggregateOperator*)op.get())->combinerUDF().getAnnotatedAST().allowNumericTypeUnification(_context->getOptions().AUTO_UPCAST_NUMBERS());
->>>>>>> 7e8bf521
+                                                                          aggCombine.withCompilePolicy(_context->compilePolicy()), aggUDF.withCompilePolicy(_context->compilePolicy()), aggInitial, keyColumns)));
 
         DataSet *dsptr = _context->createDataSet(op->getOutputSchema());
         dsptr->_operator = op;
@@ -927,9 +868,9 @@
             if(_operator->isDataSource()) {
               // what data source operators are there?
               if(_operator->type() == LogicalOperatorType::FILEINPUT)
-                  return static_cast<FileInputOperator*>(_operator)->isEmpty();
+                  return static_cast<FileInputOperator*>(_operator.get())->isEmpty();
               else if(_operator->type() == LogicalOperatorType::PARALLELIZE)
-                  return static_cast<ParallelizeOperator*>(_operator)->getPartitions().empty();
+                  return static_cast<ParallelizeOperator*>(_operator.get())->getPartitions().empty();
               else
                   throw std::runtime_error("unknown data source operator detected");
             } else
