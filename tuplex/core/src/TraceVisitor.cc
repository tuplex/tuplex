//--------------------------------------------------------------------------------------------------------------------//
//                                                                                                                    //
//                                      Tuplex: Blazing Fast Python Data Science                                      //
//                                                                                                                    //
//                                                                                                                    //
//  (c) 2017 - 2021, Tuplex team                                                                                      //
//  Created by Leonhard Spiegelberg first on 1/1/2021                                                                 //
//  License: Apache 2.0                                                                                               //
//--------------------------------------------------------------------------------------------------------------------//

#include <TraceVisitor.h>
#include <stdexcept>

namespace tuplex {

    void TraceVisitor::recordTrace(ASTNode *node, PyObject *args) {
        assert(node && args);
        _args = args;
        _functionSeen = false;
        _evalStack.clear();
        _symbols.clear();

        // jump buf & handle error
        try {
            // call code with longjmp
            node->accept(*this);
        } catch(TraceException& exc) {
            // nothing todo...
        }

        // inc. counter
        _numSamplesProcessed++;
    }

    void TraceVisitor::fetchAndStoreError() {
        PyObject *type, *value, *traceback;
        PyErr_Fetch(&type, &value, &traceback);

        assert(type && value); // traceback might be nullptr for one liners.

        using namespace std;

        // https://docs.python.org/3/c-api/object.html
        PyObject* e_msg = PyObject_Str(value);
        PyObject* e_type = PyObject_GetAttrString(type, "__name__");
        PyObject* e_lineno = traceback ? PyObject_GetAttrString(traceback, "tb_lineno") : nullptr;
        auto exceptionMessage = python::PyString_AsString(e_msg);
        auto exceptionClass = python::PyString_AsString(e_type);
        auto exceptionLineNo = e_lineno ? PyLong_AsLong(e_lineno) : 0;
        auto exceptionCode = python::translatePythonExceptionType(type);
        Py_XDECREF(e_msg);
        Py_XDECREF(e_type);
        Py_XDECREF(e_lineno);
        // walk up traceback
        // PyObject *tbnext = traceback;
        // while(tbnext) {
        //     cout<<"tb line no"<<PyLong_AsLong(PyObject_GetAttrString(tbnext, "tb_lineno"))<<endl;
        //     cout<<"tb frame"<<python::PyString_AsString(PyObject_Str(PyObject_GetAttrString(tbnext, "tb_frame")))<<endl;
        //     tbnext = PyObject_GetAttrString(tbnext, "tb_next");
        // }

        Py_XDECREF(type);
        Py_XDECREF(value);
        Py_XDECREF(traceback);
        PyErr_Clear();

        // add to exceptions
        _exceptions.push_back(exceptionClass);
        // store unknown to mark which rows failed
        _retColTypes.push_back(vector<python::Type>{python::Type::UNKNOWN});
    }

    void TraceVisitor::errCheck() {
        // check for python errors & jump out
        if(PyErr_Occurred()) {
            // store result
            fetchAndStoreError();

            // lngjmp with error code 1
            throw TraceException();
        }
    }

    // what about variables???

    // leaf nodes
    void TraceVisitor::visit(NNone *node) {
        Py_INCREF(Py_None);
        addTraceResult(node, TraceItem(Py_None));
    }

    void TraceVisitor::visit(NNumber *node) {
        // leaf node, check string then issue python type
        if(node->getInferredType() == python::Type::I64)
            addTraceResult(node, TraceItem(PyLong_FromLongLong(node->getI64())));
        else if(node->getInferredType() == python::Type::F64)
            addTraceResult(node, TraceItem(PyFloat_FromDouble(node->getF64())));
        else throw std::runtime_error("weird, Number node type not defined");
    }

    void TraceVisitor::visit(NIdentifier *node) {

        // leave node

        // symbol lookup, if not found abort with name error!

        auto it = std::find_if(_symbols.begin(), _symbols.end(), [&](const TraceItem& ti) { return ti.name == node->_name; });

        if(it != _symbols.end()) {
            // a symbol was accessed. Is this symbol by chance an input parameter?
            if(it->flags & TI_FLAGS_INPUT_PARAMETER) {
                inc_access_path(it->name);
            }

            // push value of symbol onto eval stack!
            addTraceResult(node, *it);
        } else {
            // check module
            auto mainMod = python::getMainModule(); assert(mainMod);
            auto mainDict = PyModule_GetDict(mainMod); assert(mainDict);

            auto sym = PyDict_GetItemString(mainDict, node->_name.c_str());

            if(sym) {
                addTraceResult(node, TraceItem(sym, node->_name));
            } else {

                // check builtins
                auto builtins = PyDict_GetItemString(mainDict, "__builtins__");
                auto builtinDict = PyModule_GetDict(builtins); assert(builtinDict);

                sym = PyDict_GetItemString(builtinDict, node->_name.c_str());
                if(sym)
                    addTraceResult(node, TraceItem(sym, node->_name));
                else {
                    PyErr_SetString(PyExc_NameError, ("could not find identifier " + node->_name).c_str());

                    // i.e., could early exit function...
                    // error("todo: abort here with NameError exception because name " + node->_name + " was not found...");
                }
            }
        }

        errCheck();
    }

    void TraceVisitor::visit(NBoolean *node) {
       addTraceResult(node, TraceItem(node->_value ? Py_True : Py_False));
    }

    void TraceVisitor::visit(NString *node) {

        // stupid string preprocessing...
        auto val = node->value();

        // super simple, just push string node to stack!
        addTraceResult(node, TraceItem(python::PyString_FromString(val.c_str())));
    }

    // non-leaf nodes, recursive calls are carried out for these
    void TraceVisitor::visit(NParameter *node) {
        throw std::runtime_error("not yet supported");
        ApatheticVisitor::visit(node);
    }

    void TraceVisitor::visit(NParameterList *node) {
        throw std::runtime_error("not yet supported");
        ApatheticVisitor::visit(node);
    }

    void TraceVisitor::visit(NFunction *node) {
        std::vector<ASTNode*> raw_args;
        for(const auto &arg : node->_parameters->_args) {
            raw_args.push_back(arg.get());
        }

        unpackFunctionParameters(raw_args);

        // run suite
        node->_suite->accept(*this);

        // // is there a return value?
        // logger().info("return type is: " + python::typeName(_retValue.value));
    }

    void TraceVisitor::visit(NBinaryOp *node) {
        ApatheticVisitor::visit(node);

        // @TODO: logical and and or operators.
        // => special treatment there.

        // there should be at least 2 nodes on the stack!
        assert(_evalStack.size() >= 2);

        auto right = _evalStack.back();
        _evalStack.pop_back();
        auto left = _evalStack.back();
        _evalStack.pop_back();

        // import module operator
        auto opMod = PyImport_ImportModule("operator"); // import operator
        assert(opMod);
        auto opModDict = PyModule_GetDict(opMod);
        assert(opModDict);

        // lookup operations (need a test for that)
        // i.e. map token type to function name in operator
        // module
        // cf. https://docs.python.org/3.9/library/operator.html#mapping-operators-to-functions
        std::unordered_map<TokenType, std::string> opLookup{{TokenType::PLUS, "add"},
                                                            {TokenType::AMPER, "and_"}, // bitwise and &
                                                            {TokenType::VBAR, "or_"}, // bitwise or |
                                                            {TokenType::CIRCUMFLEX, "xor"}, // bitwise xor ^
                                                            {TokenType::DOUBLESLASH, "floordiv"},
                                                            {TokenType::LEFTSHIFT, "lshift"},
                                                            {TokenType::PERCENT, "mod"},
                                                            {TokenType::STAR, "mul"},
                                                            {TokenType::DOUBLESTAR, "pow"},
                                                            {TokenType::RIGHTSHIFT, "rshift"},
                                                            {TokenType::MINUS, "sub"},
                                                            {TokenType::SLASH, "truediv"},
                                                            {TokenType::CIRCUMFLEX, "xor"}};


        auto it = opLookup.find(node->_op);
        if(it == opLookup.end())
            throw std::runtime_error("Operator " + opToString(node->_op) + " not yet supported in TraceVisitor");

        std::string op_name = it->second;

        auto func = PyDict_GetItemString(opModDict, op_name.c_str());
        assert(func);
        auto args = PyTuple_Pack(2, left.value, right.value);
        auto ret_obj = PyObject_Call(func, args, nullptr);
        // perform python operation & check for errors
        // confer https://docs.python.org/3/library/operator.html
        errCheck();

        // only add trace result if no err happened.
        addTraceResult(node, TraceItem(ret_obj));
    }

    void TraceVisitor::visit(NUnaryOp *node) {
        ApatheticVisitor::visit(node);

        // there should be at least one node on the stack!
        assert(_evalStack.size() >= 1);

        auto item = _evalStack.back();
        _evalStack.pop_back();

        // import module operator
        auto opMod = PyImport_ImportModule("operator"); // import operator
        assert(opMod);
        auto opModDict = PyModule_GetDict(opMod);
        assert(opModDict);

        // lookup operations (need a test for that)
        // i.e. map token type to function name in operator
        // module
        // cf. https://docs.python.org/3.9/library/operator.html#mapping-operators-to-functions
        std::unordered_map<TokenType, std::string> opLookup{{TokenType::PLUS, "pos"},
                                                            {TokenType::MINUS, "neg"},
                                                            {TokenType::TILDE, "inv"},
                                                            {TokenType::NOT, "not_"}};


        auto it = opLookup.find(node->_op);
        if(it == opLookup.end())
            throw std::runtime_error("Operator " + opToString(node->_op) + " not yet supported in TraceVisitor");

        std::string op_name = it->second;

        auto func = PyDict_GetItemString(opModDict, op_name.c_str());
        assert(func);
        auto args = PyTuple_Pack(1, item.value);
        addTraceResult(node, TraceItem(PyObject_Call(func, args, nullptr)));

        // perform python operation & check for errors
        // confer https://docs.python.org/3/library/operator.html

        errCheck();
    }

    void TraceVisitor::visit(NSuite *node) {
        for (auto & stmt : node->_statements) {
            // check whether statement can be optimized. Can be optimized iff result of optimizeNext is a different
            // memory address
            setLastParent(node);
            stmt->accept(*this);

            if(stmt->type() == ASTNodeType::Break) {
                _loopBreakStack.back() = true;
                break;
            }
            if(stmt->type() == ASTNodeType::Continue) {
                break;
            }
        }
    }

    void TraceVisitor::visit(NModule *node) {
        ApatheticVisitor::visit(node);
        throw std::runtime_error("not yet supported");
    }

    void TraceVisitor::unpackFunctionParameters(const std::vector<ASTNode*> &astArgs) {
        // visiting function first time? no nested support yet!
        if(!_functionSeen) {
            _functionSeen = true;

            std::vector<PyObject*> extractedArgs;

            // push arguments on stack
            _columnNames.clear();
            for(int i = 0; i < astArgs.size(); ++i) {
                assert(astArgs[i]->type() == ASTNodeType::Parameter);
                auto id = dynamic_cast<NIdentifier*>(dynamic_cast<NParameter*>(astArgs[i])->_identifier);
                _columnNames.push_back(id->_name);
            }

            if(astArgs.size() == 1) {
<<<<<<< HEAD
                auto id = dynamic_cast<NIdentifier*>(dynamic_cast<NParameter*>(astArgs.front())->_identifier);
                _symbols.emplace_back(TraceItem::param(_args, id->_name));
=======
                auto id = dynamic_cast<NIdentifier*>(dynamic_cast<NParameter*>(astArgs.front())->_identifier.get());
                _symbols.emplace_back(_args, id->_name);
>>>>>>> 7e8bf521
                extractedArgs.push_back(_args);
            } else {
                assert(PyTuple_Check(_args));

                size_t numProvidedArgs = PyTuple_Size(_args);
                for(int i = 0; i < std::min(numProvidedArgs, astArgs.size()); ++i) {
                    auto id = dynamic_cast<NIdentifier*>(dynamic_cast<NParameter*>(astArgs[i])->_identifier.get());
                    auto arg = PyTuple_GetItem(_args, i);
                    _symbols.emplace_back(TraceItem::param(arg, id->_name));
                    extractedArgs.push_back(arg);
                }
            }

            // record input types for schema inference!
            std::vector<python::Type> types;
            for(auto a : extractedArgs) {
                types.emplace_back(python::mapPythonClassToTuplexType(a));
            }
            _colTypes.emplace_back(types);
        } else throw std::runtime_error("no nested functions supported in tracer yet!");


        // if input row type is given, check!
        if(_inputRowType != python::Type::UNKNOWN) {
            if(python::Type::makeTupleType(_colTypes.back()) != _inputRowType) {

                // special case: coltypes could be single element & tuple!
                if(_colTypes.back().size() == 1 && _colTypes.back().front() == _inputRowType) {
                    // update colTypes accordingly!
                    for(auto& colType : _colTypes)
                        colType = _inputRowType.parameters();
                } else {
                    PyErr_SetString(PyExc_TypeError, "sample object given doesn't match input row type");
                }
            }
        }

        errCheck();
    }

    void TraceVisitor::visit(NLambda *node) {

        std::vector<ASTNode*> raw_args;
        for(const auto &arg : node->_arguments->_args) {
            raw_args.push_back(arg.get());
        }

        unpackFunctionParameters(raw_args);

        // visit children
        node->_expression->accept(*this);

        // all good?

        // ==> then fetch value from eval stack
        if(_evalStack.size() != 1) {
            // no return!
            throw std::runtime_error("lambda did not return, wrong syntax??");
        }

        auto ti = _evalStack.back();
        _evalStack.pop_back();
        _retValue = ti;

        // print return value ==> annotate function with it! i.e. add slot for it!
        // @TODO: add annotation object (ptr) to astnodes!

        // record type
        auto retType = python::mapPythonClassToTuplexType(_retValue.value);
        if(retType.isTupleType() && !retType.parameters().empty()) {
            _retColTypes.emplace_back(retType.parameters());
        } else {
            _retColTypes.emplace_back(std::vector<python::Type>{retType});
        }
        // ==> types, branches etc.!!! ==> required for both dict + null value optimization...
    }

    void TraceVisitor::visit(NAwait *node) {
        ApatheticVisitor::visit(node);
        throw std::runtime_error("not yet supported");
    }

    void TraceVisitor::visit(NStarExpression *node) {
        ApatheticVisitor::visit(node);
        throw std::runtime_error("not yet supported");
    }

    void TraceVisitor::visit(NCompare *node) {
        using namespace std;

        ApatheticVisitor::visit(node);

        // there should _comps.size() + 1 elements on the stack
        assert(_evalStack.size() >= 1 + node->_ops.size());

        vector<TraceItem> ti_vals;
        for(int i = 0; i < node->_ops.size() + 1; ++i) {
            ti_vals.push_back(_evalStack.back()); _evalStack.pop_back();
        }
        std::reverse(ti_vals.begin(), ti_vals.end());

        // now truth value testing, single element?
        auto res = ti_vals.front();

        // IS and IS NOT are equivalent to id(L) == id(R) and id(L) != id(R).
        std::unordered_map<TokenType, int> cmpLookup{{TokenType::EQEQUAL, Py_EQ},
                                                     {TokenType::NOTEQUAL, Py_NE},
                                                     {TokenType::LESS, Py_LT},
                                                     {TokenType::LESSEQUAL, Py_LE},
                                                     {TokenType::GREATER, Py_GT},
                                                     {TokenType::GREATEREQUAL, Py_GE}};

        // eval
        for(int i = 0; i < node->_ops.size(); ++i) {
            auto op = node->_ops[i];

            // based on op, decide value of result.
            if(op == TokenType::IS || op == TokenType::ISNOT) {
                // `x is y` in Python is equivalent to `id(x) == id(y)`
                // so we just compare pointers for equality and return the corresponding PyBool.
                
                assert(i+1 < ti_vals.size());
                bool finalResult = (ti_vals[i+1].value == res.value);
                // invert result if op is ISNOT.
                finalResult = (op == TokenType::IS) ? finalResult : !finalResult;
                res.value = finalResult ? Py_True : Py_False;
            } else {
                auto it = cmpLookup.find(op);
                if(it == cmpLookup.end())
                        throw std::runtime_error("Operator " + opToString(op) + " not yet supported in TraceVisitor/NCompare");
                int opid = it->second;

                res.value = PyObject_RichCompare(res.value, ti_vals[i + 1].value, opid);
            }

            // NULL? ==> failure!
            assert(res.value);
        }

        addTraceResult(node, res);

        errCheck();
    }

    void TraceVisitor::visit(NIfElse *node) {

        // this here is one of the more interesting statements...
        // ==> why? because this is where tracing starts!

        // PyObject_IsTrue and PyObject_Not are the magic functions...

        // visit condition, then decide based on value where to continue
        node->_expression->accept(*this);

        // init annotations for both if and else (need to be there b.c. of typeannotator visitor)
        node->_then->annotation(); // creates annotation with visit count 0 if not existing
        if(node->_else)
            node->_else->annotation(); // creates annotation with visit count 0 if not existing

        // use PyObject_IsTrue for the condition! => do ONLY follow the branch which is attained (tracing mode!)
        assert(_evalStack.size() >= 1);
        auto cond = _evalStack.back(); _evalStack.pop_back();

        // always count visit on ifelse node, so pure if statement can be distinguished!
        node->annotation(); // create annotation with count 0, if it doesn't exist yet!
        node->annotation().numTimesVisited++;

        // Only visit branch for which condition is true
        // and add annotation which branch was visited
        if(PyObject_IsTrue(cond.value)) {
            // visit if block!
            node->_then->accept(*this);
            node->_then->annotation().numTimesVisited++; // inc after, important b.c. of errors!
            node->_then->annotation().branchTakenSampleIndices.insert(_numSamplesProcessed+1);
        } else {
            // check if else block is there. If so
            if(node->_else) {
                node->_else->accept(*this);
                node->_else->annotation().numTimesVisited++; // post-inc, important b.c. of errors!
                node->_else->annotation().branchTakenSampleIndices.insert(_numSamplesProcessed+1);
            }
        }
    }

    void TraceVisitor::visit(NTuple *node) {
        ApatheticVisitor::visit(node);

        std::vector<TraceItem> elements;
        for(unsigned i = 0; i < node->_elements.size(); ++i) {
            elements.emplace_back(_evalStack.back()); _evalStack.pop_back();
        }
        std::reverse(elements.begin(), elements.end());

        // form new tuple element!

        auto tupleObj = PyTuple_New(elements.size());
        for(int i = 0; i < elements.size(); ++i)
            PyTuple_SET_ITEM(tupleObj, i, elements[i].value);

        TraceItem ti(tupleObj);
        addTraceResult(node, ti);
    }

    void TraceVisitor::visit(NDictionary *node) {
        ApatheticVisitor::visit(node);
        throw std::runtime_error("dict in TraceVisitor.cc not yet supported");
    }

    void TraceVisitor::visit(NSubscription *node) {
        ApatheticVisitor::visit(node);
        // there should be two values on the evalStack! I.e. one for what is indexed, and one for the index
        assert(_evalStack.size() >= 2);

        auto ti_index = _evalStack.back(); _evalStack.pop_back();
        auto ti_value = _evalStack.back(); _evalStack.pop_back();

#ifndef NDEBUG
        // using namespace std;
        // cout<<"index: "; PyObject_Print(ti_index.value, stdout, 0);
        // cout<<endl;
        // cout<<"value: "; PyObject_Print(ti_value.value, stdout, 0);
        // cout<<endl;
#endif

        // special case: ti_value is input parameter! mark access path.
        if(ti_value.flags & TI_FLAGS_INPUT_PARAMETER) {
            assert(!ti_value.name.empty());
            Py_XINCREF(ti_index.value);
            auto key = python::PyString_AsString(ti_index.value);
            inc_access_path(ti_value.name + "[" + key + "]");
        }

        PyObject *res = nullptr;

        // index
        res = PyObject_GetItem(ti_value.value, ti_index.value);

        if(!res)
           errCheck();
        addTraceResult(node, TraceItem(res));
    }

    void TraceVisitor::visit(NReturn *node) {

        if(!node->_expression)
            error("UDFs should have a return value!");

        ApatheticVisitor::visit(node);

        // end evaluation
        assert(_evalStack.size() >= 1);

        // nothing more to evaluate...
        _retValue = _evalStack.back();
        _evalStack.pop_back();

        // record type
        auto retType = python::mapPythonClassToTuplexType(_retValue.value);
        if(retType.isTupleType() && !retType.parameters().empty()) {
            _retColTypes.emplace_back(retType.parameters());
        } else {
            _retColTypes.emplace_back(std::vector<python::Type>{retType});
        }
    }

    void TraceVisitor::visit(NAssign *node) {
        // simple: update symbol on left hand side ( can be single identifier only!)
        if(node->_target->type() != ASTNodeType::Identifier)
            error("only identifier as target for assign statement yet supported");

        NIdentifier* id = dynamic_cast<NIdentifier*>(node->_target.get()); assert(id);

        // do not visit target, only visit value!
        node->_value->accept(*this);

        // for the expression there should be a value on the evalStack, pop it!
        assert(_evalStack.size() >= 1);

        auto ti = _evalStack.back(); _evalStack.pop_back();

        // update or insert new symbol!
        auto it = std::find_if(_symbols.begin(), _symbols.end(), [&id](const TraceItem& ti) {
            return ti.name == id->_name;
        });
        if(it == _symbols.end()) {
            _symbols.push_back(TraceItem(ti.value, id->_name));
        } else {
            // check if there is type change in loop
            for (auto & el : _symbolsTypeChangeStack) {
                if(std::find(el.first.begin(), el.first.end(), it->name) != el.first.end()) {
                    // symbol is created before loop
                    if(!el.second && it->value->ob_type->tp_name != ti.value->ob_type->tp_name) {
                        // type changed for it
                        el.second = true;
                    }
                }
            }

            it->value = ti.value; // update value of symbol!
        }
    }

    void TraceVisitor::visit(NCall *node) {
        using namespace std;

        ApatheticVisitor::visit(node);

        // TODO: better sys table visitor required here...
        auto numArgs = node->_positionalArguments.size();

        // eval stack should have all params
        assert(_evalStack.size() >= 1 + numArgs);

        // let's check what's on the stack...
        // ==> i.e. first is the function to call and then all the args (in wrong order!)
        auto ti_func = _evalStack.back(); _evalStack.pop_back();

        vector<TraceItem> ti_args;
        for(int i = 0; i < numArgs; ++i) {
            ti_args.push_back(_evalStack.back()); _evalStack.pop_back();
        }
        // reverse because of stack order!
        std::reverse(ti_args.begin(), ti_args.end());

        // now, eval func
        assert(ti_func.value);

        // throw TypeError
        if(!PyCallable_Check(ti_func.value))
            error(python::typeName(ti_func.value) + " is not callable");

        // create python args
        PyObject* args = PyTuple_New(numArgs);
        for(unsigned i = 0; i < numArgs; ++i) {
            Py_XINCREF(ti_args[i].value);
            PyTuple_SET_ITEM(args, i, ti_args[i].value);
        }

        auto res = PyObject_Call(ti_func.value, args, nullptr);

        // only add trace result if call succeeded.
        if(!res)
            errCheck(); // jumps out of control flow
        addTraceResult(node, TraceItem(res));
    }

    void TraceVisitor::visit(NAttribute *node) {
        // do not visit both children, just need to visit value.
        // attribute is a fixed identifier!
        assert(node->_attribute->type() == ASTNodeType::Identifier);
        auto attr = node->_attribute->_name;

        // visit value
        node->_value->accept(*this);

        assert(_evalStack.size() >= 1);
        auto ti_value = _evalStack.back(); _evalStack.pop_back();
        auto value = ti_value.value;

        // fetch attribute from python function!
        auto res = PyObject_GetAttrString(value, attr.c_str());

        // if res is null, attribute error!
        if(!res) {
            // use simple interface, could expand to use lineno & Co later...
            std::string mod_name = "unknown";

            // get module name
            auto name_obj = PyObject_GetAttrString(value, "__name__");
            if(name_obj) {
                mod_name = python::PyString_AsString(name_obj);
                Py_XDECREF(name_obj);
            }

            // blueprint: module 'numpy' has no attribute 'zeroes'
            auto exc_string = "module '" + mod_name + "' has no attribute '" + attr + "'";
            PyErr_SetString(PyExc_AttributeError, exc_string.c_str());
            // PyErr_SyntaxLocationEx(filename, lineno, col_offset); <-- get from AST

            errCheck();
        }
        // push

        addTraceResult(node, TraceItem(res));
    }

    void TraceVisitor::visit(NSlice *node) {
        if(node->_slices.size() != 1)
            error("only one slice so far supported!!!");

        ApatheticVisitor::visit(node);

        // make sure there is at least one slice
        assert(_evalStack.size() >= 2);

        // get slice
        auto ti_slice = _evalStack.back(); _evalStack.pop_back();

        auto ti_value = _evalStack.back(); _evalStack.pop_back();

        // getitem with slice
        auto res = PyObject_GetItem(ti_value.value, ti_slice.value);

        // @TODO: error??
        assert(res);

        addTraceResult(node, TraceItem(res));
    }

    void TraceVisitor::visit(NSliceItem *slicingItem) {

        PyObject *start = nullptr;
        PyObject *stop = nullptr;
        PyObject *step = nullptr;

        // construct python slice and push to eval stack!
        if (slicingItem->_start) {
            slicingItem->_start->accept(*this);
            // at least one on evalstack, pop
            assert(!_evalStack.empty());
            start = _evalStack.back().value; _evalStack.pop_back();
        }
        if (slicingItem->_end) {
            slicingItem->_end->accept(*this);
            assert(!_evalStack.empty());
            stop = _evalStack.back().value; _evalStack.pop_back();
        }
        if (slicingItem->_stride) {
            slicingItem->_stride->accept(*this);
            assert(!_evalStack.empty());
            step = _evalStack.back().value; _evalStack.pop_back();
        }

        // create slice item
        addTraceResult(slicingItem, TraceItem(PySlice_New(start, stop, step)));
    }

    python::Type TraceVisitor::majorityInputType() const {
        using namespace std;

        if(_inputRowType != python::Type::UNKNOWN)
            return _inputRowType;

        // go over all non-except rows
        unordered_map<python::Type, size_t> counts;
        for(int i = 0; i < _colTypes.size(); ++i) {
            if(_colTypes[i].empty() || _colTypes[i].front() == python::Type::UNKNOWN)
                continue;
            auto key = python::Type::makeTupleType(_colTypes[i]);
            auto it = counts.find(key);
            if(it == counts.end())
                counts[key] = 0;
            counts[key]++;
        }

        // maximum case
        python::Type t = python::Type::UNKNOWN;
        size_t cnt = 0;
        for(auto keyval : counts) {
            if(keyval.second >= cnt) {
                t = keyval.first;
                cnt = keyval.second;
            }
        }
        return t;
    }

    #include <type_traits>

    // Helper to determine whether there's a const_iterator for T.
    template<typename T>
    struct has_const_iterator
    {
    private:
        template<typename C> static char test(typename C::const_iterator*) { return '\0'; }
        template<typename C> static int  test(...) { return 0; }
    public:
        enum { value = sizeof(test<T>(0)) == sizeof(char) };
    };

    template<typename Container> typename std::enable_if<has_const_iterator<Container>::value,
            void>::type mostFrequentItem(Container const& container) {
        using namespace std;

        if(container.empty())
            throw std::runtime_error("do not call on empty container");

        typename Container::const_iterator pos;
        typename Container::const_iterator end(container.end());
        unordered_map<size_t, typename Container::value_type> m;
        for(pos = container.begin(); pos != end; ++pos) {
            auto it = m.find(*pos);
            if(it == m.end())
                m[*pos] = 0;
            m[*pos]++;
        }

        // get most frequent item from hashmap
        typename Container::value_type most_frequent = *container.begin();
        size_t most_counts = 0;
        for(auto kv : m) {
            if(kv.first >= most_counts) {
                most_frequent = kv.second;
                most_counts = kv.first;
            }
        }
        return most_frequent;
    }

    python::Type TraceVisitor::majorityOutputType() const {
        using namespace std;
        // go over all non-except rows
        unordered_map<python::Type, size_t> counts;
        for(int i = 0; i < _retColTypes.size(); ++i) {
            if(_retColTypes[i].empty() || _retColTypes[i].front() == python::Type::UNKNOWN)
                continue;
            auto key = python::Type::makeTupleType(_retColTypes[i]);
            auto it = counts.find(key);
            if(it == counts.end())
                counts[key] = 0;
            counts[key]++;
        }

        // maximum case
        python::Type t = python::Type::UNKNOWN;
        size_t cnt = 0;
        for(auto keyval : counts) {
            if(keyval.second >= cnt) {
                t = keyval.first;
                cnt = keyval.second;
            }
        }

        // special case, sample yielded only exceptions.
        // -> use majority exception type!
        if(_exceptions.size() == _numSamplesProcessed && !_exceptions.empty()) {
            // majority exception type!
            auto most_frequent_exception_name = mostFrequentItem(_exceptions);

            // get type
            auto exception_type = python::TypeFactory::instance().getByName(most_frequent_exception_name);
            if(exception_type == python::Type::UNKNOWN) {
                Logger::instance().defaultLogger().debug("Unknown exception type found, adding to TypeSystem");
                // @TODO: correct hierarchy here, for now simply use BaseException..
                auto base_type = python::TypeFactory::instance().getByName("BaseException");
                assert(base_type.isExceptionType());
                exception_type = python::TypeFactory::instance().createOrGetPrimitiveType(most_frequent_exception_name, {base_type});
            }

            return exception_type;
        }

        return t;
    }

    void TraceVisitor::addTraceResult(ASTNode *node, TraceItem item) {
        if(node) {
            // annotation
            node->annotation();

            // number?
            if(item.value == Py_True || item.value == Py_False) {
                int64_t val = item.value == Py_True ? 1 : 0;
                if(node->annotation().numTimesVisited == 0) { // init
                    node->annotation().iMin = std::numeric_limits<int64_t>::max();
                    node->annotation().iMax = std::numeric_limits<int64_t>::min();
                }
                node->annotation().iMin = std::min(node->annotation().iMin, val);
                node->annotation().iMax = std::max(node->annotation().iMax, val);
                if(val > 0)
                    node->annotation().positiveValueCount++;
                else if(val < 0)
                    node->annotation().negativeValueCount++;
            } else if(PyLong_CheckExact(item.value)) {
                int64_t val = PyLong_AsLongLong(item.value);

                // too big?
                if(PyErr_Occurred()) {
                    PyErr_Clear();
                    // TODO: could simply clamp to range,
                    // yet skip for now.
                    return;
                }

                if(node->annotation().numTimesVisited == 0) { // init
                    node->annotation().iMin = std::numeric_limits<int64_t>::max();
                    node->annotation().iMax = std::numeric_limits<int64_t>::min();
                }
                node->annotation().iMin = std::min(node->annotation().iMin, val);
                node->annotation().iMax = std::max(node->annotation().iMax, val);
                if(val > 0)
                    node->annotation().positiveValueCount++;
                else if(val < 0)
                    node->annotation().negativeValueCount++;
            } else if(PyFloat_CheckExact(item.value)) {
                double val = PyFloat_AS_DOUBLE(item.value);
                if(node->annotation().numTimesVisited == 0) { // init
                    node->annotation().dMin = std::numeric_limits<double>::max();
                    node->annotation().dMax = std::numeric_limits<double>::min();
                }
                node->annotation().iMin = std::min(node->annotation().dMin, val);
                node->annotation().iMax = std::max(node->annotation().dMax, val);
                if(val > 0.0)
                    node->annotation().positiveValueCount++;
                else if(val < 0.0)
                    node->annotation().negativeValueCount++;
            }

            node->annotation().numTimesVisited++;

            // translate type
            node->annotation().types.push_back(python::mapPythonClassToTuplexType(item.value));

        }
        // add to instruction stack.
        _evalStack.push_back(item);
    }


    void TraceVisitor::setClosure(const ClosureEnvironment &ce, bool acquireGIL) {
        // TODO: what about correct order??
        if(acquireGIL)
            python::lockGIL();

        // first, modules and functions imported from modules
        auto mod = python::getMainModule();
        auto main_dict = PyModule_GetDict(mod);
        for(const auto& m : ce.modules()) {
            // python import module!
            auto mod_name = python::PyString_FromString(m.original_identifier.c_str());
            auto imported_mod = PyImport_Import(mod_name);
            if(!imported_mod) {
                if(acquireGIL)
                    python::unlockGIL();
                throw std::runtime_error("could not find python module " + m.original_identifier);
            }
            // add to main dict
            PyDict_SetItemString(main_dict, m.identifier.c_str(), imported_mod);
        }

        for(auto f: ce.functions()) {
            // from module import ... as ...
            auto mod_name = python::PyString_FromString(f.package.c_str());
            auto imported_mod = PyImport_Import(mod_name);
            if(!imported_mod) {
                if(acquireGIL)
                    python::unlockGIL();
                throw std::runtime_error("could not find python module " + f.package);
            }

            // get function
            auto mod_dict = PyModule_GetDict(imported_mod);
            assert(mod_dict);
            auto func_obj = PyDict_GetItemString(mod_dict, f.qualified_name.c_str());
            if(!func_obj) {
                if(acquireGIL)
                    python::unlockGIL();
                throw std::runtime_error("could not find name " + f.qualified_name + " in module " + f.package);
            }
            // add
            PyDict_SetItemString(main_dict, f.identifier.c_str(), func_obj);
        }

        // then, constants
        for(auto c : ce.constants()) {
            auto obj = python::fieldToPython(c.value);

            if(!obj) {
                if(acquireGIL)
                    python::unlockGIL();
                throw std::runtime_error("could convert object " + c.value.desc() + " to python object ");
            }

            PyDict_SetItemString(main_dict, c.identifier.c_str(), obj);
        }

        if(acquireGIL)
            python::unlockGIL();

    }

    void TraceVisitor::visit(NFor* node) {
        assert(node && node->target && node->expression && node->suite_body);
        setLastParent(node);

        // expression type check
        auto exprType = node->expression->getInferredType();
        if (!(exprType.isListType() || exprType.isTupleType() || exprType == python::Type::STRING ||
              exprType == python::Type::RANGE || exprType.isIteratorType())) {
            addCompileError(CompileError::TYPE_ERROR_UNSUPPORTED_LOOP_TESTLIST_TYPE);
            return;
        }

        // find all loop variables in target
        auto targetASTType = node->target->type();
        std::vector<NIdentifier *> loopVariables;
        if (targetASTType == ASTNodeType::Identifier) {
            auto id = static_cast<NIdentifier *>(node->target);
            loopVariables.push_back(id);
        } else if (targetASTType == ASTNodeType::Tuple || targetASTType == ASTNodeType::List) {
            auto idTuple = getForLoopMultiTarget(node->target);
            loopVariables.resize(idTuple.size());
            std::transform(idTuple.begin(), idTuple.end(), loopVariables.begin(),
                           [](ASTNode *x) {return static_cast<NIdentifier *>(x); });
        } else {
            throw std::runtime_error("unsupported target type, cannot extract loop variables in TraceVisitor.cc");
        }

        // visit expression, should push a value to _evalStack
        node->expression->accept(*this);
        assert(!_evalStack.empty());

        // get expression value
        auto exprVal = _evalStack.back().value;
        _evalStack.pop_back();

        // create iterator from expression
        PyObject *exprIter = PyObject_GetIter(exprVal);
        if (!exprIter) {
            throw std::runtime_error("cannot create iterator from expression in TraceVisitor.cc");
        }

        // get names of all variables created before loop since variables created inside loop won't matter
        std::vector<std::string> varBeforeLoop;
        for (const auto &symbol : _symbols) {
            varBeforeLoop.push_back(symbol.name);
        }

        // typeChange: did types change during the first iteration?
        bool typeChange = false;
        // typeStable: are types stable starting from the second iteration?
        bool typeStable = true;

        // loop that iterates over an iterator https://docs.python.org/3/c-api/iter.html
        int iterationNum = 0;
        _symbolsTypeChangeStack.emplace_back(varBeforeLoop, false);
        _loopBreakStack.push_back(false);
        PyObject *item = nullptr;
        while ((item = PyIter_Next(exprIter))) {
            iterationNum++;

            if (PyList_Check(item)) {
                if (loopVariables.size() != PyList_Size(item)) {
                    throw std::runtime_error("target size does not match expression element size, cannot unpack expression in TraceVisitor.cc");
                }
                for (Py_ssize_t i = 0; i < loopVariables.size(); i++) {
                    auto id = loopVariables[i];
                    auto it = std::find_if(_symbols.begin(), _symbols.end(), [&id](const TraceItem &ti) {
                        return ti.name == id->_name;
                    });
                    if (it == _symbols.end()) {
                        _symbols.emplace_back(PyList_GET_ITEM(item, i), id->_name);
                    } else {
                        it->value = PyList_GET_ITEM(item, i);
                    }
                }
            } else if (PyTuple_Check(item)) {
                if (loopVariables.size() != PyTuple_Size(item)) {
                    throw std::runtime_error(
                            "target size does not match expression element size, cannot unpack expression in TraceVisitor.cc");
                }
                for (Py_ssize_t i = 0; i < loopVariables.size(); i++) {
                    auto id = loopVariables[i];
                    auto it = std::find_if(_symbols.begin(), _symbols.end(), [&id](const TraceItem &ti) {
                        return ti.name == id->_name;
                    });
                    if (it == _symbols.end()) {
                        _symbols.emplace_back(PyTuple_GET_ITEM(item, i), id->_name);
                    } else {
                        it->value = PyList_GET_ITEM(item, i);
                    }
                }
            } else {
                auto id = loopVariables.front();
                auto it = std::find_if(_symbols.begin(), _symbols.end(), [&id](const TraceItem &ti) {
                    return ti.name == id->_name;
                });
                if (it == _symbols.end()) {
                    _symbols.emplace_back(item, id->_name);
                } else {
                    it->value = item;
                }
            }

            node->suite_body->accept(*this);

            // check if there is type change in the previous iteration
            if(iterationNum == 1) {
                typeChange = _symbolsTypeChangeStack.back().second;
                _symbolsTypeChangeStack.back().second = false;
            } else if(typeStable && _symbolsTypeChangeStack.back().second) {
                typeStable = false;
            }

            Py_DECREF(item);

            if(_loopBreakStack.back()) {
                // a break statement was executed in the current loop
                break;
            }
        }
        _symbolsTypeChangeStack.pop_back();

        if(iterationNum == 0) {
            // loop body was not run
            node->annotation().zeroIterationCount++;
        }

        if(typeStable) {
            if(typeChange) {
                // types changed in the first iteration but are stable from the second iteration
                node->annotation().typeChangedAndStableCount++;
            } else {
                // type is stable for the entire loop
                node->annotation().typeStableCount++;
            }
        } else {
            // type unstable
            node->annotation().typeChangedAndUnstableCount++;
        }
        node->annotation().numTimesVisited++;

        if(!_loopBreakStack.back()) {
            if(node->suite_else) {
                node->suite_else->accept(*this);
            }
        }
        _loopBreakStack.pop_back();
    }

    void TraceVisitor::visit(NWhile* node) {
        assert(node && node->expression && node->suite_body);
        setLastParent(node);

        // get names of all variables created before loop since variables created inside loop won't matter
        std::vector<std::string> varBeforeLoop;
        for (const auto &symbol : _symbols) {
            varBeforeLoop.push_back(symbol.name);
        }

        // visit expression, should push a value to _evalStack
        node->expression->accept(*this);
        assert(!_evalStack.empty());

        // get expression value
        auto exprVal = _evalStack.back().value;
        _evalStack.pop_back();

        // typeChange: did types change during the first iteration?
        bool typeChange = false;
        // typeStable: are types stable starting from the second iteration?
        bool typeStable = true;

        int iterationNum = 0;
        _symbolsTypeChangeStack.emplace_back(varBeforeLoop, false);
        _loopBreakStack.push_back(false);
        while (PyObject_IsTrue(exprVal)) {
            iterationNum++;

            // visit loop body
            node->suite_body->accept(*this);

            if (iterationNum == 1) {
                typeChange = _symbolsTypeChangeStack.back().second;
                _symbolsTypeChangeStack.back().second = false;
            } else if(typeStable && _symbolsTypeChangeStack.back().second) {
                typeStable = false;
            }

            if(_loopBreakStack.back()) {
                // a break statement was executed in the current loop
                break;
            }

            // visit expression, should push a value to _evalStack
            node->expression->accept(*this);
            assert(!_evalStack.empty());

            // get expression value
            exprVal = _evalStack.back().value;
            _evalStack.pop_back();
        }
        _symbolsTypeChangeStack.pop_back();

        if(iterationNum == 0) {
            // loop body was not run
            node->annotation().zeroIterationCount++;
        }

        if(typeStable) {
            if(typeChange) {
                // types changed in the first iteration but are stable from the second to second last iteration
                node->annotation().typeChangedAndStableCount++;
            } else {
                // type is stable for the entire loop
                node->annotation().typeStableCount++;
            }
        } else {
            // type unstable
            node->annotation().typeChangedAndUnstableCount++;
        }
        node->annotation().numTimesVisited++;

        if(!_loopBreakStack.back()) {
            if(node->suite_else) {
                node->suite_else->accept(*this);
            }
        }
        _loopBreakStack.pop_back();
    }

    void TraceVisitor::visit(NRange *node) {
        assert(!node->_positionalArguments.empty());
        auto numArgs = node->_positionalArguments.size();

        // visit each number in range function arguments
        ApatheticVisitor::visit(node);
        assert(_evalStack.size() >= numArgs);

        // prepare args tuple for the range() call
        auto argsTuple = PyTuple_New(numArgs);
        for (size_t i = 0; i < numArgs; ++i) {
            // fill in args tuple from back to front
            PyTuple_SET_ITEM(argsTuple, numArgs-1-i, _evalStack.back().value);
            _evalStack.pop_back();
        }

        // import module builtins https://docs.python.org/3.9/library/builtins.html
        auto opMod = PyImport_ImportModule("builtins");
        assert(opMod);
        auto opModDict = PyModule_GetDict(opMod);
        assert(opModDict);

        // call range() with args tuple
        auto rangeFunction = PyDict_GetItemString(opModDict, "range");
        auto rangeObject = PyObject_Call(rangeFunction, argsTuple, nullptr);

        addTraceResult(node, TraceItem(rangeObject));
    }

    void TraceVisitor::visit(NList *node) {
        ApatheticVisitor::visit(node);
        auto numArgs = node->_elements.size();
        assert(_evalStack.size() >= numArgs);

        // create new list
        auto list = PyList_New(numArgs);
        for (size_t i = 0; i < node->_elements.size(); ++i) {
            // fill in list from back to front
            PyList_SET_ITEM(list, numArgs-1-i, _evalStack.back().value);
            _evalStack.pop_back();
        }

        addTraceResult(node, TraceItem(list));
    }

    std::vector<size_t> TraceVisitor::columnAccesses() const {
        // how many columns are there?
        std::vector<size_t> counts(columnCount(), 0);

        // now, let's get the column names
        if(_columnNames.size() == 1 && columnCount() != 1) {
            // special case: tuple access! decode x[0] etc.

            // hack here, could do more elaborate at some point...
            auto param_name = _columnNames.front();
            for(unsigned i = 0; i < columnCount(); ++i) {
                auto key = param_name + "[" + std::to_string(i) + "]";
                auto it = _inputAccessPaths.find(key);
                if(it != _inputAccessPaths.end()) {
                    counts[i] = it->second;
                }
            }
        } else {
            assert(_columnNames.size() == columnCount()); //! important !!!
            // simply go through column names and set result!
            for(unsigned i = 0; i < _columnNames.size(); ++i) {
                auto it = _inputAccessPaths.find(_columnNames[i]);
                if(it != _inputAccessPaths.end()) {
                    counts[i] = it->second;
                }
            }
        }
        return counts;
    }
}<|MERGE_RESOLUTION|>--- conflicted
+++ resolved
@@ -320,13 +320,8 @@
             }
 
             if(astArgs.size() == 1) {
-<<<<<<< HEAD
-                auto id = dynamic_cast<NIdentifier*>(dynamic_cast<NParameter*>(astArgs.front())->_identifier);
+                auto id = dynamic_cast<NIdentifier*>(dynamic_cast<NParameter*>(astArgs.front())->_identifier.get());
                 _symbols.emplace_back(TraceItem::param(_args, id->_name));
-=======
-                auto id = dynamic_cast<NIdentifier*>(dynamic_cast<NParameter*>(astArgs.front())->_identifier.get());
-                _symbols.emplace_back(_args, id->_name);
->>>>>>> 7e8bf521
                 extractedArgs.push_back(_args);
             } else {
                 assert(PyTuple_Check(_args));
@@ -447,7 +442,7 @@
             if(op == TokenType::IS || op == TokenType::ISNOT) {
                 // `x is y` in Python is equivalent to `id(x) == id(y)`
                 // so we just compare pointers for equality and return the corresponding PyBool.
-                
+
                 assert(i+1 < ti_vals.size());
                 bool finalResult = (ti_vals[i+1].value == res.value);
                 // invert result if op is ISNOT.
