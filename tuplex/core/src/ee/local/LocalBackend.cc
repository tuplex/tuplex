--- conflicted
+++ resolved
@@ -662,11 +662,7 @@
             for (const auto &group : partitionGroups) {
                 std::vector<Partition*> taskNormalPartitions;
                 bool invalidateAfterUse = false;
-<<<<<<< HEAD
                 for (int i = group.normalPartitionStartIndex; i < group.normalPartitionStartIndex + group.numNormalPartitions; ++i) {
-=======
-                for (int i = group.normalPartitionStartInd; i < group.normalPartitionStartInd + group.numNormalPartitions; ++i) {
->>>>>>> 5afee381
                     auto p = inputPartitions[i];
                     numInputRows += p->getNumRows();
                     if (!p->isImmortal())
@@ -674,21 +670,13 @@
                     taskNormalPartitions.push_back(p);
                 }
                 std::vector<Partition*> taskGeneralPartitions;
-<<<<<<< HEAD
                 for (int i = group.generalPartitionStartIndex; i < group.generalPartitionStartIndex + group.numGeneralPartitions; ++i) {
-=======
-                for (int i = group.generalPartitionStartInd; i < group.generalPartitionStartInd + group.numGeneralPartitions; ++i) {
->>>>>>> 5afee381
                     auto p = generalPartitions[i];
                     numInputRows += p->getNumRows();
                     taskGeneralPartitions.push_back(p);
                 }
                 std::vector<Partition*> taskFallbackPartitions;
-<<<<<<< HEAD
                 for (int i = group.fallbackPartitionStartIndex; i < group.fallbackPartitionStartIndex + group.numFallbackPartitions; ++i) {
-=======
-                for (int i = group.fallbackPartitionStartInd; i < group.fallbackPartitionStartInd + group.numFallbackPartitions; ++i) {
->>>>>>> 5afee381
                     auto p = fallbackPartitions[i];
                     numInputRows += p->getNumRows();
                     taskFallbackPartitions.push_back(p);
@@ -718,11 +706,7 @@
                            tstage->outputMode() == EndPointMode::MEMORY);
                     task->sinkOutputToMemory(outputSchema, tstage->outputDataSetID(), tstage->context().id());
                 }
-<<<<<<< HEAD
-                task->sinkExceptionsToMemory(tstage->inputSchema());
-=======
-                task->sinkExceptionsToMemory(tstage->normalCaseInputSchema());
->>>>>>> 5afee381
+                task->sinkExceptionsToMemory(tstage->normalCaseInputSchema()); // input schema??
                 task->setStageID(tstage->getID());
                 task->setOutputLimit(tstage->outputLimit());
                 tasks.emplace_back(std::move(task));
@@ -790,8 +774,6 @@
         return pip_object;
     }
 
-<<<<<<< HEAD
-=======
     std::vector<IExecutorTask*> LocalBackend::createIncrementalTasks(TransformStage* tstage,  const ContextOptions& options, const std::shared_ptr<TransformStage::JITSymbols>& syms) {
         using namespace std;
         vector<IExecutorTask*> tasks;
@@ -1084,7 +1066,6 @@
         freeTasks(completedTasks);
     }
 
->>>>>>> 5afee381
     void LocalBackend::executeTransformStage(tuplex::TransformStage *tstage) {
 
         Timer stageTimer;
@@ -1261,7 +1242,6 @@
             }
 
             if(!tstage->generalPartitions().empty()) {
-<<<<<<< HEAD
                 size_t numExceptions = 0;
                 for (auto &p : tstage->generalPartitions())
                     numExceptions += p->getNumRows();
@@ -1273,19 +1253,6 @@
                 size_t numExceptions = 0;
                 for (auto &p : tstage->fallbackPartitions())
                     numExceptions += p->getNumRows();
-=======
-                size_t numExceptions = 0;
-                for (auto &p : tstage->generalPartitions())
-                    numExceptions += p->getNumRows();
-                lines.push_back(Row("(cache)", exceptionCodeToPythonClass(ExceptionCode::NORMALCASEVIOLATION), (int64_t)numExceptions));
-                totalECountsBeforeResolution += numExceptions;
-            }
-
-            if(!tstage->fallbackPartitions().empty()) {
-                size_t numExceptions = 0;
-                for (auto &p : tstage->fallbackPartitions())
-                    numExceptions += p->getNumRows();
->>>>>>> 5afee381
                 lines.push_back(Row("(parallelize)", exceptionCodeToPythonClass(ExceptionCode::NORMALCASEVIOLATION), (int64_t)numExceptions));
                 totalECountsBeforeResolution += numExceptions;
             }
@@ -1464,45 +1431,6 @@
                 break;
             }
             case EndPointMode::MEMORY: {
-<<<<<<< HEAD
-                // memory output, fetch partitions & ecounts
-                vector<Partition*> normalPartitions;
-                vector<Partition*> generalPartitions;
-                vector<Partition*> fallbackPartitions;
-                vector<Partition*> exceptionPartitions;
-                vector<PartitionGroup> partitionGroups;
-                unordered_map<tuple<int64_t, ExceptionCode>, size_t> exceptionCounts;
-
-                for (const auto& task : completedTasks) {
-                    auto taskNormalPartitions = getNormalPartitions(task);
-                    auto taskGeneralPartitions = getGeneralPartitions(task);
-                    auto taskFallbackPartitions = getFallbackPartitions(task);
-                    auto taskExceptionPartitions = getExceptionPartitions(task);
-                    auto taskExceptionCounts = getExceptionCounts(task);
-
-                    // update exception counts
-                    exceptionCounts = merge_ecounts(exceptionCounts, taskExceptionCounts);
-
-                    // debug trace issues
-                    using namespace std;
-                    std::string task_name = "unknown";
-                    if(task->type() == TaskType::UDFTRAFOTASK)
-                        task_name = "udf trafo task";
-                    if(task->type() == TaskType::RESOLVE)
-                        task_name = "resolve";
-
-                    partitionGroups.push_back(PartitionGroup(
-                            taskNormalPartitions.size(), normalPartitions.size(),
-                            taskGeneralPartitions.size(), generalPartitions.size(),
-                            taskFallbackPartitions.size(), fallbackPartitions.size()));
-                    std::copy(taskNormalPartitions.begin(), taskNormalPartitions.end(), std::back_inserter(normalPartitions));
-                    std::copy(taskGeneralPartitions.begin(), taskGeneralPartitions.end(), std::back_inserter(generalPartitions));
-                    std::copy(taskFallbackPartitions.begin(), taskFallbackPartitions.end(), std::back_inserter(fallbackPartitions));
-                    std::copy(taskExceptionPartitions.begin(), taskExceptionPartitions.end(), std::back_inserter(exceptionPartitions));
-                }
-
-=======
->>>>>>> 5afee381
                 tstage->setMemoryResult(normalPartitions, generalPartitions, fallbackPartitions, partitionGroups, exceptionCounts);
                 break;
             }
@@ -1584,15 +1512,6 @@
             Logger::instance().defaultLogger().info(ss.str());
         }
 
-//        if(_driver)
-//            _driver->freeAllPartitionsOfContext(&context());
-//        for(auto exec : _executors)
-//            exec->freeAllPartitionsOfContext(&context());
-
-
-//        for (auto task : completedTasks)
-//            task->freePartitions();
-
         if (!_options.OPT_INCREMENTAL_RESOLUTION()) {
             for (auto &p : exceptionPartitions) {
                 p->invalidate();
@@ -1613,140 +1532,6 @@
         ss<<"[Transform Stage] Stage "<<tstage->number()<<" took "<<stageTimer.time()<<"s";
         Logger::instance().defaultLogger().info(ss.str());
     }
-
-//    void LocalBackend::setPartitionMergeInfo(const std::vector<Partition*>& normalPartitions,
-//                               const std::vector<Partition*>& generalPartitions, const size_t generalStartInd,
-//                               const std::vector<Partition*>& fallbackPartitions, const size_t fallbackStartInd,
-//                               std::vector<MergeInfo>& partitionMergeInfo) {
-//
-//
-//
-//
-//        auto generalInd = 0;
-//        auto generalRowOff = 0;
-//        auto generalByteOff = 0;
-//        auto generalRowsInPartition = 0;
-//        const uint8_t *generalPtr = nullptr;
-//        if (!generalPartitions.empty()) {
-//            generalRowsInPartition = generalPartitions[0]->getNumRows();
-//            generalPtr = generalPartitions[0]->lock();
-//        }
-//
-//        auto fallbackInd = 0;
-//        auto fallbackRowOff = 0;
-//        auto fallbackByteOff = 0;
-//        auto fallbackRowsInPartition = 0;
-//        const uint8_t *fallbackPtr = nullptr;
-//        if (!fallbackPartitions.empty()) {
-//            fallbackRowsInPartition = fallbackPartitions[0]->getNumRows();
-//            fallbackPtr = fallbackPartitions[0]->lock();
-//        }
-//
-//        auto exceptionInd = 0;
-//        auto exceptionRowOff = 0;
-//        auto exceptionByteOff = 0;
-//        auto exceptionRowsInPartition = 0;
-//        const uint8_t *exceptionPtr = nullptr;
-//        if (!exceptionPartitions.empty()) {
-//            exceptionRowsInPartition = exceptionPartitions[0]->getNumRows();
-//            exceptionPtr = exceptionPartitions[0]->lock();
-//        }
-//
-//        auto totalRowCounter = 0;
-//        auto rowDelta = 0;
-//        for (const auto &p : normalPartitions) {
-//            auto mergeInfo = MergeInfo();
-//            mergeInfo.setRowDelta(rowDelta);
-//            auto numNormalRows = p->getNumRows();
-//
-//            auto generalRowCounter = 0;
-//            auto curGeneralStartInd = generalInd + generalStartInd;
-//            auto curGeneralRowOff = generalRowOff;
-//            auto curGeneralByteOff = generalByteOff;
-//            while (generalPtr && *((int64_t*)generalPtr) <= totalRowCounter + numNormalRows) {
-//                generalRowCounter++;
-//                totalRowCounter++;
-//
-//                auto dataSize = ((int64_t*)generalPtr)[3] + 4*sizeof(int64_t);
-//                generalByteOff += dataSize;
-//                generalPtr += dataSize;
-//                generalRowOff++;
-//
-//                if (generalRowOff == generalRowsInPartition) {
-//                    generalPartitions[generalInd]->unlock();
-//                    generalInd++;
-//                    if (generalInd < generalPartitions.size()) {
-//                        generalPtr = generalPartitions[generalInd]->lock();
-//                        generalRowsInPartition = generalPartitions[generalInd]->getNumRows();
-//                        generalRowOff = 0;
-//                        generalByteOff = 0;
-//                    } else {
-//                        generalPtr = nullptr;
-//                    }
-//                }
-//            }
-//            mergeInfo.setGeneralInfo(generalRowCounter, curGeneralStartInd, curGeneralRowOff, curGeneralByteOff);
-//
-//            auto fallbackRowCounter = 0;
-//            auto curFallbackStartInd = fallbackInd + fallbackStartInd;
-//            auto curFallbackRowOff = fallbackRowOff;
-//            auto curFallbackByteOff = fallbackByteOff;
-//            while (fallbackPtr && *((int64_t*)fallbackPtr) <= totalRowCounter + numNormalRows + generalRowCounter) {
-//                fallbackRowCounter++;
-//                totalRowCounter++;
-//
-//                auto dataSize = ((int64_t*)fallbackPtr)[1] + 2*sizeof(int64_t);
-//                fallbackByteOff += dataSize;
-//                fallbackPtr += dataSize;
-//                fallbackRowOff++;
-//
-//                if (fallbackRowOff == fallbackRowsInPartition) {
-//                    fallbackPartitions[fallbackInd]->unlock();
-//                    fallbackInd++;
-//                    if (fallbackInd < fallbackPartitions.size()) {
-//                        fallbackPtr = fallbackPartitions[fallbackInd]->lock();
-//                        fallbackRowsInPartition = fallbackPartitions[fallbackInd]->getNumRows();
-//                        fallbackRowOff = 0;
-//                        fallbackByteOff = 0;
-//                    } else {
-//                        fallbackPtr = nullptr;
-//                    }
-//                }
-//            }
-//            mergeInfo.setFallbackInfo(fallbackRowCounter, curFallbackStartInd, curFallbackRowOff, curFallbackByteOff);
-//
-//            auto exceptionRowCounter = 0;
-//            auto curExceptionStartInd = exceptionInd + exceptionStartInd;
-//            auto curExceptionRowOff = exceptionRowOff;
-//            auto curExceptionByteOff = exceptionByteOff;
-//            while (exceptionPtr && *((int64_t*)exceptionPtr) <= totalRowCounter + numNormalRows + generalRowCounter + fallbackRowCounter) {
-//                exceptionRowCounter++;
-//                totalRowCounter++;
-//
-//                auto dataSize = ((int64_t*)exceptionPtr)[3] + 4*sizeof(int64_t);
-//                exceptionByteOff += dataSize;
-//                exceptionPtr += dataSize;
-//                exceptionRowOff++;
-//
-//                if (exceptionRowOff == exceptionRowsInPartition) {
-//                    exceptionPartitions[exceptionInd]->unlock();
-//                    exceptionInd++;
-//                    if (exceptionInd < exceptionPartitions.size()) {
-//                        exceptionPtr = exceptionPartitions[exceptionInd]->lock();
-//                        exceptionRowsInPartition = exceptionPartitions[exceptionInd]->getNumRows();
-//                        exceptionRowOff = 0;
-//                        exceptionByteOff = 0;
-//                    } else {
-//                        exceptionPtr = nullptr;
-//                    }
-//                }
-//            }
-//            mergeInfo.setExceptionInfo(exceptionRowCounter, curExceptionStartInd, curExceptionRowOff, curExceptionByteOff);
-//
-//            rowDelta += numNormalRows + generalRowCounter + fallbackRowCounter + exceptionRowCounter;
-//            partitionMergeInfo.push_back(mergeInfo);
-//        }
-//    }
 
     std::vector<IExecutorTask*> LocalBackend::resolveViaSlowPath(
             std::vector<IExecutorTask*> &tasks,
