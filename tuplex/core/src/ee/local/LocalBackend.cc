//--------------------------------------------------------------------------------------------------------------------//
//                                                                                                                    //
//                                      Tuplex: Blazing Fast Python Data Science                                      //
//                                                                                                                    //
//                                                                                                                    //
//  (c) 2017 - 2021, Tuplex team                                                                                      //
//  Created by Leonhard Spiegelberg first on 1/1/2021                                                                 //
//  License: Apache 2.0                                                                                               //
//--------------------------------------------------------------------------------------------------------------------//

#include <LocalEngine.h>
#include <ee/local/LocalBackend.h>
#include <RuntimeInterface.h>
#include <physical/ResolveTask.h>
#include <physical/TransformTask.h>
#include <physical/SimpleFileWriteTask.h>
#include <physical/SimpleOrcWriteTask.h>

#include <memory>

#include <ee/IBackend.h>
#include <physical/PhysicalPlan.h>

#include <hashmap.h>
#include <int_hashmap.h>
#include <PartitionWriter.h>
#include <physical/HashProbeTask.h>
#include <physical/LLVMOptimizer.h>
#include <HybridHashTable.h>
#include "PartitionUtils.h"

namespace tuplex {


    void freeTasks(std::vector<IExecutorTask*>& tasks) {
        // delete tasks
        for(auto& task : tasks) {
            // delete task
            delete task;
            task = nullptr;
        }
        tasks.clear();
    }

    LocalBackend::LocalBackend(const Context& context) : IBackend(context), _compiler(nullptr), _options(context.getOptions()) {

        // initialize driver
        auto& logger = this->logger();

        // load runtime

        // load runtime library
        auto runtimePath = _options.RUNTIME_LIBRARY().toPath();
        if(!runtime::init(runtimePath)) {
            // runtime not present is a fatal error.
            logger.error("FATAL ERROR: Could not load runtime library");
            exit(1);
        }
        logger.info("loaded runtime library from" + runtimePath);

        logger.info("initializing LLVM backend");
        logger.warn("init JIT compiler also only in local mode");
        _compiler = std::make_unique<JITCompiler>();

        // connect to history server if given
        if(_options.USE_WEBUI()) {

            TUPLEX_TRACE("initializing REST/Curl interface");
            // init rest interface if required (check if already done by AWS!)
            RESTInterface::init();
            TUPLEX_TRACE("creating history server connector");
            _historyConn = HistoryServerConnector::connect(_options.WEBUI_HOST(),
                                                           _options.WEBUI_PORT(),
                                                           _options.WEBUI_DATABASE_HOST(),
                                                           _options.WEBUI_DATABASE_PORT());
            TUPLEX_TRACE("connection established");
        }

        // init local threads
        initExecutors(_options);
    }

    LocalBackend::~LocalBackend() {

        // remove partitions belonging to context of backend...
        if(_driver)
            _driver->freeAllPartitionsOfContext(&context());
        for(auto exec : _executors)
            exec->freeAllPartitionsOfContext(&context());

        freeExecutors();
    }

    void LocalBackend::initExecutors(const ContextOptions& options) {

        // fetch executors from local engine.
        // @TODO: use condition variable to put executors on sleep
        _executors = LocalEngine::instance().getExecutors(options.EXECUTOR_COUNT(),
                                                          options.EXECUTOR_MEMORY(),
                                                          options.PARTITION_SIZE(),
                                                          options.RUNTIME_MEMORY(),
                                                          options.RUNTIME_MEMORY_DEFAULT_BLOCK_SIZE(),
                                                          options.SCRATCH_DIR());

        _driver = LocalEngine::instance().getDriver(options.DRIVER_MEMORY(),
                                                    options.PARTITION_SIZE(),
                                                    options.RUNTIME_MEMORY(),
                                                    options.RUNTIME_MEMORY_DEFAULT_BLOCK_SIZE(),
                                                    options.SCRATCH_DIR());
    }

    void LocalBackend::freeExecutors() {
        LocalEngine::instance().freeExecutors(_executors);
        _executors.clear();
        assert(_executors.empty());
    }

    Executor *LocalBackend::driver() {
        assert(_driver);
        return _driver.get();
    }

    void LocalBackend::execute(tuplex::PhysicalStage *stage) {
        assert(stage);

        if (!stage)
            return;

        // history server connection should be established
        bool useWebUI = _options.USE_WEBUI();
        // register new job
        // checks if we should use the WebUI and if we are starting a new
        // job (hence there are no stages that come before the current stage
        // we are executing).
        if(useWebUI && stage->predecessors().empty()) {
            _historyServer.reset();
            _historyServer = HistoryServerConnector::registerNewJob(_historyConn,
                    "local backend", stage->plan(), _options);
            if(_historyServer) {
                logger().info("track job under " + _historyServer->trackURL());
                _historyServer->sendStatus(JobStatus::STARTED);
            }
            stage->setHistoryServer(_historyServer);
            // attach to driver as well
            _driver->setHistoryServer(_historyServer.get());
        }

        // check what type of stage it is
        auto tstage = dynamic_cast<TransformStage*>(stage);
        if(tstage)
            executeTransformStage(tstage);
        else if(dynamic_cast<HashJoinStage*>(stage)) {
            executeHashJoinStage(dynamic_cast<HashJoinStage*>(stage));
        } else if(dynamic_cast<AggregateStage*>(stage)) {
            executeAggregateStage(dynamic_cast<AggregateStage*>(stage));
        } else
            throw std::runtime_error("unknown stage encountered in local backend!");

        // send final message to history server to signal job ended
        // checks whether the historyserver has been set as well as
        // if all stages have been iterated through (we are currently on the
        // last stage) because this means the job is finished.
        if(_historyServer && stage->predecessors().size() == stage->plan()->getNumStages() - 1) {
            _historyServer->sendStatus(JobStatus::FINISHED);
            _driver->setHistoryServer(nullptr);
        }
    }

    int64_t calc_bucket_size(uint8_t* ptr) {
        auto start_ptr = ptr;
        int64_t num_rows = *((int64_t*)ptr);
        int64_t size = sizeof(int64_t);
        ptr += sizeof(int64_t);
        for(int i = 0; i < num_rows; ++i) {
            auto row_size = *((int64_t*)ptr);
            size += row_size + sizeof(int64_t);
            ptr += sizeof(int64_t) + row_size;
        }

        assert(ptr - start_ptr == size);
        return size;
    }

    // helper function
    int64_t writeHashRow(PartitionWriter* pw, uint8_t* buf, int64_t bufSize) {
        pw->writeData(buf, bufSize);
        return 0; // success
    }


    void LocalBackend::executeHashJoinStage(tuplex::HashJoinStage *hstage) {
        assert(hstage);

        Timer hashJoinTimer;

        // codegen
        auto irCode = hstage->generateCode();

        if(_options.OPT_DETAILED_CODE_STATS()) {
            logger().info("Stage " + std::to_string(hstage->number()) + " code size is " + sizeToMemString(irCode.length()));

            // remove to make sure this is not the root cause!
            logger().info(codegen::moduleStats(irCode));
        }

        if(_options.USE_LLVM_OPTIMIZER()) {
            // use optimizer
            LLVMOptimizer optimizer;
            irCode = optimizer.optimizeIR(irCode);
            logger().info("Optimization via LLVM passes took " + std::to_string(hashJoinTimer.time() * 1000.0) + " ms");

            if(_options.OPT_DETAILED_CODE_STATS()) {
                logger().info("Stage " + std::to_string(hstage->number()) + " code size after optimization is " + sizeToMemString(irCode.length()));
                logger().info(codegen::moduleStats(irCode));
            }
        }

        _compiler->registerSymbol(hstage->writeRowFunctionName(), HashProbeTask::writeRowCallback());

        // compile it!
        if(!_compiler->compile(irCode))
            throw std::runtime_error("could not compile code for stage " + std::to_string(hstage->number()));

        // fetch functor
        //*functor = reinterpret_cast<codegen::read_block_f>(_compiler->getAddrOfSymbol(hstage->funcName()));
        auto probeFunction = reinterpret_cast<void(*)(void*, map_t, const uint8_t*)>(_compiler->getAddrOfSymbol(hstage->probeFunctionName()));

        assert(probeFunction);

        // old code

        // Note: for now, generated code is super naive. later code-gen should be done smarter. I.e when this function here is invoked,
        // then basically both the left & right stages have been executed.

        // Step 1: Build phase, for the right stage put elements in the hashmap!
        auto rightStage = hstage->right();
        auto rsRight = rightStage->resultSet();
        if(!rsRight)
            throw std::runtime_error("no resultset for right stage!!!");

        assert(hstage->rightType().isTupleType());
        assert(hstage->rightKeyIndex() < hstage->rightType().parameters().size());
        auto rightKeyIndex = hstage->rightKeyIndex();
        auto rightKeyType = hstage->rightType().parameters()[rightKeyIndex];

        // find opt position in bitmap (because only opt & null vals are counted here!)
        auto rightKeyIndices = codegen::getTupleIndices(hstage->rightType(), rightKeyIndex);
        int rightKeyBitmapPos = std::get<2>(rightKeyIndices);

        int rightKeyBitmapElementPos = rightKeyBitmapPos / 64;
        int rightKeyBitmapIdx = rightKeyBitmapPos % 64;
        int numBitmapElements = codegen::calcBitmapElementCount(hstage->rightType()); // can be 0, 1, 2, ... for 0-64, 65-... nullables...


        // the hashmap
        auto hmap = hashmap_new();

        // get some information about the left stage
        auto leftStage = hstage->left();
        auto rsLeft = leftStage->resultSet();
        assert(hstage->leftType().isTupleType());
        assert(hstage->leftKeyIndex() < hstage->leftType().parameters().size());
        auto leftKeyIndex = hstage->leftKeyIndex();
        auto leftKeyType = hstage->leftType().parameters()[leftKeyIndex];

        Timer timer;
        // BUILD phase
        // TODO: codegen build phase. I.e. a function should be code generated which hashes a partition to a hashmap.
        while(rsRight->hasNextNormalPartition()) {
            Partition* p = rsRight->getNextNormalPartition();

            // lock partition!
            auto ptr = p->lockRaw();
            int64_t numRows = *((int64_t*)ptr);
            ptr += sizeof(int64_t);

            // @TODO: building not anymore correct because of bitmap issue...
            for(auto i = 0; i < numRows; ++i) {
                // grab key (or later key UDF) and hash it
                // check what type of key it is and form appropriate hash
                // ==> fetch row length
                Deserializer ds(Schema(Schema::MemoryLayout::ROW, hstage->rightType()));
                size_t rowLength = ds.inferLength(ptr);

                // bitmap present?
                int64_t bitmap = 0;
                if(numBitmapElements > 0)
                    bitmap = *(((int64_t*)ptr) + rightKeyBitmapElementPos);

                /// @TODO: bitmap & Co are here completely off...

                char *skey = nullptr;
                size_t skey_size = 0;
                // type:
                if(rightKeyType == python::Type::STRING) {
                    int64_t info = *( ((int64_t*)ptr) + rightKeyIndex + numBitmapElements);

                    // construct offset & fetch key...
                    // get offset
                    int64_t offset = info;
                    // offset is in the lower 32bit, the upper are the size of the var entry
                    int64_t size = ((offset & (0xFFFFFFFFl << 32)) >> 32);

                    assert(size >= 1); // strings are zero terminated so size should >= 1!
                    offset = offset & 0xFFFFFFFF;

                    // data is ptr + offset
                    char* str = (char*)(ptr + offset + (numBitmapElements + rightKeyIndex) * sizeof(int64_t));
                    assert(strlen(str) == size - 1);

                    // strcpy (incl. '\0' at end)
                    skey = new char[size];               // memory leak, fix later...
                    memcpy(skey, str, size);
                    skey_size = size;
                } else if(rightKeyType == python::Type::I64) {

                    // TODO: specialized hashmap for integer keys, which is faster...
                    int64_t key = *( ((int64_t*)ptr) + rightKeyIndex + numBitmapElements);

                    // hash ==> use int64_t keymap!
                    skey = new char[9]; // MEMORY leak, fix later...
                    memset(skey, 0, 9);
                    *((int64_t*)skey) = key;
                    skey_size = 9;

//                    std::cout<<"key: "<<key<<" skey: ";
//                    core::hexdump(std::cout, skey, 9);
//                    std::cout<<std::endl;

                } else if(rightKeyType == python::Type::makeOptionType(python::Type::STRING)) {

                    // check bit
                    if(bitmap & (1UL << rightKeyBitmapIdx)) {
                        if(leftKeyType == python::Type::makeOptionType(python::Type::STRING)) {
                            // key is empty string
                            skey = new char[1];
                            skey[0] = '\0';
                            skey_size = 1;
                        } // if the left is just str, not Option[str], don't insert anything for None (because this can never match)
                    } else {

                        // prefix key with _ to indicate validity
                        // extract string but prefix to indicate zero or not!
                        int64_t info = *( ((int64_t*)ptr) + rightKeyIndex + numBitmapElements);

                        // construct offset & fetch key...
                        // get offset
                        int64_t offset = info;
                        // offset is in the lower 32bit, the upper are the size of the var entry
                        int64_t size = ((offset & (0xFFFFFFFFl << 32)) >> 32);

                        assert(size >= 1); // strings are zero terminated so size should >= 1!
                        offset = offset & 0xFFFFFFFF;

                        // data is ptr + offset
                        char* str = (char*)(ptr + offset + (numBitmapElements + rightKeyIndex) * sizeof(int64_t));
                        assert(strlen(str) == size - 1);

                        // strcpy (incl. '\0' at end)
                        if(leftKeyType == python::Type::makeOptionType(python::Type::STRING)) {
                            skey = new char[size + 1];               // memory leak, fix later...
                            skey[0] = '_'; // some dummy val.
                            memcpy(skey + 1, str, size);
                            skey_size = size + 1;
                        } else { // if left is str, no need to prefix
                            skey = new char[size];               // memory leak, fix later...
                            memcpy(skey, str, size);
                            skey_size = size;
                        }
                    }
                } else {
                    throw std::runtime_error("unsupported key type in hashjoin stage found!");
                }

                // bucket format is as following:
                // 1.) N ... int64_t for how many rows in that bucket
                // 2.) then N times int64_t|data with size/data.

                // first, need to check whether entry exists in hashmap or not. If so, append to bucket!
                // (multi key map)
                char *value = nullptr;
                if(skey && MAP_OK == hashmap_get(hmap, skey, skey_size, (void**)(&value))) {

                    // old entry exists, free it & copy it over
                    // determine size
                    int64_t bucket_size = calc_bucket_size((uint8_t*)value);
                    int64_t num_rows = *((int64_t*)value);

                    // check calculation is not off, i.e. less than one MB for the bucket.
                    // else probably probed with the bigger table -.-
                    // assert(bucket_size < 1024 * 1024);

                    uint8_t* sdata = new uint8_t[bucket_size + sizeof(int64_t) + rowLength]; // memory leak, fix later...
                    memcpy(sdata, value, bucket_size);
                    *((int64_t*)sdata) = num_rows + 1;
                    *(((int64_t*)(sdata + bucket_size))) = rowLength;
                    memcpy(sdata + bucket_size + sizeof(int64_t), ptr, rowLength);
                    hashmap_put(hmap, skey, skey_size, sdata);

                    // check
                    assert(calc_bucket_size(sdata) == bucket_size + sizeof(int64_t) + rowLength);

                    delete [] value;
                } else {
                    // new entry

                    uint8_t* sdata = new uint8_t[sizeof(int64_t) * 2 + rowLength]; // memory leak, fix later...
                    *((int64_t*)sdata) = 1;
                    *(((int64_t*)sdata) + 1) = rowLength;
                    memcpy(sdata + 2 * sizeof(int64_t), ptr, rowLength);
                    hashmap_put(hmap, skey, skey_size, sdata);
                }
                ptr += rowLength;
            }

            p->unlock();
            p->invalidate();
        }

        logger().info("[Hash Join] Build phase took " + std::to_string(timer.time()) + "s");

        // Step 2: Hash phase, hash for each tuple in left stage key and check whether right stage key exists.
        // @TODO: codegen, i.e. a function which probes one partition against a hashmap (read-only).
        // each function invocation will yield one or more partitions as output. ==> probe tasks?
        assert((leftKeyType == rightKeyType) ||
         (leftKeyType.isOptionType() && leftKeyType.getReturnType() == rightKeyType) ||
         (rightKeyType.isOptionType() && rightKeyType.getReturnType() == leftKeyType) ||
         (leftKeyType.isOptionType() && rightKeyType == python::Type::NULLVALUE) ||
         (rightKeyType.isOptionType() && leftKeyType == python::Type::NULLVALUE));
        if(!rsLeft)
            throw std::runtime_error("left stage has no resultset!");

        // @TODO: multithreaded execution of probe tasks!
        // issue HashTasks
        auto combinedType = hstage->combinedType();
        Schema combinedSchema(Schema::MemoryLayout::ROW, combinedType);
        std::vector<IExecutorTask*> probeTasks;
        for(auto partition : rsLeft->normalPartitions()) {
            probeTasks.emplace_back(new HashProbeTask(partition, hmap, probeFunction,
                                                      hstage->combinedType(),
                                                      hstage->outputDataSetID(),
                                                      hstage->context().id()));
        }

        auto completedTasks = performTasks(probeTasks);
        // sort tasks to restore partition output order
        sortTasks(completedTasks);

        // fetch output partitions
        std::vector<Partition*> outputPartitions;
        for(auto& task : completedTasks) {
            auto output = task->getOutputPartitions();
            outputPartitions.insert(outputPartitions.end(), output.begin(), output.end());
        }

        logger().info("[Hash Join] Probing took " + std::to_string(timer.time()) + "s");

        // free hashmap
        hashmap_free(hmap);

        // set result set based on partition writer result (no exceptions here!!!)
        hstage->setResultSet(std::make_shared<ResultSet>(combinedSchema, outputPartitions));

        std::stringstream ss;
        ss<<"[Hash Join Stage] Stage "<<hstage->number()<<" took "<<hashJoinTimer.time()<<"s";
        Logger::instance().defaultLogger().info(ss.str());
    }

    std::vector<IExecutorTask*> LocalBackend::createLoadAndTransformToMemoryTasks(
            TransformStage *tstage,
            const tuplex::ContextOptions &options,
            const std::shared_ptr<TransformStage::JITSymbols>& syms) {

        using namespace std;
        vector<IExecutorTask*> tasks;
        assert(tstage);
        assert(syms);

        size_t readBufferSize = options.READ_BUFFER_SIZE();
        bool normalCaseEnabled = options.OPT_NULLVALUE_OPTIMIZATION(); // this is important so exceptions get upgraded to internal ones

        // use normal case schemas here
        auto inputSchema = tstage->normalCaseInputSchema();
        auto inputRowType = inputSchema.getRowType();
        auto outputSchema = tstage->normalCaseOutputSchema();

        // check what type of input the pipeline has (memory or files)
        if(tstage->fileInputMode()) {
            // files
            // input is multiple files, use split file strategy here.
            // and issue tasks to executor workqueue!

            assert(tstage->inputMode() == EndPointMode::FILE);

            // split input files into multiple tasks
            // => for now simply one task per file
            auto fileSchema = Schema(Schema::MemoryLayout::ROW, python::Type::makeTupleType({python::Type::STRING, python::Type::I64}));

            std::vector<std::string> header;
            // fetch from first FileInputOperator number of input columns (BEFORE optimization/projection pushdown!)
            size_t numColumns = tstage->csvNumFileInputColumns();


            // CSV, set header
            if(tstage->csvHasHeader()) {
                // because of projection pushdown, need to decode from input params!
                header = tstage->csvHeader();
            }


            // other CSV params
            char delimiter = tstage->csvInputDelimiter();
            char quotechar = tstage->csvInputQuotechar();

            vector<bool>  colsToKeep = tstage->columnsToKeep(); // after projection pushdown, what to keep

            for(auto partition : tstage->inputPartitions()) {
                // get num
                auto numFiles = partition->getNumRows();
                const uint8_t* ptr = partition->lock();
                size_t bytesRead = 0;
                // found
                for(int i = 0; i < numFiles; ++i) {
                    // found file -> create task / split into multiple tasks
                    Row row = Row::fromMemory(fileSchema, ptr, partition->capacity() - bytesRead);
                    URI uri(row.getString(0));
                    size_t file_size = row.getInt(1);

                    // split files if splitsize != 0
                    if(options.INPUT_SPLIT_SIZE() == 0) {
                        // one task per URI
                        auto task = new TransformTask();
                        task->setFunctor(syms->functor);
                        task->setInputFileSource(uri, normalCaseEnabled, tstage->fileInputOperatorID(), inputRowType, header,
                                                 !options.OPT_GENERATE_PARSER(),
                                                 numColumns, 0, 0, delimiter, quotechar, colsToKeep, options.PARTITION_SIZE(), tstage->inputFormat());
                        // hash table or memory output?
                        if(tstage->outputMode() == EndPointMode::HASHTABLE) {
                            if (tstage->hashtableKeyByteWidth() == 8)
                                task->sinkOutputToHashTable(HashTableFormat::UINT64,
                                                            tstage->outputDataSetID());
                            else
                                task->sinkOutputToHashTable(HashTableFormat::BYTES,
                                                            tstage->outputDataSetID());
                        } else {
                            assert(tstage->outputMode() == EndPointMode::FILE ||
                            tstage->outputMode() == EndPointMode::MEMORY);
                            task->sinkOutputToMemory(outputSchema, tstage->outputDataSetID(), tstage->context().id());
                        }

                        task->sinkExceptionsToMemory(inputSchema);
                        task->setStageID(tstage->getID());
                        task->setOutputTopLimit(tstage->outputTopLimit());
                        task->setOutputBottomLimit(tstage->outputBottomLimit());
                        // add to tasks
                        tasks.emplace_back(std::move(task));
                    } else {
                        // split files according to split size
                        size_t s = 0;
                        size_t splitSize = options.INPUT_SPLIT_SIZE();
                        int num_parts = 0;

                        // two options: 1.) file is larger than split size => split 2.) one task for fiel_size <= split size
                        if(file_size <= splitSize) {
                            // 1 task (range 0,0 to indicate full file)
                            auto task = new TransformTask();
                            task->setFunctor(syms->functor);
                            task->setInputFileSource(uri, normalCaseEnabled, tstage->fileInputOperatorID(), inputRowType, header,
                                                     !options.OPT_GENERATE_PARSER(),
                                                     numColumns, 0, 0, delimiter,
                                                     quotechar, colsToKeep, options.PARTITION_SIZE(), tstage->inputFormat());
                            // hash table or memory output?
                            if(tstage->outputMode() == EndPointMode::HASHTABLE) {
                                if (tstage->hashtableKeyByteWidth() == 8)
                                    task->sinkOutputToHashTable(HashTableFormat::UINT64,
                                                                tstage->outputDataSetID());
                                else
                                    task->sinkOutputToHashTable(HashTableFormat::BYTES,
                                                                tstage->outputDataSetID());
                            }
                            else {
                                assert(tstage->outputMode() == EndPointMode::FILE ||
                                       tstage->outputMode() == EndPointMode::MEMORY);
                                task->sinkOutputToMemory(outputSchema, tstage->outputDataSetID(), tstage->context().id());
                            }
                            task->sinkExceptionsToMemory(inputSchema);
                            task->setStageID(tstage->getID());
                            task->setOutputTopLimit(tstage->outputTopLimit());
                            task->setOutputBottomLimit(tstage->outputBottomLimit());
                            // add to tasks
                            tasks.emplace_back(std::move(task));
                            num_parts++;
                        } else {
                            // split into multiple tasks
                            while(s + splitSize <= file_size) {

                                auto rangeStart = s;
                                auto rangeEnd = std::min(s + splitSize, file_size);

                                // last task should go to file end, i.e. modify accordingly
                                if(file_size - rangeEnd < splitSize)
                                    rangeEnd = file_size;

                                auto task = new TransformTask();
                                task->setFunctor(syms->functor);
                                task->setInputFileSource(uri, normalCaseEnabled, tstage->fileInputOperatorID(), inputRowType, header,
                                                         !options.OPT_GENERATE_PARSER(),
                                                         numColumns, rangeStart, rangeEnd - rangeStart, delimiter,
                                                         quotechar, colsToKeep, options.PARTITION_SIZE(), tstage->inputFormat());
                                // hash table or memory output?
                                if(tstage->outputMode() == EndPointMode::HASHTABLE) {
                                    if (tstage->hashtableKeyByteWidth() == 8)
                                        task->sinkOutputToHashTable(HashTableFormat::UINT64,
                                                                    tstage->outputDataSetID());
                                    else
                                        task->sinkOutputToHashTable(HashTableFormat::BYTES,
                                                                    tstage->outputDataSetID());
                                }
                                else {
                                    assert(tstage->outputMode() == EndPointMode::FILE ||
                                           tstage->outputMode() == EndPointMode::MEMORY);
                                    task->sinkOutputToMemory(outputSchema, tstage->outputDataSetID(), tstage->context().id());
                                }
                                task->sinkExceptionsToMemory(inputSchema);
                                task->setStageID(tstage->getID());
                                task->setOutputTopLimit(tstage->outputTopLimit());
                                task->setOutputBottomLimit(tstage->outputBottomLimit());
                                // add to tasks
                                tasks.emplace_back(std::move(task));

                                s += splitSize;
                                num_parts++;
                            }
                        }

                        stringstream ss;
                        ss<<"split "<<uri.toPath()<<" into "<<pluralize(num_parts, "task");
                        logger().info(ss.str());
                    }

                    ptr += row.serializedLength();
                    bytesRead += row.serializedLength();
                }

                partition->unlock();
            }
        } else {
            // memory
            // create all tasks
            // input are memory partitions
            // --> issue for each memory partition a transform task and put it into local workqueue
            assert(tstage->inputMode() == EndPointMode::MEMORY);

<<<<<<< HEAD
            // restrict after input limit
=======
>>>>>>> 7848a80e
            size_t numInputRows = 0;

            auto inputPartitions = tstage->inputPartitions();
            auto generalPartitions = tstage->generalPartitions();
            auto fallbackPartitions = tstage->fallbackPartitions();
            auto partitionGroups = tstage->partitionGroups();
            for (const auto &group : partitionGroups) {
                std::vector<Partition*> taskNormalPartitions;
                bool invalidateAfterUse = false;
                for (int i = group.normalPartitionStartIndex; i < group.normalPartitionStartIndex + group.numNormalPartitions; ++i) {
                    auto p = inputPartitions[i];
                    numInputRows += p->getNumRows();
                    if (!p->isImmortal())
                        invalidateAfterUse = true;
                    taskNormalPartitions.push_back(p);
                }
                std::vector<Partition*> taskGeneralPartitions;
                for (int i = group.generalPartitionStartIndex; i < group.generalPartitionStartIndex + group.numGeneralPartitions; ++i) {
                    auto p = generalPartitions[i];
                    numInputRows += p->getNumRows();
                    taskGeneralPartitions.push_back(p);
                }
                std::vector<Partition*> taskFallbackPartitions;
                for (int i = group.fallbackPartitionStartIndex; i < group.fallbackPartitionStartIndex + group.numFallbackPartitions; ++i) {
                    auto p = fallbackPartitions[i];
                    numInputRows += p->getNumRows();
                    taskFallbackPartitions.push_back(p);
                }

                auto task = new TransformTask();
                if (tstage->updateInputExceptions()) {
                    task->setFunctor(syms->functorWithExp);
                } else {
                    task->setFunctor(syms->functor);
                }
                task->setUpdateInputExceptions(tstage->updateInputExceptions());
                task->setInputMemorySources(taskNormalPartitions, invalidateAfterUse);
                task->setGeneralPartitions(taskGeneralPartitions);
                task->setFallbackPartitions(taskFallbackPartitions);
                // hash table or memory output?
                if(tstage->outputMode() == EndPointMode::HASHTABLE) {
                    if (tstage->hashtableKeyByteWidth() == 8)
                        task->sinkOutputToHashTable(HashTableFormat::UINT64,
                                                    tstage->outputDataSetID());
                    else
                        task->sinkOutputToHashTable(HashTableFormat::BYTES,
                                                    tstage->outputDataSetID());
                }
                else {
                    assert(tstage->outputMode() == EndPointMode::FILE ||
                           tstage->outputMode() == EndPointMode::MEMORY);
                    task->sinkOutputToMemory(outputSchema, tstage->outputDataSetID(), tstage->context().id());
                }
                task->sinkExceptionsToMemory(tstage->inputSchema());
                task->setStageID(tstage->getID());
                task->setOutputTopLimit(tstage->outputTopLimit());
                task->setOutputBottomLimit(tstage->outputBottomLimit());
                tasks.emplace_back(std::move(task));

                // input limit exhausted? break!
                if(numInputRows >= tstage->inputLimit())
                    break;
            }
        }

        // assign the order for all tasks
        for(size_t i = 0; i < tasks.size(); ++i) {
            tasks[i]->setOrder(i);
        }

        TransformTask::setMaxOrderAndResetLimits(tasks.size() - 1);

        if (tstage->hasOutputLimit()) {
            // There are 3 possible cases here:
            // 1. both top and bottom limit
            // 2. only top limit
            // 3. only bottom limit
            if (tstage->outputTopLimit() > 0 && tstage->outputBottomLimit() > 0) {
                // case 1: do task striping for output limit on both ends
                // We are executing in the striping order instead of ascending or descending order
                // This is an optimization in the case where we have small limits to avoid executing all partitions
                vector<IExecutorTask*> newTasks;
                for(size_t i = 0; i < tasks.size() - i; i++) {
                    const size_t rev_i = tasks.size() - 1 - i;
                    newTasks.push_back(tasks[i]);
                    if (i < rev_i) {
                        newTasks.push_back(tasks[rev_i]);
                    }
                }
                assert(tasks.size() == newTasks.size());
                tasks.swap(newTasks);
            } else if (tstage->outputBottomLimit() > 0) {
                // case 3: bottom limit only, just reverse the task order
                // We are executing the last partitions first, since we don't need the top rows.
                // Thus speeding up the execution time
                std::reverse(tasks.begin(), tasks.end());
            }
            // case 3: if top limit only, do nothing since the order is already good
            // (the tasks is generated in ascending order)
        }

        return tasks;
    }

    PyObject* preparePythonPipeline(const std::string& py_code, const std::string& pipeline_name) {
        PyObject* pip_object = nullptr;

#ifndef NDEBUG
        stringToFile("python_code_" + pipeline_name + ".py", py_code);
#endif

        // decode
        if(!py_code.empty()) {
            python::lockGIL();

            //Note: maybe put all these user-defined functions into fake, tuplex module??

            // get main module
            // Note: This needs to get called BEFORE globals/locals...
            auto main_mod = python::getMainModule();
            auto moduleDict = PyModule_GetDict(main_mod);
            assert(moduleDict);

            // set globals & locals to main dict.
            PyRun_String(py_code.c_str(), Py_file_input, moduleDict, moduleDict);

            // check for errors
            if(PyErr_Occurred()) {
                Logger::instance().defaultLogger().error("while interpreting python pipeline code, an error occurred.");
                PyErr_Print();
                std::cerr<<std::endl;
                std::cout.flush();
                std::cerr.flush();
                pip_object = nullptr;
                PyErr_Clear();
            } else {
                // fetch function object
                pip_object = PyDict_GetItemString(moduleDict, pipeline_name.c_str());
                if(!pip_object) {
                    python::unlockGIL();
                    throw std::runtime_error("could not find function '" + pipeline_name + "' in main dict");
                }

                if(PyErr_Occurred()) {
                    PyErr_Print();
                    std::cerr<<std::endl;
                    std::cout.flush();
                    std::cerr.flush();
                    pip_object = nullptr;
                    PyErr_Clear();
                }
            }

            python::unlockGIL();
        }
        return pip_object;
    }

    void LocalBackend::executeTransformStage(tuplex::TransformStage *tstage) {
        Timer stageTimer;
        Timer timer; // for detailed measurements.

        // reset Partition stats
        Partition::resetStatistics();

        // special case: no input, return & set empty result
        // Note: file names & sizes are also saved in input partition!
        if (tstage->inputMode() != EndPointMode::HASHTABLE
            && tstage->predecessors().empty()
            && tstage->inputPartitions().empty()) {
            tstage->setEmptyResult();
            return;
        }

        // special case: skip stage, i.e. empty code and mem2mem
        if(tstage->code().empty() &&  !tstage->fileInputMode() && !tstage->fileOutputMode()) {
<<<<<<< HEAD
            auto pyObjects = inputExceptionsToPythonObjects(tstage->inputExceptions(), tstage->normalCaseInputSchema());

            auto output_par = tstage->inputPartitions();
            if (tstage->hasOutputLimit()) {
                trimPartitionsToLimit(output_par, tstage->outputTopLimit(), tstage->outputBottomLimit(), tstage,
                                      _driver.get());
            }
            tstage->setMemoryResult(output_par, std::vector<Partition*>{}, std::unordered_map<std::string, ExceptionInfo>(), pyObjects);
            pyObjects.clear();
=======
            tstage->setMemoryResult(tstage->inputPartitions(), tstage->generalPartitions(), tstage->fallbackPartitions(),
                                    tstage->partitionGroups());
>>>>>>> 7848a80e
            // skip stage
            Logger::instance().defaultLogger().info("[Transform Stage] skipped stage " + std::to_string(tstage->number()) + " because there is nothing todo here.");
            return;
        }

        bool merge_except_rows = _options.OPT_MERGE_EXCEPTIONS_INORDER();

        // when result of this stage is a hash table, merging makes no sense b.c.
        // rows will be partitioned! => there is no guarantee on the order!
        // => disable
        // also, b.c. we use fast file merging (no order), disable with endpoint file...
        // note: enabled again merging for files...
        //  || tstage->outputMode() == EndPointMode::FILE
        if(tstage->outputMode() == EndPointMode::HASHTABLE) {
            Logger::instance().defaultLogger().info("provided option to explicitly merge bad rows in order back, however rows will be hashed. Disabling option. To silence this warning, set"
                                                    "\ntuplex.optimizer.mergeExceptionsInOrder=false");
            merge_except_rows = false;
        }

        if (tstage->outputMode() == EndPointMode::FILE) {
            // decactivated because still buggy
            // // run output validation one more time here before execution (assume no changes then)
            // if(!validateOutputSpecification(tstage->outputURI())) {
            //     throw std::runtime_error("Failed to validate output specification,"
            //                              " can not write to " + tstage->outputURI().toString() + " (directory not empty?)");
            // }
        }

        // Processing of a transform stage works as follows:
        // 1.)  compile all functions required for the next steps
        // 2.)  spawn & execute all tasks which load data from files OR cpython
        //      process them using supplied UDFs in a pipeline
        //      and store the result in main-memory partitions
        // 3.)  If exceptions occurred AND resolvers exist,
        //      spawn resolve tasks which will merge in resolved rows and spawn new exceptions.
        // 4.)  If the stage is one that writes to disk, reorder tasks in the desired order and
        //      start file writing tasks with correct splitting etc. Else, if there is another
        //      stage coming, simply handover all the partitions.


        using namespace std;
        assert(tstage);

        // 1.) COMPILATION
        // compile code & link functions to tasks
        LLVMOptimizer optimizer;
        auto syms = tstage->compile(*_compiler, _options.USE_LLVM_OPTIMIZER() ? &optimizer : nullptr, false); // @TODO: do not compile slow path yet, do it later in parallel when other threads are already working!
        bool combineOutputHashmaps = syms->aggInitFunctor && syms->aggCombineFunctor && syms->aggAggregateFunctor;
        JobMetrics& metrics = tstage->PhysicalStage::plan()->getContext().metrics();
        double total_compilation_time = metrics.getTotalCompilationTime() + timer.time();
        metrics.setTotalCompilationTime(total_compilation_time);
        {
            std::stringstream ss;
            ss<<"[Transform Stage] Stage "<<tstage->number()<<" compiled to x86 in "<<timer.time()<<"s";
            Logger::instance().defaultLogger().info(ss.str());
        }

        // -------------------------------------------------------------------
        // 2.) MAIN MEMORY processing tasks
        timer.reset();

        // ==> init using optionally hashmaps from dependents
        int64_t init_rc = 0;
        if((init_rc = syms->initStageFunctor(tstage->initData().numArgs,
                                  reinterpret_cast<void**>(tstage->initData().hash_maps),
                                  reinterpret_cast<void**>(tstage->initData().null_buckets))) != 0)
            throw std::runtime_error("initStage() failed for stage " + std::to_string(tstage->number()) + " with code " + std::to_string(init_rc));


        // init aggregate by key
        if(syms->aggAggregateFunctor) {
            initThreadLocalAggregateByKey(syms->aggInitFunctor, syms->aggCombineFunctor, syms->aggAggregateFunctor);
        }
        else {
            if (syms->aggInitFunctor && syms->aggCombineFunctor) {
                initThreadLocalAggregates(_options.EXECUTOR_COUNT() + 1, syms->aggInitFunctor, syms->aggCombineFunctor);
            }
        }

        auto tasks = createLoadAndTransformToMemoryTasks(tstage, _options, syms);

        {
            std::stringstream ss;
            ss<<"[Transform Stage] Stage "<<tstage->number()<<" starting "<<tasks.size()<<" load&transform tasks";
            Logger::instance().defaultLogger().info(ss.str());
        }

        auto completedTasks = performTasks(tasks);

        // Note: this doesn't work yet because of the globals.
        // to make this work, need better global mapping...
//        auto completedTasks = performTasks(tasks, [&syms, &optimizer, &tstage, this]() {
//            // TODO/Note: could prepare code of parent stage already while current one is running! I.e. do this for the first dependent only to avoid conflicts...
//            syms = tstage->compile(*_compiler, _options.USE_LLVM_OPTIMIZER() ? &optimizer : nullptr, false);
//        });

        // calc number of input rows and total wall clock time
        size_t numInputRows = 0;
        double totalWallTime = 0.0;
        for(auto task : completedTasks) {
            numInputRows += task->getNumInputRows();
            totalWallTime += task->wallTime();
        }

        {
            std::stringstream ss;
            ss<<"[Transform Stage] Stage "<<tstage->number()<<" completed "<<completedTasks.size()<<" load&transform tasks in "<<timer.time()<<"s";
            Logger::instance().defaultLogger().info(ss.str());
        }

        {
            std::stringstream ss;
            double time_per_fast_path_row_in_ms = totalWallTime / numInputRows * 1000.0;
            ss<<"[Transform Stage] Stage "<<tstage->number()<<" total wall clock time: "
              <<totalWallTime<<"s, "<<pluralize(numInputRows, "input row")
              <<", time to process 1 row via fast path: "<<time_per_fast_path_row_in_ms<<"ms";
            Logger::instance().defaultLogger().info(ss.str());

            // fast path
            metrics.setFastPathTimes(tstage->number(), totalWallTime, timer.time(), time_per_fast_path_row_in_ms * 1000000.0);
        }

        // -------------------------------------------------------------------
        // 3.) check for exceptions + updates + resolution
        timer.reset();
        auto ecountsBeforeResolution = calcExceptionCounts(completedTasks);
        auto totalECountsBeforeResolution = totalExceptionCounts(ecountsBeforeResolution);

        // NEW: resolve using either 1) slow generated code path or 2) pure python code path (interpreter)
        // => there are fallback mechanisms...

        bool executeSlowPath = true;
        //TODO: implement pure python resolution here...
        // exceptions found or slowpath data given?
        if(totalECountsBeforeResolution > 0 || !tstage->generalPartitions().empty() || !tstage->fallbackPartitions().empty()) {
            stringstream ss;
            // log out what exists in a table
            ss<<"Exception details: "<<endl;

            bool normalCaseViolationFound = false;
            bool badParseInputFound = false;

            vector<string> headers{"OperatorID", "Exception", "Count"};
            vector<Row> lines;
            if(totalECountsBeforeResolution) {
                for(auto keyval : ecountsBeforeResolution) {
                    auto opid = std::get<0>(keyval.first);
                    auto ec = std::get<1>(keyval.first);

                    if(ec == ExceptionCode::NORMALCASEVIOLATION)
                        normalCaseViolationFound = true;
                    if(ec == ExceptionCode::BADPARSE_STRING_INPUT)
                        badParseInputFound = true;

                    lines.push_back(Row((int64_t)opid, exceptionCodeToPythonClass(ec), (int64_t)keyval.second));
                }
            }

            if(!tstage->generalPartitions().empty()) {
                size_t numExceptions = 0;
                for (auto &p : tstage->generalPartitions())
                    numExceptions += p->getNumRows();
                lines.push_back(Row("(cache)", exceptionCodeToPythonClass(ExceptionCode::NORMALCASEVIOLATION), (int64_t)numExceptions));
                totalECountsBeforeResolution += numExceptions;
            }

            if(!tstage->fallbackPartitions().empty()) {
                size_t numExceptions = 0;
                for (auto &p : tstage->fallbackPartitions())
                    numExceptions += p->getNumRows();
                lines.push_back(Row("(parallelize)", exceptionCodeToPythonClass(ExceptionCode::NORMALCASEVIOLATION), (int64_t)numExceptions));
                totalECountsBeforeResolution += numExceptions;
            }

            printTable(ss, headers, lines, false);
            auto msg = ss.str(); trim(msg);
            Logger::instance().defaultLogger().info(msg);
            ss.str("");

            // resolution
            // => for optimization purposes we might want to keep cases separate (cache operator)
            //    whereas for other purposes (hashing) we need to combine cases together
            if(tstage->persistSeparateCases()) {
                // deactivate merging in order
                merge_except_rows = false;
            }

            // should slow path get executed
            executeSlowPath = syms->resolveFunctor || !tstage->purePythonCode().empty();

            // any ops with resolver IDs?
            if(executeSlowPath && !tstage->operatorIDsWithResolvers().empty())
                executeSlowPath = true;
            else
                executeSlowPath = false;

            // any normalcase violation or parseinput?
            if(badParseInputFound || normalCaseViolationFound)
                executeSlowPath = true;

            // input exceptions or py objects?
            if(!tstage->generalPartitions().empty() || !tstage->fallbackPartitions().empty())
                executeSlowPath = true;

            if(executeSlowPath) {
                // only if functor or python is available, else there is simply no slow path to resolve!
                if(syms->resolveFunctor || !tstage->purePythonCode().empty()) {
                    using namespace  std;

                    // if resolution via compiled slow path is deactivated, use always the interpreter
                    // => this can be achieved by setting functor to nullptr!
                    auto resolveFunctor = _options.RESOLVE_WITH_INTERPRETER_ONLY() ? nullptr : syms->resolveFunctor;

                    // cout<<"*** num tasks before resolution: "<<completedTasks.size()<<" ***"<<endl;
                    completedTasks = resolveViaSlowPath(completedTasks, merge_except_rows, resolveFunctor, tstage, combineOutputHashmaps);
                    // cout<<"*** num tasks after resolution: "<<completedTasks.size()<<" ***";
                }

                // @TODO: if IO thing is deactivated, then need to process exceptions from previous stage as well via slow path...
                // => a cache operator would be really, really much smarter...

                auto ecountsAfterResolution = calcExceptionCounts(completedTasks);
                auto totalECountsAfterResolution = totalExceptionCounts(ecountsAfterResolution);

                double slow_path_total_time = timer.time();
                ss.str("");
                ss<<"slow path resolved "<<(totalECountsBeforeResolution - totalECountsAfterResolution)<<"/"<<totalECountsBeforeResolution<< " exceptions ";
                ss<<"in "<<slow_path_total_time<<"s";
                logger().info(ss.str());


                totalWallTime = 0.0;
                size_t slowPathNumInputRows = 0;
                for(auto task : completedTasks) {
                    if(task->type() == TaskType::RESOLVE) {
                        totalWallTime += task->wallTime();
                        slowPathNumInputRows += task->getNumInputRows();
                    }
                }
                double time_per_row_slow_path_ms = totalWallTime / slowPathNumInputRows * 1000.0;

                // print timing info for slow path
                ss.str("");
                ss<<"slow path for Stage "<<tstage->number()<<": total wall clock time: "<<totalWallTime<<"s, "
                  <<"time to process 1 row via slow path: "<<time_per_row_slow_path_ms<<"ms";
                logger().info(ss.str());
                metrics.setSlowPathTimes(tstage->number(), totalWallTime, slow_path_total_time,
                                         time_per_row_slow_path_ms * 1000000.0);
            }
        }

        // only print out resolve info, when there were exceptions found.
        if (totalECountsBeforeResolution > 0 && executeSlowPath) {
            std::stringstream ss;
            ss << "[Transform Stage] Stage " << tstage->number() << " completed "
               << pluralize(completedTasks.size(), "resolve task") << " in " << timer.time() << "s";
            Logger::instance().defaultLogger().info(ss.str());
        }

        // -------------------------------------------------------------------

        // 4.) reordering + optional file output
        // sort tasks AFTER their ord, this is necessary to have rows in the order they came in. ==> for optimization later
        // this might be dropped
#warning "later add switch to Tuplex which ignores order to save time! Will allow faster resolution..."
        timer.reset();

        // sorting only make sense when order is needed
        sortTasks(completedTasks);

        // set result according to endpoint mode
        switch(tstage->outputMode()) {
            case EndPointMode::FILE: {
                // i.e. if output format is tuplex, then attach special writer!
                // ==> could maybe codegen avro as output format, and then write to whatever??
                writeOutput(tstage, completedTasks);
                break;
            }
            case EndPointMode::MEMORY: {
                // memory output, fetch partitions & ecounts
                vector<Partition*> normalPartitions;
                vector<Partition*> generalPartitions;
                vector<Partition*> fallbackPartitions;
                vector<Partition*> exceptionPartitions;
                vector<PartitionGroup> partitionGroups;
                unordered_map<tuple<int64_t, ExceptionCode>, size_t> exceptionCounts;

                for (const auto& task : completedTasks) {
                    auto taskNormalPartitions = getNormalPartitions(task);
                    auto taskGeneralPartitions = getGeneralPartitions(task);
                    auto taskFallbackPartitions = getFallbackPartitions(task);
                    auto taskExceptionPartitions = getExceptionPartitions(task);
                    auto taskExceptionCounts = getExceptionCounts(task);

                    // update exception counts
                    exceptionCounts = merge_ecounts(exceptionCounts, taskExceptionCounts);

                    // debug trace issues
                    using namespace std;
                    std::string task_name = "unknown";
                    if(task->type() == TaskType::UDFTRAFOTASK)
                        task_name = "udf trafo task";
                    if(task->type() == TaskType::RESOLVE)
                        task_name = "resolve";

                    partitionGroups.push_back(PartitionGroup(
                            taskNormalPartitions.size(), normalPartitions.size(),
                            taskGeneralPartitions.size(), generalPartitions.size(),
                            taskFallbackPartitions.size(), fallbackPartitions.size()));
                    std::copy(taskNormalPartitions.begin(), taskNormalPartitions.end(), std::back_inserter(normalPartitions));
                    std::copy(taskGeneralPartitions.begin(), taskGeneralPartitions.end(), std::back_inserter(generalPartitions));
                    std::copy(taskFallbackPartitions.begin(), taskFallbackPartitions.end(), std::back_inserter(fallbackPartitions));
                    std::copy(taskExceptionPartitions.begin(), taskExceptionPartitions.end(), std::back_inserter(exceptionPartitions));
                }

<<<<<<< HEAD
                if (tstage->hasOutputLimit()) {
                    // the function expect the output to be sorted in ascending order (guaranteed by sortTasks())
                    trimPartitionsToLimit(output, tstage->outputTopLimit(), tstage->outputBottomLimit(), tstage,
                                          _driver.get());
                }

                tstage->setMemoryResult(output, generalOutput, partitionToExceptionsMap, nonConformingRows, remainingExceptions, ecounts);
=======
                tstage->setMemoryResult(normalPartitions, generalPartitions, fallbackPartitions, partitionGroups, exceptionCounts);
>>>>>>> 7848a80e
                break;
            }
            case EndPointMode::HASHTABLE: {

                // need to merge hashtables of individual tasks together
                // note: this won't work when exceptions are involved -.-
                if(completedTasks.empty()) {
                    tstage->setHashResult(nullptr, nullptr);
                } else {
                    auto hsink = createFinalHashmap({completedTasks.cbegin(), completedTasks.cend()}, tstage->hashtableKeyByteWidth(), combineOutputHashmaps);
                    tstage->setHashResult(hsink.hm, hsink.null_bucket);
                }
                break;
            }
            default:
                throw std::runtime_error("unknown endpoint in execute");
        }

        // if aggregate stage, convert thread-local results to global one and assign as result set...
        if(syms->aggInitFunctor && syms->aggCombineFunctor && !syms->aggAggregateFunctor) {
            uint8_t* aggResult = nullptr;
            int64_t aggResultSize = 0;
            if(!fetchAggregate(&aggResult, &aggResultSize)) // this also frees the thread-local aggregates...
                throw std::runtime_error("failed to fetch global aggregate result.");

            if(!aggResult)
                throw std::runtime_error("invalid aggregate!");

            // convert to partitions.
            // right now, it's a general aggregate. So fairly easy todo.
            // later however, it's going to be hashaggregate which needs to be divided into partitions.

            Partition* p = _driver->allocWritablePartition(aggResultSize + sizeof(int64_t),
                                                           tstage->outputSchema(), tstage->outputDataSetID(),
                                                           tstage->context().id());
            auto ptr = p->lockWriteRaw();
            *(int64_t*)ptr = 1; // one row (it's a general aggregate for now...)
            memcpy(ptr + sizeof(int64_t), aggResult, aggResultSize);
            p->unlockWrite();

            free(aggResult);
            // set resultset!

            tstage->setMemoryResult(vector<Partition*>{p}); // @TODO: what about exceptions??
        }


        // call release func for stage globals
        if(syms->releaseStageFunctor() != 0)
            throw std::runtime_error("releaseStage() failed for stage " + std::to_string(tstage->number()));

        // add exception counts from previous stages to current one
        // @TODO: need to add test for this. I.e. the whole exceptions + joins needs to revised...

        // send final result count (exceptions + co)
        if(_historyServer) {
            size_t numOutputRows = 0;
            if (tstage->outputMode() == EndPointMode::HASHTABLE) {
                for (const auto& task : completedTasks) {
                    numOutputRows += task->getNumOutputRows();
                }
            } else {
                auto rs = tstage->resultSet();
                assert(rs);
                numOutputRows = rs->rowCount();
            }
            auto ecounts = tstage->exceptionCounts();
            _historyServer->sendStageResult(tstage->number(), numInputRows, numOutputRows, ecounts);
        }

        {
            std::stringstream ss;
            ss<<"[Transform Stage] Stage "<<tstage->number()<<" completed "<<completedTasks.size()<<" sink tasks in "<<timer.time()<<"s";
            Logger::instance().defaultLogger().info(ss.str());
        }

        freeTasks(completedTasks);

        // update metrics
        metrics.setDiskSpillStatistics(tstage->number(),
                                       Partition::statisticSwapInCount(),
                                       Partition::statisticSwapInBytesRead(),
                                       Partition::statisticSwapOutCount(),
                                       Partition::statisticSwapOutBytesWritten());

        // info how long the trafo stage took
        std::stringstream ss;
        ss<<"[Transform Stage] Stage "<<tstage->number()<<" took "<<stageTimer.time()<<"s";
        Logger::instance().defaultLogger().info(ss.str());
    }

    std::vector<IExecutorTask*> LocalBackend::resolveViaSlowPath(
            std::vector<IExecutorTask*> &tasks,
            bool merge_rows_in_order,
            codegen::resolve_f functor, tuplex::TransformStage *tstage, bool combineHashmaps) {

        using namespace std;
        assert(tstage);

        HashTableSink hsink;
        bool hasNormalHashSink = false;

        // make sure output mode is NOT hash table, not yet supported...
        if(tstage->outputMode() == EndPointMode::HASHTABLE) {
            // note: must hold that normal-case output type is equal to general-case output type
            assert(tstage->normalCaseOutputSchema() == tstage->outputSchema()); // must hold for hash table!

            // special case: create a global hash output result and put it into the FIRST resolve task.
            Timer timer;
            hsink = createFinalHashmap({tasks.cbegin(), tasks.cend()}, tstage->hashtableKeyByteWidth(), combineHashmaps);
            logger().info("created combined normal-case result in " + std::to_string(timer.time()) + "s");
            hasNormalHashSink = true;
        }

        Timer timer;
        // compile & prep python pipeline for this stage
        auto pip_object = preparePythonPipeline(tstage->purePythonCode(), tstage->pythonPipelineName());
        // transform dependents into python format!
        // when pip_object is nullptr, then something went wrong...
        if(!pip_object) {
            logger().error("python pipeline invalid, details: \n"
            + core::withLineNumbers(tstage->purePythonCode()));
            return tasks;
        }

        logger().info("compiled pure python pipeline in " + std::to_string(timer.time()) + "s");
        timer.reset();

        // fetch intermediates of previous stages (i.e. hash tables)
        // @TODO rewrite for general intermediates??
        auto input_intermediates = tstage->initData();

        // lazy init hybrids
        if(!input_intermediates.hybrids) {
            auto num_predecessors = tstage->predecessors().size();
            input_intermediates.hybrids = new PyObject*[num_predecessors];
            for(int i = 0; i < num_predecessors; ++i)
                input_intermediates.hybrids[i] = nullptr;
        }


        python::lockGIL();

        // construct intermediates from predecessors
        size_t num_predecessors = tstage->predecessors().size();
        for(unsigned i = 0; i < tstage->predecessors().size(); ++i) {
            auto pred = tstage->predecessors()[i];
            if(pred->outputMode() == EndPointMode::HASHTABLE) {
                auto ts = dynamic_cast<TransformStage*>(pred); assert(ts);
#ifndef NDEBUG
                // print out key information about hashresults...
                // cout<<"predecessor has output mode hash table"<<endl;
                // cout<<"key type: "<<ts->hashResult().keyType.desc()<<endl;
                // cout<<"bucket type: "<<ts->hashResult().bucketType.desc()<<endl;
#endif
                // create hybrid if not existing (could be if previous stage had output hashtable + slow resolve path!)
                if(input_intermediates.hash_maps[i] && !input_intermediates.hybrids[i]) {
#warning "fix this code after OSS, it's a memory bug."
                    HashTableSink* hs = new HashTableSink(); // memory leak...
                    hs->hm = input_intermediates.hash_maps[i];
                    hs->null_bucket = input_intermediates.null_buckets[i];
                    input_intermediates.hybrids[i] = reinterpret_cast<PyObject *>(CreatePythonHashMapWrapper(*hs,
                                                                                                             ts->hashResult().keyType.withoutOptions(),
                                                                                                             ts->hashResult().bucketType));
                }
            }
        }
        python::unlockGIL();

        // check whether hybrids exist. If not, create them quickly!
        assert(input_intermediates.hybrids);
        logger().info("creating hybrid intermediates took " + std::to_string(timer.time()) + "s");
        timer.reset();

        bool hashOutput = tstage->outputMode() == EndPointMode::HASHTABLE;

        std::vector<IExecutorTask*> tasks_result;
        std::vector<IExecutorTask*> resolveTasks;
        std::vector<size_t> maxOrder;

        auto opsToCheck = tstage->operatorIDsWithResolvers();

        auto outFormat = tstage->outputFormat();
        auto csvDelimiter = tstage->csvOutputDelimiter();
        auto csvQuotechar = tstage->csvOutputQuotechar();

        auto stageID = tstage->getID();

        auto compiledSlowPathOutputSchema = tstage->outputSchema();
        auto allowNumericTypeUnification = _options.AUTO_UPCAST_NUMBERS();
        auto targetNormalCaseOutputSchema = tstage->normalCaseOutputSchema();
        auto targetGeneralCaseOutputSchema = tstage->outputSchema();

        // should cases not get persisted separately?
        if(!tstage->persistSeparateCases())
            targetNormalCaseOutputSchema = targetGeneralCaseOutputSchema; // both are the same!

        for(const auto& task : tasks) {
            auto tt = dynamic_cast<TransformTask *>(task);

            // debug printing for info on resolve tasks
            std::stringstream ss;
            ss<<"Resolve tasks for stage "<<stageID<<endl;
            ss<<"\ttarget normal case output schema: "<<tstage->normalCaseOutputSchema().getRowType().desc()<<endl;
            ss<<"\ttarget general case output schema: "<<tstage->outputSchema().getRowType().desc()<<endl;
            ss<<"\tshould cases be persisted separately: "<<std::boolalpha<<tstage->persistSeparateCases()<<endl;
            ss<<"\tschema the regular exceptions are stored in: "<<tt->inputSchema().getRowType().desc()<<endl;
            ss<<"\tschema the compiled slow path outputs: "<<tstage->outputSchema().getRowType().desc()<<endl;

            if(tt == tasks.front())
                logger().debug(ss.str());

            if (!tt)
                throw std::runtime_error("FATAL ERROR: unknown task encountered");

            if(maxOrder.empty())
                maxOrder = tt->getOrder();
            else if(compareOrders(maxOrder, tt->getOrder()))
                maxOrder = tt->getOrder();

            if (tt->exceptionCounts().size() > 0 || !tt->generalPartitions().empty() || !tt->fallbackPartitions().empty()) {
                // task found with exceptions in it => exception partitions need to be resolved using special functor

                // hash-table output not yet supported
                if(tstage->outputMode() == EndPointMode::HASHTABLE)
                    assert(hashOutput);

                assert(tt->getStageID() == stageID);

                // this task needs to be resolved, b.c. exceptions occurred...
                // pretty simple, just create a ResolveTask
                auto exceptionInputSchema = tt->inputSchema(); // this could be specialized!
                auto rtask = new ResolveTask(stageID,
                                             tstage->context().id(),
                                             tt->getOutputPartitions(),
                                             tt->getExceptionPartitions(),
                                             tt->generalPartitions(),
                                             tt->fallbackPartitions(),
                                             opsToCheck,
                                             exceptionInputSchema,
                                             compiledSlowPathOutputSchema,
                                             targetNormalCaseOutputSchema,
                                             targetGeneralCaseOutputSchema,
                                             merge_rows_in_order,
                                             allowNumericTypeUnification,
                                             outFormat,
                                             csvDelimiter,
                                             csvQuotechar,
                                             functor,
                                             pip_object);

                rtask->setOrder(tt->getOrder()); // copy order from original task for sorting later!

                // // debug: print out keys from first hash table!
                // if(tstage->predecessors().size() > 0) {
                //     auto hm = input_intermediates.hash_maps[0];
                //
                //     hashmap_iterator_t iterator = 0;
                //     const char *key = nullptr;
                //     uint64_t keylen = 0;
                //     std::cout<<"C++ hashtable:\n====\n"<<std::endl;
                //     while((key = hashmap_get_next_key(hm, &iterator, &keylen)) != nullptr) {
                //         std::cout<<"Hash table contains key: '"<<key<<"'"<<std::endl;
                //     }
                //
                //     auto hybrid_hm = input_intermediates.hybrids[0];
                //     // check: hybrid hash table!
                //     python::lockGIL();
                //     PyObject *py_key = nullptr, *py_val = nullptr;
                //     Py_ssize_t pos = 0;  // must be initialized to 0 to start iteration, however internal iterator variable. Don't use semantically.
                //     while(PyDict_Next(hybrid_hm, &pos, &py_key, &py_val)) {
                //         std::cout<<"Py/C++ hashtable contains: "<<python::PyString_AsString(py_key)<<std::endl;
                //     }
                //     python::unlockGIL();
                // }

                // to implement, store i.e. tables within tasks...
                rtask->setHybridIntermediateHashTables(tstage->predecessors().size(), input_intermediates.hybrids);

                // hash output?
                if(hashOutput) {
                    // this should be ONLY true if the last operator is a join or unique?
                    // => the other aggregates are handled differently...
                    // note: currently there's only the unique supported, because need a "extractKeyFunc" for the
                    //       aggregateByKey version.

                    // is it the first task? If so, set the current combined result!
                    if(hasNormalHashSink) {
                        rtask->sinkOutputToHashTable(tt->hashTableFormat(), tstage->dataAggregationMode(), tstage->hashOutputKeyType().withoutOptions(), tstage->hashOutputBucketType(), hsink.hm, hsink.null_bucket);
                        hasNormalHashSink = false;
                    } else {
                        rtask->sinkOutputToHashTable(tt->hashTableFormat(), tstage->dataAggregationMode(), tstage->hashOutputKeyType().withoutOptions(), tstage->hashOutputBucketType());
                    }
                }
#ifndef NDEBUG
                {
                    int normal_rows = 0;
                    int exception_rows = 0;
                    for(auto p : tt->getOutputPartitions())
                        normal_rows += p->getNumRows();
                    for(auto p : tt->getExceptionPartitions())
                        exception_rows += p->getNumRows();
                    // debug output
                    logger().debug("Creating new resolve task with " + std::to_string(normal_rows)  + " normal rows and " + std::to_string(exception_rows) + " exception rows.");
                }
#endif
                resolveTasks.push_back(rtask);

                // TODO: delete original task...
                delete tt;
                tt = nullptr;
            } else {
                // just append to output
                tasks_result.push_back(task);
            }
        }

        logger().info("Created " + pluralize(resolveTasks.size(), "resolve task") + " in " + std::to_string(timer.time()) + "s");
        logger().info(std::to_string(resolveTasks.size()) + "/" + pluralize(tasks.size(), "task") + " require executing the slow path.");
        timer.reset();

        // add all resolved tasks to the result
        // cout<<"*** need to compute "<<resolveTasks.size()<<" resolve tasks ***"<<endl;
        auto resolvedTasks = performTasks(resolveTasks);
        // cout<<"*** git "<<resolvedTasks.size()<<" resolve tasks ***"<<endl;
        std::copy(resolvedTasks.cbegin(), resolvedTasks.cend(), std::back_inserter(tasks_result));

        // cout<<"*** total number of tasks to return is "<<tasks_result.size()<<endl;
        return tasks_result;
    }

    std::vector<IExecutorTask*> LocalBackend::performTasks(std::vector<IExecutorTask*> &tasks, std::function<void()> driverCallback) {
        // perform tasks in main memory
        // start workqueue
        WorkQueue& wq = LocalEngine::instance().getQueue();
        wq.clear();

        // check if ord is set, if not issue warning & add
        bool orderlessTaskFound = false;
        for(int i = 0; i < tasks.size(); ++i) {
            if(tasks[i]->getOrder().size() == 0) {
                tasks[i]->setOrder(i);
                orderlessTaskFound = true;
            }
        }

#ifndef NDEBUG
        if(orderlessTaskFound) {
            logger().debug("task without order found, please fix in code.");
        }
#endif
        // add all tasks to queue
        for(auto& task : tasks) wq.addTask(task);

        // clear
        tasks.clear();

        // attach executors
        for(auto& exec : _executors) {
            // set for each executor the history server & jobID so they can send out updates
            exec->setHistoryServer(_historyServer.get()); // ! important to call this before attach work queue !
        }

        for(auto& exec : _executors)
            exec->attachWorkQueue(&wq);

        // sometimes driver can do some work in parallel, so do this first before driver joins workqueue
        driverCallback();

        // Let all the threads do their work & also work on the driver!
        bool flushToPython = _options.REDIRECT_TO_PYTHON_LOGGING();
        wq.workUntilAllTasksFinished(*driver(), flushToPython);

        // release here runtime memory...
        runtime::rtfree_all();

        // remove executors from current queue
        for(auto& exec : _executors)
            exec->removeFromQueue();

        // reset history server
        for(auto& exec : _executors)
            exec->setHistoryServer(nullptr);

        // fetch tasks from queue
        return wq.popCompletedTasks();
    }

    /*!
     * get default file extension for supported file formats
     * @param fmt
     * @return string
     */
    std::string fileFormatDefaultExtension(FileFormat fmt) {
        switch (fmt) {
            case FileFormat::OUTFMT_TEXT:
                return ".txt";
            case FileFormat::OUTFMT_TUPLEX:
                return ".bin";
            case FileFormat::OUTFMT_CSV:
                return ".csv";
            case FileFormat::OUTFMT_ORC:
                return ".orc";
            default:
                throw std::runtime_error("file format: " + std::to_string((int) fmt) + " not yet supported!");
        }
    }

    /*!
     * construct output path based either on a base URI or via a udf
     * @param udf
     * @param baseURI
     * @param partNo
     * @return
     */
    URI outputURI(const UDF& udf, const URI& baseURI, int64_t partNo, FileFormat fmt) {

        // check if UDF is valid, if so pass it partNo and get filename back
        if(udf.getCode().length() > 0) {
            // get GIL, execute UDF!
            throw std::runtime_error("udf output uri not yet supported...");

        } else {
            if(baseURI == URI::INVALID)
                throw std::runtime_error("accessing invalid URI!");
            std::string base; // base which to use to form string
            std::string ext; // base

            auto path = baseURI.toPath();
            auto ext_pos = path.rfind('.'); // searches for extension
            auto slash_pos = path.rfind('/');

            // two cases: 1) extension found 2.) extension not found
            bool isFolder = (ext_pos == std::string::npos) ||
                    (path.back() == '/') || ((slash_pos != std::string::npos) && (ext_pos < slash_pos));

            if(isFolder) {
                // --> call ensureOutputFolderExists before using this function here!

                // change to correct file format extension
                return URI(path + "/part" + std::to_string(partNo) + fileFormatDefaultExtension(fmt));
            } else {
                base = path.substr(0, ext_pos);
                ext = path.substr(ext_pos + 1);

                // return new URI with part number
                return URI(base + ".part" + std::to_string(partNo) + "." + ext);
            }
        }
    }

    std::unordered_map<std::tuple<int64_t, ExceptionCode>, size_t> LocalBackend::calcExceptionCounts(
            const std::vector<IExecutorTask*> &tasks) {

        using namespace std;

        unordered_map<tuple<int64_t, ExceptionCode>, size_t> ecounts;
        for(const auto& task : tasks) {

            // i.e. resolve task is an exceptionable one...
            auto etask = dynamic_cast<IExceptionableTask*>(task);
            if(etask)
                ecounts = merge_ecounts(ecounts, etask->exceptionCounts());

            // special case, Trafo task!
            auto ttask = dynamic_cast<TransformTask*>(task);
            if(ttask)
                ecounts = merge_ecounts(ecounts, ttask->exceptionCounts());
        }

        return ecounts;
    }

    void LocalBackend::executeAggregateStage(tuplex::AggregateStage *astage) {
        using namespace std;

        assert(astage);

        auto rs = astage->predecessors()[0]->resultSet(); assert(rs);
        auto rowType = rs->schema().getRowType();

        // hacked together for 311...
        int numBitmapElements = codegen::calcBitmapElementCount(rowType); // can be 0, 1, 2, ... for 0-64, 65-... nullables...
        // the hashmap
        auto hmap = hashmap_new();

        std::set<std::string> uniqueSet;

        Timer timer;

        bool nullFound = false;

        // first a dummy implementation:
        // basically hash the complete row (can be done faster later) into a hashmap and then write back the result...
        while(rs->hasNextNormalPartition()) {
            Partition* p = rs->getNextNormalPartition();

            // lock partition!
            auto ptr = p->lockRaw();
            int64_t numRows = *((int64_t*)ptr);
            ptr += sizeof(int64_t);

           logger().info("processing " + std::to_string(numRows) + " rows for unique aggregate...");

            for(auto i = 0; i < numRows; ++i) {
                // grab key (or later key UDF) and hash it
                // check what type of key it is and form appropriate hash
                // ==> fetch row length
                Deserializer ds(Schema(Schema::MemoryLayout::ROW, rowType));
                size_t rowLength = ds.inferLength(ptr);

                int64_t bitmap = 0;
                int rightKeyBitmapElementPos = 0;
                if(numBitmapElements > 0)
                    bitmap = *(((int64_t*)ptr) + rightKeyBitmapElementPos);

                if(bitmap & 0x1) {
                    nullFound = true;
                } else {
                    // it's a string here
                    int64_t info = *( ((int64_t*)ptr) + numBitmapElements);

                    // construct offset & fetch key...
                    // get offset
                    int64_t offset = info;
                    // offset is in the lower 32bit, the upper are the size of the var entry
                    int64_t size = ((offset & (0xFFFFFFFFl << 32)) >> 32);

                    assert(size >= 1); // strings are zero terminated so size should >= 1!
                    offset = offset & 0xFFFFFFFF;

                    // data is ptr + offset
                    char* str = (char*)(ptr + offset + (numBitmapElements) * sizeof(int64_t));
                    assert(strlen(str) == size - 1);

                    string s(str);

                    uniqueSet.insert(s);
                }

                ptr += rowLength;
            }

            p->unlock();
            p->invalidate();
        }

        // write output to one or more partitions...
        // include null if found

        // schema is option[str] for this query...
        PartitionWriter pw(driver(), rs->schema(), astage->outputDataSetID(),
                           astage->context().id(), _options.PARTITION_SIZE());


        // bug in here, leave out...
        //if(nullFound)
        //    pw.writeRow(Row(option<std::string>::none));
        for(auto el : uniqueSet) {
            pw.writeRow(Row(option<std::string>(el)));
        }

        stringstream ss;
        ss<<"finished aggregate stage "<<astage->number()<<" in "<<timer.time()<<"s";
        logger().info(ss.str());
        ss.str("");
        ss<<"Aggregate stage "<<astage->number()<<" yielded "<<uniqueSet.size()+nullFound<<" unique rows";
        logger().info(ss.str());
        astage->setResultSet(std::make_shared<ResultSet>(rs->schema(), pw.getOutputPartitions(true)));
    }

    // merge buckets and delete them then...
    uint8_t* merge_buckets(uint8_t* bucketA, uint8_t* bucketB) {
        // if one is null, just return the other
        if(!bucketA && !bucketB)
            return nullptr;
        if(bucketA && !bucketB)
            return bucketA;
        if(!bucketA && bucketB)
            return bucketB;

        // both are valid
        assert(bucketA && bucketB);
        assert(bucketA != bucketB);


        // extract size, num rows etc. and merge
        uint64_t infoA = *(uint64_t*)bucketA;
        auto bucket_size_A = infoA & 0xFFFFFFFF;
        auto num_elements_A = (infoA >> 32ul);
        uint64_t infoB = *(uint64_t*)bucketB;
        auto bucket_size_B = infoB & 0xFFFFFFFF;
        auto num_elements_B = (infoB >> 32ul);

        // -8 bytes to not double count info
        auto bucket_size = bucket_size_A + bucket_size_B - sizeof(int64_t);
        auto num_elements = num_elements_A + num_elements_B;
        uint64_t info = (num_elements << 32ul) | bucket_size;

        // realloc and copy contents to end of bucket...
        auto bucket = (uint8_t*)malloc(bucket_size);
        *(uint64_t*)bucket = info;

        // copy bucketA contents
        memcpy(bucket + sizeof(int64_t), bucketA + sizeof(int64_t), bucket_size_A - sizeof(int64_t));
        // copy bucketB contents
        memcpy(bucket + sizeof(int64_t) + bucket_size_A - sizeof(int64_t), bucketB + sizeof(int64_t), bucket_size_B - sizeof(int64_t));
        free(bucketA);
        free(bucketB);
        bucketA = nullptr;
        bucketB = nullptr;
        return bucket;
    }

    // /*
    // * Iterate the function parameter over each element in the hashmap.  The
    // * additional any_t argument is passed to the function as its first
    // * argument and the hashmap element is the second.
    // */
    //int hashmap_iterate(map_t in, PFany f, any_t item) {
    //    int i;
    //
    //    /* Cast the hashmap */
    //    hashmap_map *m = (hashmap_map *) in;
    //
    //    /* On empty hashmap, return immediately */
    //    if (hashmap_length(m) <= 0)
    //        return MAP_MISSING;
    //
    //    /* Linear probing */
    //    for (i = 0; i < m->table_size; i++)
    //        if (m->data[i].in_use != 0) {
    //            any_t data = (any_t) (m->data[i].data);
    //            int status = f(item, data);
    //            if (status != MAP_OK) {
    //                return status;
    //            }
    //        }
    //
    //    return MAP_OK;
    //}

    // call this func in iterate
    static int rehash_bucket(map_t hm, hashmap_element* entry) {
        assert(hm);
        auto key = entry->key;
        auto keylen = entry->keylen;
        auto data = (uint8_t*)entry->data;
        // data is a bucket. Check in combined hashmap hm
        uint8_t* bucket = nullptr;
        hashmap_get(hm, key, keylen, reinterpret_cast<any_t*>(&bucket));
        bucket = merge_buckets(bucket, data);
        hashmap_put(hm, key, keylen, bucket);
        // @TODO: there might be a memory leak for the keys...
        // => anyways need to rewrite this slow hashmap...
        return MAP_OK;
    }

    static int combine_bucket(map_t hm, hashmap_element* entry) {
        assert(hm);
        auto key = entry->key;
        auto keylen = entry->keylen;
        auto data = (uint8_t*)entry->data;
        // data is a bucket. Check in combined hashmap hm
        uint8_t* bucket = nullptr;
        hashmap_get(hm, key, keylen, reinterpret_cast<any_t*>(&bucket));
        bucket = combineBuckets(bucket, data);
        hashmap_put(hm, key, keylen, bucket);
        // @TODO: there might be a memory leak for the keys...
        // => anyways need to rewrite this slow hashmap...
        return MAP_OK;
    }

    static int int64_rehash_bucket(map_t hm, int64_hashmap_element* entry) {
        assert(hm);
        auto key = entry->key;
        auto data = (uint8_t*)entry->data;
        // data is a bucket. Check in combined hashmap hm
        uint8_t* bucket = nullptr;
        int64_hashmap_get(hm, key, reinterpret_cast<any_t*>(&bucket));
        bucket = merge_buckets(bucket, data);
        int64_hashmap_put(hm, key, bucket);
        return MAP_OK;
    }

    static int int64_combine_bucket(map_t hm, int64_hashmap_element* entry) {
        assert(hm);
        auto key = entry->key;
        auto data = (uint8_t*)entry->data;
        // data is a bucket. Check in combined hashmap hm
        uint8_t* bucket = nullptr;
        int64_hashmap_get(hm, key, reinterpret_cast<any_t*>(&bucket));
        bucket = combineBuckets(bucket, data);
        int64_hashmap_put(hm, key, bucket);
        return MAP_OK;
    }


    HashTableSink getHashSink(const IExecutorTask* exec_task) {
        if(!exec_task)
            return HashTableSink();

        switch(exec_task->type()) {
            case TaskType::UDFTRAFOTASK: {
                auto task = dynamic_cast<const TransformTask*>(exec_task); assert(task);
                return task->hashTableSink();
            }
            case TaskType::RESOLVE: {
                auto task = dynamic_cast<const ResolveTask*>(exec_task); assert(task);
                return task->hashTableSink();
            }
            default:
                throw std::runtime_error("unknown task type" + FLINESTR);
        }
    }

    HashTableSink LocalBackend::createFinalHashmap(const std::vector<const IExecutorTask*>& tasks, int hashtableKeyByteWidth, bool combine) {
        if(tasks.empty()) {
            HashTableSink sink;
            if(hashtableKeyByteWidth == 8) sink.hm = int64_hashmap_new();
            else sink.hm = hashmap_new();
            sink.null_bucket = nullptr;
            return sink;
        } else if(1 == tasks.size()) {
            // no merge necessary, just directly return result
            // fetch hash table from task
            assert(tasks.front()->type() == TaskType::UDFTRAFOTASK || tasks.front()->type() == TaskType::RESOLVE);
            return getHashSink(tasks.front());
        } else {

            // @TODO: getHashSink should be updated to also work with hybrids. Yet, the merging of normal hashtables
            //        with resolve hashtables is done by simply setting the merged normal result as input to the first resolve task.

            // need to merge.
            // => fetch hash table form first
            auto sink = getHashSink(tasks.front());

            // init hashmap
            if(!sink.hm) {
                if (hashtableKeyByteWidth == 8) sink.hm = int64_hashmap_new();
                else sink.hm = hashmap_new();
            }

            // merge in null bucket + other buckets from other tables (this could be slow...)
            for(int i = 1; i < tasks.size(); ++i) {
                auto task_sink = getHashSink(tasks[i]);
                if(combine) combineBuckets(sink.null_bucket, task_sink.null_bucket);
                else sink.null_bucket = merge_buckets(sink.null_bucket, task_sink.null_bucket);

                // fetch all buckets in hashmap & place into new hashmap
                if(task_sink.hm) {
                    if(combine) {
                        if(hashtableKeyByteWidth == 8) int64_hashmap_iterate(task_sink.hm, int64_combine_bucket, sink.hm);
                        else hashmap_iterate(task_sink.hm, combine_bucket, sink.hm);
                    }
                    else {
                        if(hashtableKeyByteWidth == 8) int64_hashmap_iterate(task_sink.hm, int64_rehash_bucket, sink.hm);
                        else hashmap_iterate(task_sink.hm, rehash_bucket, sink.hm);
                    }
                }

                if(hashtableKeyByteWidth == 8)
                    int64_hashmap_free(task_sink.hm); // remove hashmap (keys and buckets already handled)
                else
                    hashmap_free(task_sink.hm); // remove hashmap (keys and buckets already handled)
            }
            return sink;
        }
    }

    void LocalBackend::writeOutput(TransformStage *tstage, std::vector<IExecutorTask*> &tasks) {
        using namespace std;

        Timer timer;
        // check output format to be supported
        assert(tstage->outputMode() == EndPointMode::FILE);

        // now simply go over the partitions and write the full buffers out
        // check all the params from TrafoStage
        size_t limit = tstage->outputTopLimit();
        size_t splitSize = tstage->splitSize();
        size_t numOutputFiles = tstage->numOutputFiles();
        URI uri = tstage->outputURI();
        UDF udf = tstage->outputPathUDF();
        auto fmt = tstage->outputFormat();

        // count number of output rows in tasks
        size_t numTotalOutputRows = 0;
        vector<Partition *> outputs; // collect all output partitions in this vector
        for (const auto &task : tasks) {
            numTotalOutputRows += task->getNumOutputRows();
            auto partitions = task->getOutputPartitions();
            outputs.insert(outputs.end(), partitions.begin(), partitions.end());
        }

        auto ecounts = calcExceptionCounts(tasks);

        // write to one file
        int partNo = 0;
        auto outputFilePath = outputURI(udf, uri, partNo, fmt);

        // check that outputFilePath is NOT empty.

        auto outFile = VirtualFileSystem::open_file(outputFilePath, VirtualFileMode::VFS_WRITE);
        if (!outFile)
            throw std::runtime_error("could not open " + outputFilePath.toPath() + " in write mode.");

        // check how many bytes need to be written to disk
        size_t totalRows = 0;
        size_t totalBytes = 0;
        for (auto p : outputs) {
            totalRows += p->getNumRows();
            totalBytes += p->bytesWritten();
        }

        stringstream ss;
        ss << "Writing " << pluralize(totalRows, "row") << " as output to file (" << sizeToMemString(totalBytes) << ")";
        Logger::instance().defaultLogger().info(ss.str());

        // create CSV header if desired
        uint8_t *header = nullptr;
        size_t header_length = 0;

        // write header if desired...
        auto outOptions = tstage->outputOptions();
        bool writeHeader = stringToBool(get_or(outOptions, "header", "false"));
        if(writeHeader) {
            // fetch special var csvHeader
            auto headerLine = outOptions["csvHeader"];
            header_length = headerLine.length();
            header = new uint8_t[header_length+1];
            memset(header, 0, header_length +1);
            memcpy(header, (uint8_t *)headerLine.c_str(), header_length);
        }

        // create write tasks (evenly distribute partitions over executors)
        auto numExecutors = 1 + _options.EXECUTOR_COUNT();
        size_t bytesPerExecutor = totalBytes / numExecutors;
        vector<Partition*> partitions;
        vector<IExecutorTask*> wtasks;
        size_t bytesInList = 0;
        for(const auto& p : outputs) {
            partitions.push_back(p);
            bytesInList += p->bytesWritten();

            if(bytesInList >= bytesPerExecutor) {
                // spawn task
                // const URI& uri, uint8_t *header, size_t header_length, const std::vector<Partition *> &partitions
                IExecutorTask* wtask;
                switch(tstage->outputFormat()) {
                    case FileFormat::OUTFMT_CSV:
                        wtask = new SimpleFileWriteTask(outputURI(udf, uri, partNo++, fmt), header, header_length, partitions);
                        break;
                    case FileFormat::OUTFMT_ORC:
#ifdef BUILD_WITH_ORC
                        wtask = new SimpleOrcWriteTask(outputURI(udf, uri, partNo++, fmt), partitions, tstage->outputSchema(), outOptions["columnNames"]);
#else
                        throw std::runtime_error(MISSING_ORC_MESSAGE);
#endif
                        break;
                    default:
                        throw std::runtime_error("file output format not supported.");
                }
                wtasks.emplace_back(wtask);
                partitions.clear();
                bytesInList = 0;
            }
        }
        // add last task (remaining partitions)
        if(!partitions.empty()) {
            IExecutorTask* wtask;
            switch (tstage->outputFormat()) {
                case FileFormat::OUTFMT_CSV: {
                    wtask = new SimpleFileWriteTask(outputURI(udf, uri, partNo++, fmt), header, header_length, partitions);
                    break;
                }
                case FileFormat::OUTFMT_ORC: {
#ifdef BUILD_WITH_ORC
                    wtask = new SimpleOrcWriteTask(outputURI(udf, uri, partNo++, fmt), partitions, tstage->outputSchema(), outOptions["columnNames"]);
#else
                    throw std::runtime_error(MISSING_ORC_MESSAGE);
#endif
                    break;
                }
                default:
                    throw std::runtime_error("file output format not supported.");
            }
            wtasks.emplace_back(wtask);
            partitions.clear();
        }

        // perform tasks
        // run using queue!
        // execute tasks using work queue.
        auto completedTasks = performTasks(wtasks);

        if(header) {
            delete [] header;
            header = nullptr;
        }

        Logger::instance().defaultLogger().info("writing output took " + std::to_string(timer.time()) + "s");
        tstage->setFileResult(ecounts);
    }

} // namespace tuplex<|MERGE_RESOLUTION|>--- conflicted
+++ resolved
@@ -651,10 +651,7 @@
             // --> issue for each memory partition a transform task and put it into local workqueue
             assert(tstage->inputMode() == EndPointMode::MEMORY);
 
-<<<<<<< HEAD
             // restrict after input limit
-=======
->>>>>>> 7848a80e
             size_t numInputRows = 0;
 
             auto inputPartitions = tstage->inputPartitions();
@@ -831,20 +828,14 @@
 
         // special case: skip stage, i.e. empty code and mem2mem
         if(tstage->code().empty() &&  !tstage->fileInputMode() && !tstage->fileOutputMode()) {
-<<<<<<< HEAD
-            auto pyObjects = inputExceptionsToPythonObjects(tstage->inputExceptions(), tstage->normalCaseInputSchema());
-
             auto output_par = tstage->inputPartitions();
             if (tstage->hasOutputLimit()) {
                 trimPartitionsToLimit(output_par, tstage->outputTopLimit(), tstage->outputBottomLimit(), tstage,
                                       _driver.get());
             }
-            tstage->setMemoryResult(output_par, std::vector<Partition*>{}, std::unordered_map<std::string, ExceptionInfo>(), pyObjects);
-            pyObjects.clear();
-=======
-            tstage->setMemoryResult(tstage->inputPartitions(), tstage->generalPartitions(), tstage->fallbackPartitions(),
+            tstage->setMemoryResult(output_par, tstage->generalPartitions(), tstage->fallbackPartitions(),
                                     tstage->partitionGroups());
->>>>>>> 7848a80e
+          
             // skip stage
             Logger::instance().defaultLogger().info("[Transform Stage] skipped stage " + std::to_string(tstage->number()) + " because there is nothing todo here.");
             return;
@@ -1160,17 +1151,13 @@
                     std::copy(taskExceptionPartitions.begin(), taskExceptionPartitions.end(), std::back_inserter(exceptionPartitions));
                 }
 
-<<<<<<< HEAD
                 if (tstage->hasOutputLimit()) {
                     // the function expect the output to be sorted in ascending order (guaranteed by sortTasks())
-                    trimPartitionsToLimit(output, tstage->outputTopLimit(), tstage->outputBottomLimit(), tstage,
+                    trimPartitionsToLimit(normalPartitions, tstage->outputTopLimit(), tstage->outputBottomLimit(), tstage,
                                           _driver.get());
                 }
 
-                tstage->setMemoryResult(output, generalOutput, partitionToExceptionsMap, nonConformingRows, remainingExceptions, ecounts);
-=======
                 tstage->setMemoryResult(normalPartitions, generalPartitions, fallbackPartitions, partitionGroups, exceptionCounts);
->>>>>>> 7848a80e
                 break;
             }
             case EndPointMode::HASHTABLE: {
