//--------------------------------------------------------------------------------------------------------------------//
//                                                                                                                    //
//                                      Tuplex: Blazing Fast Python Data Science                                      //
//                                                                                                                    //
//                                                                                                                    //
//  (c) 2017 - 2021, Tuplex team                                                                                      //
//  Created by Leonhard Spiegelberg first on 1/1/2021                                                                 //
//  License: Apache 2.0                                                                                               //
//--------------------------------------------------------------------------------------------------------------------//

#include <LocalEngine.h>
#include <ee/local/LocalBackend.h>
#include <RuntimeInterface.h>
#include <physical/ResolveTask.h>
#include <physical/TransformTask.h>
#include <physical/SimpleFileWriteTask.h>
#include <physical/SimpleOrcWriteTask.h>

#include <memory>

#include <ee/IBackend.h>
#include <physical/PhysicalPlan.h>

#include <hashmap.h>
#include <int_hashmap.h>
#include <PartitionWriter.h>
#include <physical/HashProbeTask.h>
#include <physical/LLVMOptimizer.h>
#include <HybridHashTable.h>
#include <int_hashmap.h>

namespace tuplex {


    void freeTasks(std::vector<IExecutorTask*>& tasks) {
        // delete tasks
        for(auto& task : tasks) {
            // delete task
            delete task;
            task = nullptr;
        }
        tasks.clear();
    }

    LocalBackend::LocalBackend(const Context& context) : IBackend(context), _compiler(nullptr), _options(context.getOptions()) {

        // initialize driver
        auto& logger = this->logger();

        // load runtime

        // load runtime library
        auto runtimePath = _options.RUNTIME_LIBRARY().toPath();
        if(!runtime::init(runtimePath)) {
            // runtime not present is a fatal error.
            logger.error("FATAL ERROR: Could not load runtime library");
            exit(1);
        }
        logger.info("loaded runtime library from" + runtimePath);

        logger.info("initializing LLVM backend");
        logger.warn("init JIT compiler also only in local mode");
        _compiler = std::make_unique<JITCompiler>();

        // connect to history server if given
        if(_options.USE_WEBUI()) {

            TUPLEX_TRACE("initializing REST/Curl interface");
            // init rest interface if required (check if already done by AWS!)
            RESTInterface::init();
            TUPLEX_TRACE("creating history server connector");
            _historyConn = HistoryServerConnector::connect(_options.WEBUI_HOST(),
                                                           _options.WEBUI_PORT(),
                                                           _options.WEBUI_DATABASE_HOST(),
                                                           _options.WEBUI_DATABASE_PORT());
            TUPLEX_TRACE("connection established");
        }

        // init local threads
        initExecutors(_options);
    }

    LocalBackend::~LocalBackend() {

        // remove partitions belonging to context of backend...
        if(_driver)
            _driver->freeAllPartitionsOfContext(&context());
        for(auto exec : _executors)
            exec->freeAllPartitionsOfContext(&context());

        freeExecutors();
    }

    void LocalBackend::initExecutors(const ContextOptions& options) {

        // fetch executors from local engine.
        // @TODO: use condition variable to put executors on sleep
        _executors = LocalEngine::instance().getExecutors(options.EXECUTOR_COUNT(),
                                                          options.EXECUTOR_MEMORY(),
                                                          options.PARTITION_SIZE(),
                                                          options.RUNTIME_MEMORY(),
                                                          options.RUNTIME_MEMORY_DEFAULT_BLOCK_SIZE(),
                                                          options.SCRATCH_DIR());

        _driver = LocalEngine::instance().getDriver(options.DRIVER_MEMORY(),
                                                    options.PARTITION_SIZE(),
                                                    options.RUNTIME_MEMORY(),
                                                    options.RUNTIME_MEMORY_DEFAULT_BLOCK_SIZE(),
                                                    options.SCRATCH_DIR());
    }

    void LocalBackend::freeExecutors() {
        LocalEngine::instance().freeExecutors(_executors);
        _executors.clear();
        assert(_executors.empty());
    }

    Executor *LocalBackend::driver() {
      assert(_driver);
      return _driver;
    }

    void LocalBackend::execute(tuplex::PhysicalStage *stage) {
        assert(stage);

        if(!stage)
            return;

        // history server connection should be established
        bool useWebUI = _options.USE_WEBUI();
        // register new job
        // checks if we should use the WebUI and if we are starting a new
        // job (hence there are no stages that come before the current stage
        // we are executing).
        if(useWebUI && stage->predecessors().empty()) {
            _historyServer.reset();
            _historyServer = HistoryServerConnector::registerNewJob(_historyConn,
                    "local backend", stage->plan(), _options);
            if(_historyServer) {
                logger().info("track job under " + _historyServer->trackURL());
                _historyServer->sendStatus(JobStatus::STARTED);
            }
            stage->setHistoryServer(_historyServer);
            // attach to driver as well
            _driver->setHistoryServer(_historyServer.get());
        }

        // check what type of stage it is
        auto tstage = dynamic_cast<TransformStage*>(stage);
        if(tstage)
            executeTransformStage(tstage);
        else if(dynamic_cast<HashJoinStage*>(stage)) {
            executeHashJoinStage(dynamic_cast<HashJoinStage*>(stage));
        } else if(dynamic_cast<AggregateStage*>(stage)) {
            executeAggregateStage(dynamic_cast<AggregateStage*>(stage));
        } else
            throw std::runtime_error("unknown stage encountered in local backend!");

        // send final message to history server to signal job ended
        // checks whether the historyserver has been set as well as
        // if all stages have been iterated through (we are currently on the
        // last stage) because this means the job is finished.
        if(_historyServer && stage->predecessors().size() == stage->plan()->getNumStages() - 1) {
            _historyServer->sendStatus(JobStatus::FINISHED);
            _driver->setHistoryServer(nullptr);
        }
    }

    int64_t calc_bucket_size(uint8_t* ptr) {
        auto start_ptr = ptr;
        int64_t num_rows = *((int64_t*)ptr);
        int64_t size = sizeof(int64_t);
        ptr += sizeof(int64_t);
        for(int i = 0; i < num_rows; ++i) {
            auto row_size = *((int64_t*)ptr);
            size += row_size + sizeof(int64_t);
            ptr += sizeof(int64_t) + row_size;
        }

        assert(ptr - start_ptr == size);
        return size;
    }

    // helper function
    int64_t writeHashRow(PartitionWriter* pw, uint8_t* buf, int64_t bufSize) {
        pw->writeData(buf, bufSize);
        return 0; // success
    }


    void LocalBackend::executeHashJoinStage(tuplex::HashJoinStage *hstage) {
        assert(hstage);

        Timer hashJoinTimer;

        // codegen
        auto irCode = hstage->generateCode();

        if(_options.OPT_DETAILED_CODE_STATS()) {
            logger().info("Stage " + std::to_string(hstage->number()) + " code size is " + sizeToMemString(irCode.length()));

            // remove to make sure this is not the root cause!
            logger().info(codegen::moduleStats(irCode));
        }

        if(_options.USE_LLVM_OPTIMIZER()) {
            // use optimizer
            LLVMOptimizer optimizer;
            irCode = optimizer.optimizeIR(irCode);
            logger().info("Optimization via LLVM passes took " + std::to_string(hashJoinTimer.time() * 1000.0) + " ms");

            if(_options.OPT_DETAILED_CODE_STATS()) {
                logger().info("Stage " + std::to_string(hstage->number()) + " code size after optimization is " + sizeToMemString(irCode.length()));
                logger().info(codegen::moduleStats(irCode));
            }
        }

        _compiler->registerSymbol(hstage->writeRowFunctionName(), HashProbeTask::writeRowCallback());

        // compile it!
        if(!_compiler->compile(irCode))
            throw std::runtime_error("could not compile code for stage " + std::to_string(hstage->number()));

        // fetch functor
        //*functor = reinterpret_cast<codegen::read_block_f>(_compiler->getAddrOfSymbol(hstage->funcName()));
        auto probeFunction = reinterpret_cast<void(*)(void*, map_t, const uint8_t*)>(_compiler->getAddrOfSymbol(hstage->probeFunctionName()));

        assert(probeFunction);

        // old code

        // Note: for now, generated code is super naive. later code-gen should be done smarter. I.e when this function here is invoked,
        // then basically both the left & right stages have been executed.

        // Step 1: Build phase, for the right stage put elements in the hashmap!
        auto rightStage = hstage->right();
        auto rsRight = rightStage->resultSet();
        if(!rsRight)
            throw std::runtime_error("no resultset for right stage!!!");

        assert(hstage->rightType().isTupleType());
        assert(hstage->rightKeyIndex() < hstage->rightType().parameters().size());
        auto rightKeyIndex = hstage->rightKeyIndex();
        auto rightKeyType = hstage->rightType().parameters()[rightKeyIndex];

        // find opt position in bitmap (because only opt & null vals are counted here!)
        auto rightKeyIndices = codegen::getTupleIndices(hstage->rightType(), rightKeyIndex);
        int rightKeyBitmapPos = std::get<2>(rightKeyIndices);

        int rightKeyBitmapElementPos = rightKeyBitmapPos / 64;
        int rightKeyBitmapIdx = rightKeyBitmapPos % 64;
        int numBitmapElements = codegen::calcBitmapElementCount(hstage->rightType()); // can be 0, 1, 2, ... for 0-64, 65-... nullables...


        // the hashmap
        auto hmap = hashmap_new();

        // get some information about the left stage
        auto leftStage = hstage->left();
        auto rsLeft = leftStage->resultSet();
        assert(hstage->leftType().isTupleType());
        assert(hstage->leftKeyIndex() < hstage->leftType().parameters().size());
        auto leftKeyIndex = hstage->leftKeyIndex();
        auto leftKeyType = hstage->leftType().parameters()[leftKeyIndex];

        Timer timer;
        // BUILD phase
        // TODO: codegen build phase. I.e. a function should be code generated which hashes a partition to a hashmap.
        while(rsRight->hasNextPartition()) {
            Partition* p = rsRight->getNextPartition();

            // lock partition!
            auto ptr = p->lockRaw();
            int64_t numRows = *((int64_t*)ptr);
            ptr += sizeof(int64_t);

            // @TODO: building not anymore correct because of bitmap issue...
            for(auto i = 0; i < numRows; ++i) {
                // grab key (or later key UDF) and hash it
                // check what type of key it is and form appropriate hash
                // ==> fetch row length
                Deserializer ds(Schema(Schema::MemoryLayout::ROW, hstage->rightType()));
                size_t rowLength = ds.inferLength(ptr);

                // bitmap present?
                int64_t bitmap = 0;
                if(numBitmapElements > 0)
                    bitmap = *(((int64_t*)ptr) + rightKeyBitmapElementPos);

                /// @TODO: bitmap & Co are here completely off...

                char *skey = nullptr;
                size_t skey_size = 0;
                // type:
                if(rightKeyType == python::Type::STRING) {
                    int64_t info = *( ((int64_t*)ptr) + rightKeyIndex + numBitmapElements);

                    // construct offset & fetch key...
                    // get offset
                    int64_t offset = info;
                    // offset is in the lower 32bit, the upper are the size of the var entry
                    int64_t size = ((offset & (0xFFFFFFFFl << 32)) >> 32);

                    assert(size >= 1); // strings are zero terminated so size should >= 1!
                    offset = offset & 0xFFFFFFFF;

                    // data is ptr + offset
                    char* str = (char*)(ptr + offset + (numBitmapElements + rightKeyIndex) * sizeof(int64_t));
                    assert(strlen(str) == size - 1);

                    // strcpy (incl. '\0' at end)
                    skey = new char[size];               // memory leak, fix later...
                    memcpy(skey, str, size);
                    skey_size = size;
                } else if(rightKeyType == python::Type::I64) {

                    // TODO: specialized hashmap for integer keys, which is faster...
                    int64_t key = *( ((int64_t*)ptr) + rightKeyIndex + numBitmapElements);

                    // hash ==> use int64_t keymap!
                    skey = new char[9]; // MEMORY leak, fix later...
                    memset(skey, 0, 9);
                    *((int64_t*)skey) = key;
                    skey_size = 9;

//                    std::cout<<"key: "<<key<<" skey: ";
//                    core::hexdump(std::cout, skey, 9);
//                    std::cout<<std::endl;

                } else if(rightKeyType == python::Type::makeOptionType(python::Type::STRING)) {

                    // check bit
                    if(bitmap & (1UL << rightKeyBitmapIdx)) {
                        if(leftKeyType == python::Type::makeOptionType(python::Type::STRING)) {
                            // key is empty string
                            skey = new char[1];
                            skey[0] = '\0';
                            skey_size = 1;
                        } // if the left is just str, not Option[str], don't insert anything for None (because this can never match)
                    } else {

                        // prefix key with _ to indicate validity
                        // extract string but prefix to indicate zero or not!
                        int64_t info = *( ((int64_t*)ptr) + rightKeyIndex + numBitmapElements);

                        // construct offset & fetch key...
                        // get offset
                        int64_t offset = info;
                        // offset is in the lower 32bit, the upper are the size of the var entry
                        int64_t size = ((offset & (0xFFFFFFFFl << 32)) >> 32);

                        assert(size >= 1); // strings are zero terminated so size should >= 1!
                        offset = offset & 0xFFFFFFFF;

                        // data is ptr + offset
                        char* str = (char*)(ptr + offset + (numBitmapElements + rightKeyIndex) * sizeof(int64_t));
                        assert(strlen(str) == size - 1);

                        // strcpy (incl. '\0' at end)
                        if(leftKeyType == python::Type::makeOptionType(python::Type::STRING)) {
                            skey = new char[size + 1];               // memory leak, fix later...
                            skey[0] = '_'; // some dummy val.
                            memcpy(skey + 1, str, size);
                            skey_size = size + 1;
                        } else { // if left is str, no need to prefix
                            skey = new char[size];               // memory leak, fix later...
                            memcpy(skey, str, size);
                            skey_size = size;
                        }
                    }
                } else {
                    throw std::runtime_error("unsupported key type in hashjoin stage found!");
                }

                // bucket format is as following:
                // 1.) N ... int64_t for how many rows in that bucket
                // 2.) then N times int64_t|data with size/data.

                // first, need to check whether entry exists in hashmap or not. If so, append to bucket!
                // (multi key map)
                char *value = nullptr;
                if(skey && MAP_OK == hashmap_get(hmap, skey, skey_size, (void**)(&value))) {

                    // old entry exists, free it & copy it over
                    // determine size
                    int64_t bucket_size = calc_bucket_size((uint8_t*)value);
                    int64_t num_rows = *((int64_t*)value);

                    // check calculation is not off, i.e. less than one MB for the bucket.
                    // else probably probed with the bigger table -.-
                    // assert(bucket_size < 1024 * 1024);

                    uint8_t* sdata = new uint8_t[bucket_size + sizeof(int64_t) + rowLength]; // memory leak, fix later...
                    memcpy(sdata, value, bucket_size);
                    *((int64_t*)sdata) = num_rows + 1;
                    *(((int64_t*)(sdata + bucket_size))) = rowLength;
                    memcpy(sdata + bucket_size + sizeof(int64_t), ptr, rowLength);
                    hashmap_put(hmap, skey, skey_size, sdata);

                    // check
                    assert(calc_bucket_size(sdata) == bucket_size + sizeof(int64_t) + rowLength);

                    delete [] value;
                } else {
                    // new entry

                    uint8_t* sdata = new uint8_t[sizeof(int64_t) * 2 + rowLength]; // memory leak, fix later...
                    *((int64_t*)sdata) = 1;
                    *(((int64_t*)sdata) + 1) = rowLength;
                    memcpy(sdata + 2 * sizeof(int64_t), ptr, rowLength);
                    hashmap_put(hmap, skey, skey_size, sdata);
                }
                ptr += rowLength;
            }

            p->unlock();
            p->invalidate();
        }

        logger().info("[Hash Join] Build phase took " + std::to_string(timer.time()) + "s");

        // Step 2: Hash phase, hash for each tuple in left stage key and check whether right stage key exists.
        // @TODO: codegen, i.e. a function which probes one partition against a hashmap (read-only).
        // each function invocation will yield one or more partitions as output. ==> probe tasks?
        assert((leftKeyType == rightKeyType) ||
         (leftKeyType.isOptionType() && leftKeyType.getReturnType() == rightKeyType) ||
         (rightKeyType.isOptionType() && rightKeyType.getReturnType() == leftKeyType) ||
         (leftKeyType.isOptionType() && rightKeyType == python::Type::NULLVALUE) ||
         (rightKeyType.isOptionType() && leftKeyType == python::Type::NULLVALUE));
        if(!rsLeft)
            throw std::runtime_error("left stage has no resultset!");

        // @TODO: multithreaded execution of probe tasks!
        // issue HashTasks
        auto combinedType = hstage->combinedType();
        Schema combinedSchema(Schema::MemoryLayout::ROW, combinedType);
        std::vector<IExecutorTask*> probeTasks;
        for(auto partition : rsLeft->partitions()) {
            probeTasks.emplace_back(new HashProbeTask(partition, hmap, probeFunction,
                                                      hstage->combinedType(),
                                                      hstage->outputDataSetID(),
                                                      hstage->context().id()));
        }

        auto completedTasks = performTasks(probeTasks);
        // sort tasks to restore partition output order
        sortTasks(completedTasks);

        // fetch output partitions
        std::vector<Partition*> outputPartitions;
        for(auto& task : completedTasks) {
            auto output = task->getOutputPartitions();
            outputPartitions.insert(outputPartitions.end(), output.begin(), output.end());
        }

        logger().info("[Hash Join] Probing took " + std::to_string(timer.time()) + "s");

        // free hashmap
        hashmap_free(hmap);

        // set result set based on partition writer result (no exceptions here!!!)
        hstage->setResultSet(std::make_shared<ResultSet>(combinedSchema, outputPartitions));

        std::stringstream ss;
        ss<<"[Hash Join Stage] Stage "<<hstage->number()<<" took "<<hashJoinTimer.time()<<"s";
        Logger::instance().defaultLogger().info(ss.str());
    }

    std::vector<IExecutorTask*> LocalBackend::createLoadAndTransformToMemoryTasks(
            tuplex::TransformStage *tstage,
            const tuplex::ContextOptions &options,
            TransformStage::JITSymbols *syms) {

        // @TODO: if an output limit is given for this tage, could use a shared atomic variable to check and early abort
        // tasks. => that's probably the easiest design!
        // --> need to make sure that mechanism doesn't cause weird overheads in the end...

        using namespace std;
        vector<IExecutorTask*> tasks;
        assert(tstage);
        assert(syms);

        size_t readBufferSize = options.READ_BUFFER_SIZE();
        bool normalCaseEnabled = options.OPT_NULLVALUE_OPTIMIZATION(); // this is important so exceptions get upgraded to internal ones

        // use normal case schemas here
        auto inputSchema = tstage->normalCaseInputSchema();
        auto inputRowType = inputSchema.getRowType();
        auto outputSchema = tstage->normalCaseOutputSchema();

        // check what type of input the pipeline has (memory or files)
        if(tstage->fileInputMode()) {
            // files
            // input is multiple files, use split file strategy here.
            // and issue tasks to executor workqueue!

            assert(tstage->inputMode() == EndPointMode::FILE);

            // split input files into multiple tasks
            // => for now simply one task per file
            auto fileSchema = Schema(Schema::MemoryLayout::ROW, python::Type::makeTupleType({python::Type::STRING, python::Type::I64}));

            std::vector<std::string> header;
            // fetch from first FileInputOperator number of input columns (BEFORE optimization/projection pushdown!)
            size_t numColumns = tstage->csvNumFileInputColumns();


            // CSV, set header
            if(tstage->csvHasHeader()) {
                // because of projection pushdown, need to decode from input params!
                header = tstage->csvHeader();
            }


            // other CSV params
            char delimiter = tstage->csvInputDelimiter();
            char quotechar = tstage->csvInputQuotechar();

            vector<bool>  colsToKeep = tstage->columnsToKeep(); // after projection pushdown, what to keep

            for(auto partition : tstage->inputPartitions()) {
                // get num
                auto numFiles = partition->getNumRows();
                const uint8_t* ptr = partition->lock();
                size_t bytesRead = 0;
                // found
                for(int i = 0; i < numFiles; ++i) {
                    // found file -> create task / split into multiple tasks
                    Row row = Row::fromMemory(fileSchema, ptr, partition->capacity() - bytesRead);
                    URI uri(row.getString(0));
                    size_t file_size = row.getInt(1);

                    // split files if splitsize != 0
                    if(options.INPUT_SPLIT_SIZE() == 0) {
                        // one task per URI
                        auto task = new TransformTask();
                        task->setFunctor(syms->functor);
                        task->setInputFileSource(uri, normalCaseEnabled, tstage->fileInputOperatorID(), inputRowType, header,
                                                 !options.OPT_GENERATE_PARSER(),
                                                 numColumns, 0, 0, delimiter, quotechar, colsToKeep, options.PARTITION_SIZE(), tstage->inputFormat());
                        // hash table or memory output?
                        if(tstage->outputMode() == EndPointMode::HASHTABLE) {
                            if (tstage->hashtableKeyByteWidth() == 8)
                                task->sinkOutputToHashTable(HashTableFormat::UINT64,
                                                            tstage->outputDataSetID());
                            else
                                task->sinkOutputToHashTable(HashTableFormat::BYTES,
                                                            tstage->outputDataSetID());
                        } else {
                            assert(tstage->outputMode() == EndPointMode::FILE ||
                            tstage->outputMode() == EndPointMode::MEMORY);
                            task->sinkOutputToMemory(outputSchema, tstage->outputDataSetID(), tstage->context().id());
                        }

                        task->sinkExceptionsToMemory(inputSchema);
                        task->setStageID(tstage->getID());
                        task->setOutputLimit(tstage->outputLimit());
                        // add to tasks
                        tasks.emplace_back(std::move(task));
                    } else {
                        // split files according to split size
                        size_t s = 0;
                        size_t splitSize = options.INPUT_SPLIT_SIZE();
                        int num_parts = 0;

                        // two options: 1.) file is larger than split size => split 2.) one task for fiel_size <= split size
                        if(file_size <= splitSize) {
                            // 1 task (range 0,0 to indicate full file)
                            auto task = new TransformTask();
                            task->setFunctor(syms->functor);
                            task->setInputFileSource(uri, normalCaseEnabled, tstage->fileInputOperatorID(), inputRowType, header,
                                                     !options.OPT_GENERATE_PARSER(),
                                                     numColumns, 0, 0, delimiter,
                                                     quotechar, colsToKeep, options.PARTITION_SIZE(), tstage->inputFormat());
                            // hash table or memory output?
                            if(tstage->outputMode() == EndPointMode::HASHTABLE) {
                                if (tstage->hashtableKeyByteWidth() == 8)
                                    task->sinkOutputToHashTable(HashTableFormat::UINT64,
                                                                tstage->outputDataSetID());
                                else
                                    task->sinkOutputToHashTable(HashTableFormat::BYTES,
                                                                tstage->outputDataSetID());
                            }
                            else {
                                assert(tstage->outputMode() == EndPointMode::FILE ||
                                       tstage->outputMode() == EndPointMode::MEMORY);
                                task->sinkOutputToMemory(outputSchema, tstage->outputDataSetID(), tstage->context().id());
                            }
                            task->sinkExceptionsToMemory(inputSchema);
                            task->setStageID(tstage->getID());
                            task->setOutputLimit(tstage->outputLimit());
                            // add to tasks
                            tasks.emplace_back(std::move(task));
                            num_parts++;
                        } else {
                            // split into multiple tasks
                            while(s + splitSize <= file_size) {

                                auto rangeStart = s;
                                auto rangeEnd = std::min(s + splitSize, file_size);

                                // last task should go to file end, i.e. modify accordingly
                                if(file_size - rangeEnd < splitSize)
                                    rangeEnd = file_size;

                                auto task = new TransformTask();
                                task->setFunctor(syms->functor);
                                task->setInputFileSource(uri, normalCaseEnabled, tstage->fileInputOperatorID(), inputRowType, header,
                                                         !options.OPT_GENERATE_PARSER(),
                                                         numColumns, rangeStart, rangeEnd - rangeStart, delimiter,
                                                         quotechar, colsToKeep, options.PARTITION_SIZE(), tstage->inputFormat());
                                // hash table or memory output?
                                if(tstage->outputMode() == EndPointMode::HASHTABLE) {
                                    if (tstage->hashtableKeyByteWidth() == 8)
                                        task->sinkOutputToHashTable(HashTableFormat::UINT64,
                                                                    tstage->outputDataSetID());
                                    else
                                        task->sinkOutputToHashTable(HashTableFormat::BYTES,
                                                                    tstage->outputDataSetID());
                                }
                                else {
                                    assert(tstage->outputMode() == EndPointMode::FILE ||
                                           tstage->outputMode() == EndPointMode::MEMORY);
                                    task->sinkOutputToMemory(outputSchema, tstage->outputDataSetID(), tstage->context().id());
                                }
                                task->sinkExceptionsToMemory(inputSchema);
                                task->setStageID(tstage->getID());
                                task->setOutputLimit(tstage->outputLimit());
                                // add to tasks
                                tasks.emplace_back(std::move(task));

                                s += splitSize;
                                num_parts++;
                            }
                        }

                        stringstream ss;
                        ss<<"split "<<uri.toPath()<<" into "<<pluralize(num_parts, "task");
                        logger().info(ss.str());
                    }

                    ptr += row.serializedLength();
                    bytesRead += row.serializedLength();
                }

                partition->unlock();
            }
        } else {
            // memory
            // create all tasks
            // input are memory partitions
            // --> issue for each memory partition a transform task and put it into local workqueue
            assert(tstage->inputMode() == EndPointMode::MEMORY);


            // restrict after input limit
            size_t numInputRows = 0;
            auto inputPartitions = tstage->inputPartitions();
            for(int i = 0; i < inputPartitions.size(); ++i) {
                auto partition = inputPartitions[i];
                auto task = new TransformTask();
                if (tstage->updateInputExceptions()) {
                    task->setFunctor(syms->functorWithExp);
                } else {
                    task->setFunctor(syms->functor);
                }
                task->setUpdateInputExceptions(tstage->updateInputExceptions());
                task->setInputMemorySource(partition, !partition->isImmortal());
                // hash table or memory output?
                if(tstage->outputMode() == EndPointMode::HASHTABLE) {
                    if (tstage->hashtableKeyByteWidth() == 8)
                        task->sinkOutputToHashTable(HashTableFormat::UINT64,
                                                    tstage->outputDataSetID());
                    else
                        task->sinkOutputToHashTable(HashTableFormat::BYTES,
                                                    tstage->outputDataSetID());
                }
                else {
                    assert(tstage->outputMode() == EndPointMode::FILE ||
                           tstage->outputMode() == EndPointMode::MEMORY);
                    task->sinkOutputToMemory(outputSchema, tstage->outputDataSetID(), tstage->context().id());
                }

                auto partitionId = uuidToString(partition->uuid());
                auto info = tstage->partitionToExceptionsMap()[partitionId];
                task->setNumInputExceptions(std::get<0>(info));
                task->setInputExceptionIndex(std::get<1>(info));
                task->setInputExceptionOffset(std::get<2>(info));
                task->setInputExceptions(tstage->inputExceptions());

                task->sinkExceptionsToMemory(inputSchema);
                task->setStageID(tstage->getID());
                task->setOutputLimit(tstage->outputLimit());
                tasks.emplace_back(std::move(task));
                numInputRows += partition->getNumRows();

                // input limit exhausted? break!
                if(numInputRows >= tstage->inputLimit())
                    break;
            }
        }

        return tasks;
    }

    PyObject* preparePythonPipeline(const std::string& py_code, const std::string& pipeline_name) {
        PyObject* pip_object = nullptr;

#ifndef NDEBUG
        stringToFile("python_code_" + pipeline_name + ".py", py_code);
#endif

        // decode
        if(!py_code.empty()) {
            python::lockGIL();

            //Note: maybe put all these user-defined functions into fake, tuplex module??

            // get main module
            // Note: This needs to get called BEFORE globals/locals...
            auto main_mod = python::getMainModule();
            auto moduleDict = PyModule_GetDict(main_mod);
            assert(moduleDict);

            // set globals & locals to main dict.
            PyRun_String(py_code.c_str(), Py_file_input, moduleDict, moduleDict);

            // check for errors
            if(PyErr_Occurred()) {
                Logger::instance().defaultLogger().error("while interpreting python pipeline code, an error occurred.");
                PyErr_Print();
                std::cerr<<std::endl;
                std::cout.flush();
                std::cerr.flush();
                pip_object = nullptr;
                PyErr_Clear();
            } else {
                // fetch function object
                pip_object = PyDict_GetItemString(moduleDict, pipeline_name.c_str());
                if(!pip_object) {
                    python::unlockGIL();
                    throw std::runtime_error("could not find function '" + pipeline_name + "' in main dict");
                }

                if(PyErr_Occurred()) {
                    PyErr_Print();
                    std::cerr<<std::endl;
                    std::cout.flush();
                    std::cerr.flush();
                    pip_object = nullptr;
                    PyErr_Clear();
                }
            }

            python::unlockGIL();
        }
        return pip_object;
    }

    std::vector<std::tuple<size_t, PyObject*>> inputExceptionsToPythonObjects(std::vector<Partition *> partitions, Schema schema) {
        using namespace tuplex;

        std::vector<std::tuple<size_t, PyObject*>> pyObjects;
        for (auto &partition : partitions) {
            auto numRows = partition->getNumRows();
            const uint8_t* ptr = partition->lock();

            for (int i = 0; i < numRows; ++i) {
                int64_t rowNum = *((int64_t*)ptr);
                ptr += sizeof(int64_t);
                int64_t ecCode = *((int64_t*)ptr);
                ptr += 2 * sizeof(int64_t);
                int64_t objSize = *((int64_t*)ptr);
                ptr += sizeof(int64_t);

                PyObject* pyObj = nullptr;
                python::lockGIL();
                if (ecCode == ecToI64(ExceptionCode::PYTHON_PARALLELIZE)) {
                    pyObj = python::deserializePickledObject(python::getMainModule(), (char *) ptr, objSize);
                } else {
                    pyObj = python::rowToPython(Row::fromMemory(schema, ptr, objSize), true);
                }
                python::unlockGIL();

                ptr += objSize;
                pyObjects.emplace_back(rowNum, pyObj);
            }

            partition->unlock();
            partition->invalidate();
        }

        return pyObjects;
    }

    void setExceptionInfo(const std::vector<Partition*> &normalOutput, const std::vector<Partition*> &exceptions, std::unordered_map<std::string, std::tuple<size_t, size_t, size_t>> &partitionToExceptionsMap) {
        if (exceptions.empty()) {
            for (const auto &p : normalOutput) {
                partitionToExceptionsMap[uuidToString(p->uuid())] = std::make_tuple(0, 0, 0);
            }
            return;
        }

        auto expRowCount = 0;
        auto expInd = 0;
        auto expOff = 0;
        auto expNumRows = exceptions[0]->getNumRows();
        auto expPtr = exceptions[0]->lockWrite();
        auto rowsProcessed = 0;
        for (const auto &p : normalOutput) {
            auto pNumRows = p->getNumRows();
            auto curNumExps = 0;
            auto curExpOff = expOff;
            auto curExpInd = expInd;

            while (*((int64_t *) expPtr) - rowsProcessed <= pNumRows + curNumExps && expRowCount < expNumRows) {
                *((int64_t *) expPtr) -= rowsProcessed;
                curNumExps++;
                expOff++;
                expPtr += ((int64_t *)expPtr)[3] + 4*sizeof(int64_t);
                expRowCount++;

                if (expOff == expNumRows && expInd < exceptions.size() - 1) {
                    exceptions[expInd]->unlockWrite();
                    expInd++;
                    expPtr = exceptions[expInd]->lockWrite();
                    expNumRows = exceptions[expInd]->getNumRows();
                    expOff = 0;
                    expRowCount = 0;
                }
            }

            rowsProcessed += curNumExps + pNumRows;
            partitionToExceptionsMap[uuidToString(p->uuid())] = std::make_tuple(curNumExps, curExpInd, curExpOff);
        }

        exceptions[expInd]->unlockWrite();
    }

    void LocalBackend::executeTransformStage(tuplex::TransformStage *tstage) {

        Timer stageTimer;
        Timer timer; // for detailed measurements.

        // reset Partition stats
        Partition::resetStatistics();

        // special case: no input, return & set empty result
        // Note: file names & sizes are also saved in input partition!
        if (tstage->inputMode() != EndPointMode::HASHTABLE
            && tstage->predecessors().empty()
            && tstage->inputPartitions().empty()) {
            tstage->setEmptyResult();
            return;
        }

        // special case: skip stage, i.e. empty code and mem2mem
        if(tstage->code().empty() &&  !tstage->fileInputMode() && !tstage->fileOutputMode()) {
            auto pyObjects = inputExceptionsToPythonObjects(tstage->inputExceptions(), tstage->normalCaseInputSchema());
            tstage->setMemoryResult(tstage->inputPartitions(), std::vector<Partition*>{}, std::unordered_map<std::string, std::tuple<size_t, size_t, size_t>>(), pyObjects);
            pyObjects.clear();
            // skip stage
            Logger::instance().defaultLogger().info("[Transform Stage] skipped stage " + std::to_string(tstage->number()) + " because there is nothing todo here.");
            return;
        }

        bool merge_except_rows = _options.OPT_MERGE_EXCEPTIONS_INORDER();

        // when result of this stage is a hash table, merging makes no sense b.c.
        // rows will be partitioned! => there is no guarantee on the order!
        // => disable
        // also, b.c. we use fast file merging (no order), disable with endpoint file...
        // note: enabled again merging for files...
        //  || tstage->outputMode() == EndPointMode::FILE
        if(tstage->outputMode() == EndPointMode::HASHTABLE) {
            Logger::instance().defaultLogger().info("provided option to explicitly merge bad rows in order back, however rows will be hashed. Disabling option. To silence this warning, set"
                                                    "\ntuplex.optimizer.mergeExceptionsInOrder=false");
            merge_except_rows = false;
        }

        if (tstage->outputMode() == EndPointMode::FILE) {
            // decactivated because still buggy
            // // run output validation one more time here before execution (assume no changes then)
            // if(!validateOutputSpecification(tstage->outputURI())) {
            //     throw std::runtime_error("Failed to validate output specification,"
            //                              " can not write to " + tstage->outputURI().toString() + " (directory not empty?)");
            // }
        }

        // Processing of a transform stage works as follows:
        // 1.)  compile all functions required for the next steps
        // 2.)  spawn & execute all tasks which load data from files OR cpython
        //      process them using supplied UDFs in a pipeline
        //      and store the result in main-memory partitions
        // 3.)  If exceptions occurred AND resolvers exist,
        //      spawn resolve tasks which will merge in resolved rows and spawn new exceptions.
        // 4.)  If the stage is one that writes to disk, reorder tasks in the desired order and
        //      start file writing tasks with correct splitting etc. Else, if there is another
        //      stage coming, simply handover all the partitions.


        using namespace std;
        assert(tstage);

        // 1.) COMPILATION
        // compile code & link functions to tasks
        LLVMOptimizer optimizer;
        auto syms = tstage->compile(*_compiler, _options.USE_LLVM_OPTIMIZER() ? &optimizer : nullptr, false); // @TODO: do not compile slow path yet, do it later in parallel when other threads are already working!
        bool combineOutputHashmaps = syms->aggInitFunctor && syms->aggCombineFunctor && syms->aggAggregateFunctor;
        JobMetrics& metrics = tstage->PhysicalStage::plan()->getContext().metrics();
        double total_compilation_time = metrics.getTotalCompilationTime() + timer.time();
        metrics.setTotalCompilationTime(total_compilation_time);
        {
            std::stringstream ss;
            ss<<"[Transform Stage] Stage "<<tstage->number()<<" compiled to x86 in "<<timer.time()<<"s";
            Logger::instance().defaultLogger().info(ss.str());
        }

        // -------------------------------------------------------------------
        // 2.) MAIN MEMORY processing tasks
        timer.reset();

        // ==> init using optionally hashmaps from dependents
        int64_t init_rc = 0;
        if((init_rc = syms->initStageFunctor(tstage->initData().numArgs,
                                  reinterpret_cast<void**>(tstage->initData().hash_maps),
                                  reinterpret_cast<void**>(tstage->initData().null_buckets))) != 0)
            throw std::runtime_error("initStage() failed for stage " + std::to_string(tstage->number()) + " with code " + std::to_string(init_rc));


        // init aggregate by key
        if(syms->aggAggregateFunctor) {
            initThreadLocalAggregateByKey(syms->aggInitFunctor, syms->aggCombineFunctor, syms->aggAggregateFunctor);
        }
        else {
            if (syms->aggInitFunctor && syms->aggCombineFunctor) {
                initThreadLocalAggregates(_options.EXECUTOR_COUNT() + 1, syms->aggInitFunctor, syms->aggCombineFunctor);
            }
        }

        auto tasks = createLoadAndTransformToMemoryTasks(tstage, _options, syms.get());
        auto completedTasks = performTasks(tasks);

        // Note: this doesn't work yet because of the globals.
        // to make this work, need better global mapping...
//        auto completedTasks = performTasks(tasks, [&syms, &optimizer, &tstage, this]() {
//            // TODO/Note: could prepare code of parent stage already while current one is running! I.e. do this for the first dependent only to avoid conflicts...
//            syms = tstage->compile(*_compiler, _options.USE_LLVM_OPTIMIZER() ? &optimizer : nullptr, false);
//        });

        // calc number of input rows and total wall clock time
        size_t numInputRows = 0;
        double totalWallTime = 0.0;
        for(auto task : completedTasks) {
            numInputRows += task->getNumInputRows();
            totalWallTime += task->wallTime();
        }

        {
            std::stringstream ss;
            ss<<"[Transform Stage] Stage "<<tstage->number()<<" completed "<<completedTasks.size()<<" load&transform tasks in "<<timer.time()<<"s";
            Logger::instance().defaultLogger().info(ss.str());
        }

        {
            std::stringstream ss;
            double time_per_fast_path_row_in_ms = totalWallTime / numInputRows * 1000.0;
            ss<<"[Transform Stage] Stage "<<tstage->number()<<" total wall clock time: "
              <<totalWallTime<<"s, "<<pluralize(numInputRows, "input row")
              <<", time to process 1 row via fast path: "<<time_per_fast_path_row_in_ms<<"ms";
            Logger::instance().defaultLogger().info(ss.str());

            // fast path
            metrics.setFastPathTimes(tstage->number(), totalWallTime, timer.time(), time_per_fast_path_row_in_ms * 1000000.0);
        }

        // -------------------------------------------------------------------
        // 3.) check for exceptions + updates + resolution
        timer.reset();
        auto ecountsBeforeResolution = calcExceptionCounts(completedTasks);
        auto totalECountsBeforeResolution = totalExceptionCounts(ecountsBeforeResolution);

        // NEW: resolve using either 1) slow generated code path or 2) pure python code path (interpreter)
        // => there are fallback mechanisms...

        bool executeSlowPath = true;
        //TODO: implement pure python resolution here...
        // exceptions found or slowpath data given?
        if(totalECountsBeforeResolution > 0 || !tstage->inputExceptions().empty()) {
            stringstream ss;
            // log out what exists in a table
            ss<<"Exception details: "<<endl;

            bool normalCaseViolationFound = false;
            bool badParseInputFound = false;

            vector<string> headers{"OperatorID", "Exception", "Count"};
            vector<Row> lines;
            if(totalECountsBeforeResolution) {
                for(auto keyval : ecountsBeforeResolution) {
                    auto opid = std::get<0>(keyval.first);
                    auto ec = std::get<1>(keyval.first);

                    if(ec == ExceptionCode::NORMALCASEVIOLATION)
                        normalCaseViolationFound = true;
                    if(ec == ExceptionCode::BADPARSE_STRING_INPUT)
                        badParseInputFound = true;

                    lines.push_back(Row((int64_t)opid, exceptionCodeToPythonClass(ec), (int64_t)keyval.second));
                }
            }

            if(!tstage->inputExceptions().empty()) {
                size_t numExceptions = 0;
                for (auto &p : tstage->inputExceptions())
                    numExceptions += p->getNumRows();
                lines.push_back(Row("(schema)", exceptionCodeToPythonClass(ExceptionCode::NORMALCASEVIOLATION), (int64_t)numExceptions));
                totalECountsBeforeResolution += numExceptions;
            }

            printTable(ss, headers, lines, false);
            auto msg = ss.str(); trim(msg);
            Logger::instance().defaultLogger().info(msg);
            ss.str("");

            // resolution
            // => for optimization purposes we might want to keep cases separate (cache operator)
            //    whereas for other purposes (hashing) we need to combine cases together
            if(tstage->persistSeparateCases()) {
                // deactivate merging in order
                merge_except_rows = false;
            }

            // should slow path get executed
            executeSlowPath = syms->resolveFunctor || !tstage->purePythonCode().empty();

            // any ops with resolver IDs?
            if(executeSlowPath && !tstage->operatorIDsWithResolvers().empty())
                executeSlowPath = true;
            else
                executeSlowPath = false;

            // any normalcase violation or parseinput?
            if(badParseInputFound || normalCaseViolationFound)
                executeSlowPath = true;

            // input exceptions or py objects?
            if(!tstage->inputExceptions().empty())
                executeSlowPath = true;

            if(executeSlowPath) {
                // only if functor or python is available, else there is simply no slow path to resolve!
                if(syms->resolveFunctor || !tstage->purePythonCode().empty()) {
                    using namespace  std;

                    // if resolution via compiled slow path is deactivated, use always the interpreter
                    // => this can be achieved by setting functor to nullptr!
                    auto resolveFunctor = _options.RESOLVE_WITH_INTERPRETER_ONLY() ? nullptr : syms->resolveFunctor;

                    // cout<<"*** num tasks before resolution: "<<completedTasks.size()<<" ***"<<endl;
                    completedTasks = resolveViaSlowPath(completedTasks, merge_except_rows, resolveFunctor, tstage, combineOutputHashmaps);
                    // cout<<"*** num tasks after resolution: "<<completedTasks.size()<<" ***";
                }

                // @TODO: if IO thing is deactivated, then need to process exceptions from previous stage as well via slow path...
                // => a cache operator would be really, really much smarter...

                auto ecountsAfterResolution = calcExceptionCounts(completedTasks);
                auto totalECountsAfterResolution = totalExceptionCounts(ecountsAfterResolution);

                double slow_path_total_time = timer.time();
                ss.str("");
                ss<<"slow path resolved "<<(totalECountsBeforeResolution - totalECountsAfterResolution)<<"/"<<totalECountsBeforeResolution<< " exceptions ";
                ss<<"in "<<slow_path_total_time<<"s";
                logger().info(ss.str());


                totalWallTime = 0.0;
                size_t slowPathNumInputRows = 0;
                for(auto task : completedTasks) {
                    if(task->type() == TaskType::RESOLVE) {
                        totalWallTime += task->wallTime();
                        slowPathNumInputRows += task->getNumInputRows();
                    }
                }
                double time_per_row_slow_path_ms = totalWallTime / slowPathNumInputRows * 1000.0;

                // print timing info for slow path
                ss.str("");
                ss<<"slow path for Stage "<<tstage->number()<<": total wall clock time: "<<totalWallTime<<"s, "
                  <<"time to process 1 row via slow path: "<<time_per_row_slow_path_ms<<"ms";
                logger().info(ss.str());
                metrics.setSlowPathTimes(tstage->number(), totalWallTime, slow_path_total_time,
                                         time_per_row_slow_path_ms * 1000000.0);
            }
        }

        // only print out resolve info, when there were exceptions found.
        if (totalECountsBeforeResolution > 0 && executeSlowPath) {
            std::stringstream ss;
            ss << "[Transform Stage] Stage " << tstage->number() << " completed "
               << pluralize(completedTasks.size(), "resolve task") << " in " << timer.time() << "s";
            Logger::instance().defaultLogger().info(ss.str());
        }

        // -------------------------------------------------------------------

        // 4.) reordering + optional file output
        // sort tasks AFTER their ord, this is necessary to have rows in the order they came in. ==> for optimization later
        // this might be dropped
#warning "later add switch to Tuplex which ignores order to save time! Will allow faster resolution..."
        timer.reset();

        // sorting only make sense when order is needed
        sortTasks(completedTasks);

        // set result according to endpoint mode
        switch(tstage->outputMode()) {
            case EndPointMode::FILE: {
                // i.e. if output format is tuplex, then attach special writer!
                // ==> could maybe codegen avro as output format, and then write to whatever??
                writeOutput(tstage, completedTasks);
                break;
            }
            case EndPointMode::MEMORY: {
                // memory output, fetch partitions & ecounts
                vector<Partition *> output;
                vector<Partition *> generalOutput;
                unordered_map<string, tuple<size_t, size_t, size_t>> partitionToExceptionsMap;
                vector<Partition*> remainingExceptions;
                vector<tuple<size_t, PyObject*>> nonConformingRows; // rows where the output type does not fit,
                                                                     // need to manually merged.
                unordered_map<tuple<int64_t, ExceptionCode>, size_t> ecounts;
                size_t rowDelta = 0;
                for (const auto& task : completedTasks) {
                    auto taskOutput = getOutputPartitions(task);
                    auto taskRemainingExceptions = getRemainingExceptions(task);
                    auto taskGeneralOutput = generalCasePartitions(task);
                    auto taskNonConformingRows = getNonConformingRows(task);
                    auto taskExceptionCounts = getExceptionCounts(task);

                    // update exception counts
                    ecounts = merge_ecounts(ecounts, taskExceptionCounts);

                    // update nonConforming with delta
                    for(int i = 0; i < taskNonConformingRows.size(); ++i) {
                        auto t = taskNonConformingRows[i];
                        t = std::make_tuple(std::get<0>(t) + rowDelta, std::get<1>(t));
                        taskNonConformingRows[i] = t;
                    }

                    // debug trace issues
                    using namespace std;
                    std::string task_name = "unknown";
                    if(task->type() == TaskType::UDFTRAFOTASK)
                        task_name = "udf trafo task";
                    if(task->type() == TaskType::RESOLVE)
                        task_name = "resolve";

                    setExceptionInfo(taskOutput, taskGeneralOutput, partitionToExceptionsMap);
                    std::copy(taskOutput.begin(), taskOutput.end(), std::back_inserter(output));
                    std::copy(taskRemainingExceptions.begin(), taskRemainingExceptions.end(), std::back_inserter(remainingExceptions));
                    std::copy(taskGeneralOutput.begin(), taskGeneralOutput.end(), std::back_inserter(generalOutput));
                    std::copy(taskNonConformingRows.begin(), taskNonConformingRows.end(), std::back_inserter(nonConformingRows));

                    // compute the delta used to offset records!
                    for (auto p : taskOutput)
                        rowDelta += p->getNumRows();
                    for (auto p : taskGeneralOutput)
                        rowDelta += p->getNumRows();
                    rowDelta += taskNonConformingRows.size();
                }

                tstage->setMemoryResult(output, generalOutput, partitionToExceptionsMap, nonConformingRows, remainingExceptions, ecounts);
                break;
            }
            case EndPointMode::HASHTABLE: {

                // need to merge hashtables of individual tasks together
                // note: this won't work when exceptions are involved -.-
                if(completedTasks.empty()) {
                    tstage->setHashResult(nullptr, nullptr);
                } else {
                    auto hsink = createFinalHashmap({completedTasks.cbegin(), completedTasks.cend()}, tstage->hashtableKeyByteWidth(), combineOutputHashmaps);
                    tstage->setHashResult(hsink.hm, hsink.null_bucket);
                }
                break;
            }
            default:
                throw std::runtime_error("unknown endpoint in execute");
        }

        // if aggregate stage, convert thread-local results to global one and assign as result set...
        if(syms->aggInitFunctor && syms->aggCombineFunctor && !syms->aggAggregateFunctor) {
            uint8_t* aggResult = nullptr;
            int64_t aggResultSize = 0;
            if(!fetchAggregate(&aggResult, &aggResultSize)) // this also frees the thread-local aggregates...
                throw std::runtime_error("failed to fetch global aggregate result.");

            if(!aggResult)
                throw std::runtime_error("invalid aggregate!");

            // convert to partitions.
            // right now, it's a general aggregate. So fairly easy todo.
            // later however, it's going to be hashaggregate which needs to be divided into partitions.

            Partition* p = _driver->allocWritablePartition(aggResultSize + sizeof(int64_t),
                                                           tstage->outputSchema(), tstage->outputDataSetID(),
                                                           tstage->context().id());
            auto ptr = p->lockWriteRaw();
            *(int64_t*)ptr = 1; // one row (it's a general aggregate for now...)
            memcpy(ptr + sizeof(int64_t), aggResult, aggResultSize);
            p->unlockWrite();

            free(aggResult);
            // set resultset!

            tstage->setMemoryResult(vector<Partition*>{p}); // @TODO: what about exceptions??
        }


        // call release func for stage globals
        if(syms->releaseStageFunctor() != 0)
            throw std::runtime_error("releaseStage() failed for stage " + std::to_string(tstage->number()));

        // add exception counts from previous stages to current one
        // @TODO: need to add test for this. I.e. the whole exceptions + joins needs to revised...

        // send final result count (exceptions + co)
        if(_historyServer) {
            size_t numOutputRows = 0;
            if (tstage->outputMode() == EndPointMode::HASHTABLE) {
                for (const auto& task : completedTasks) {
                    numOutputRows += task->getNumOutputRows();
                }
            } else {
                auto rs = tstage->resultSet();
                assert(rs);
                numOutputRows = rs->rowCount();
            }
            auto ecounts = tstage->exceptionCounts();
            _historyServer->sendStageResult(tstage->number(), numInputRows, numOutputRows, ecounts);
        }

        {
            std::stringstream ss;
            ss<<"[Transform Stage] Stage "<<tstage->number()<<" completed "<<completedTasks.size()<<" sink tasks in "<<timer.time()<<"s";
            Logger::instance().defaultLogger().info(ss.str());
        }

        freeTasks(completedTasks);

        // update metrics
        metrics.setDiskSpillStatistics(tstage->number(),
                                       Partition::statisticSwapInCount(),
                                       Partition::statisticSwapInBytesRead(),
                                       Partition::statisticSwapOutCount(),
                                       Partition::statisticSwapOutBytesWritten());

        // info how long the trafo stage took
        std::stringstream ss;
        ss<<"[Transform Stage] Stage "<<tstage->number()<<" took "<<stageTimer.time()<<"s";
        Logger::instance().defaultLogger().info(ss.str());
    }

    std::vector<IExecutorTask*> LocalBackend::resolveViaSlowPath(
            std::vector<IExecutorTask*> &tasks,
            bool merge_rows_in_order,
            codegen::resolve_f functor, tuplex::TransformStage *tstage, bool combineHashmaps) {

        using namespace std;
        assert(tstage);

        HashTableSink hsink;
        bool hasNormalHashSink = false;

        // make sure output mode is NOT hash table, not yet supported...
        if(tstage->outputMode() == EndPointMode::HASHTABLE) {
            // note: must hold that normal-case output type is equal to general-case output type
            assert(tstage->normalCaseOutputSchema() == tstage->outputSchema()); // must hold for hash table!

            // special case: create a global hash output result and put it into the FIRST resolve task.
            Timer timer;
            hsink = createFinalHashmap({tasks.cbegin(), tasks.cend()}, tstage->hashtableKeyByteWidth(), combineHashmaps);
            logger().info("created combined normal-case result in " + std::to_string(timer.time()) + "s");
            hasNormalHashSink = true;
        }

        Timer timer;
        // compile & prep python pipeline for this stage
        auto pip_object = preparePythonPipeline(tstage->purePythonCode(), tstage->pythonPipelineName());
        // transform dependents into python format!
        // when pip_object is nullptr, then something went wrong...
        if(!pip_object) {
            logger().error("python pipeline invalid, details: \n"
            + core::withLineNumbers(tstage->purePythonCode()));
            return tasks;
        }

        logger().info("compiled pure python pipeline in " + std::to_string(timer.time()) + "s");
        timer.reset();

        // fetch intermediates of previous stages (i.e. hash tables)
        // @TODO rewrite for general intermediates??
        auto input_intermediates = tstage->initData();

        // lazy init hybrids
        if(!input_intermediates.hybrids) {
            auto num_predecessors = tstage->predecessors().size();
            input_intermediates.hybrids = new PyObject*[num_predecessors];
            for(int i = 0; i < num_predecessors; ++i)
                input_intermediates.hybrids[i] = nullptr;
        }


        python::lockGIL();

        // construct intermediates from predecessors
        size_t num_predecessors = tstage->predecessors().size();
        for(unsigned i = 0; i < tstage->predecessors().size(); ++i) {
            auto pred = tstage->predecessors()[i];
            if(pred->outputMode() == EndPointMode::HASHTABLE) {
                auto ts = dynamic_cast<TransformStage*>(pred); assert(ts);
#ifndef NDEBUG
                // print out key information about hashresults...
                // cout<<"predecessor has output mode hash table"<<endl;
                // cout<<"key type: "<<ts->hashResult().keyType.desc()<<endl;
                // cout<<"bucket type: "<<ts->hashResult().bucketType.desc()<<endl;
#endif
                // create hybrid if not existing (could be if previous stage had output hashtable + slow resolve path!)
                if(input_intermediates.hash_maps[i] && !input_intermediates.hybrids[i]) {
#warning "fix this code after OSS, it's a memory bug."
                    HashTableSink* hs = new HashTableSink(); // memory leak...
                    hs->hm = input_intermediates.hash_maps[i];
                    hs->null_bucket = input_intermediates.null_buckets[i];
                    input_intermediates.hybrids[i] = reinterpret_cast<PyObject *>(CreatePythonHashMapWrapper(*hs,
                                                                                                             ts->hashResult().keyType.withoutOptions(),
                                                                                                             ts->hashResult().bucketType));
                }
            }
        }
        python::unlockGIL();

        // check whether hybrids exist. If not, create them quickly!
        assert(input_intermediates.hybrids);
        logger().info("creating hybrid intermediates took " + std::to_string(timer.time()) + "s");
        timer.reset();

        bool hashOutput = tstage->outputMode() == EndPointMode::HASHTABLE;

        std::vector<IExecutorTask*> tasks_result;
        std::vector<IExecutorTask*> resolveTasks;
        std::vector<size_t> maxOrder;

        auto opsToCheck = tstage->operatorIDsWithResolvers();

        auto outFormat = tstage->outputFormat();
        auto csvDelimiter = tstage->csvOutputDelimiter();
        auto csvQuotechar = tstage->csvOutputQuotechar();

        auto stageID = tstage->getID();

        auto compiledSlowPathOutputSchema = tstage->outputSchema();
        auto allowNumericTypeUnification = _options.AUTO_UPCAST_NUMBERS();
        auto targetNormalCaseOutputSchema = tstage->normalCaseOutputSchema();
        auto targetGeneralCaseOutputSchema = tstage->outputSchema();

        // should cases not get persisted separately?
        if(!tstage->persistSeparateCases())
            targetNormalCaseOutputSchema = targetGeneralCaseOutputSchema; // both are the same!

        for(const auto& task : tasks) {
            auto tt = dynamic_cast<TransformTask *>(task);

            // debug printing for info on resolve tasks
            std::stringstream ss;
            ss<<"Resolve tasks for stage "<<stageID<<endl;
            ss<<"\ttarget normal case output schema: "<<tstage->normalCaseOutputSchema().getRowType().desc()<<endl;
            ss<<"\ttarget general case output schema: "<<tstage->outputSchema().getRowType().desc()<<endl;
            ss<<"\tshould cases be persisted separately: "<<std::boolalpha<<tstage->persistSeparateCases()<<endl;
            ss<<"\tschema the regular exceptions are stored in: "<<tt->inputSchema().getRowType().desc()<<endl;
            ss<<"\tschema the compiled slow path outputs: "<<tstage->outputSchema().getRowType().desc()<<endl;

            if(tt == tasks.front())
                logger().debug(ss.str());

            if (!tt)
                throw std::runtime_error("FATAL ERROR: unknown task encountered");

            if(maxOrder.empty())
                maxOrder = tt->getOrder();
            else if(compareOrders(maxOrder, tt->getOrder()))
                maxOrder = tt->getOrder();

            if (tt->exceptionCounts().size() > 0 || tt->numInputExceptions() > 0) {
                // task found with exceptions in it => exception partitions need to be resolved using special functor

                // hash-table output not yet supported
                if(tstage->outputMode() == EndPointMode::HASHTABLE)
                    assert(hashOutput);

                assert(tt->getStageID() == stageID);

                // this task needs to be resolved, b.c. exceptions occurred...
                // pretty simple, just create a ResolveTask
                auto exceptionInputSchema = tt->inputSchema(); // this could be specialized!
                auto rtask = new ResolveTask(stageID,
                                             tstage->context().id(),
                                             tt->getOutputPartitions(),
                                             tt->getExceptionPartitions(),
                                             tt->inputExceptions(),
                                             tt->numInputExceptions(),
                                             tt->inputExceptionIndex(),
                                             tt->inputExceptionOffset(),
                                             opsToCheck,
                                             exceptionInputSchema,
                                             compiledSlowPathOutputSchema,
                                             targetNormalCaseOutputSchema,
                                             targetGeneralCaseOutputSchema,
                                             merge_rows_in_order,
                                             allowNumericTypeUnification,
                                             outFormat,
                                             csvDelimiter,
                                             csvQuotechar,
                                             functor,
                                             pip_object);

                rtask->setOrder(tt->getOrder()); // copy order from original task for sorting later!

                // // debug: print out keys from first hash table!
                // if(tstage->predecessors().size() > 0) {
                //     auto hm = input_intermediates.hash_maps[0];
                //
                //     hashmap_iterator_t iterator = 0;
                //     const char *key = nullptr;
                //     uint64_t keylen = 0;
                //     std::cout<<"C++ hashtable:\n====\n"<<std::endl;
                //     while((key = hashmap_get_next_key(hm, &iterator, &keylen)) != nullptr) {
                //         std::cout<<"Hash table contains key: '"<<key<<"'"<<std::endl;
                //     }
                //
                //     auto hybrid_hm = input_intermediates.hybrids[0];
                //     // check: hybrid hash table!
                //     python::lockGIL();
                //     PyObject *py_key = nullptr, *py_val = nullptr;
                //     Py_ssize_t pos = 0;  // must be initialized to 0 to start iteration, however internal iterator variable. Don't use semantically.
                //     while(PyDict_Next(hybrid_hm, &pos, &py_key, &py_val)) {
                //         std::cout<<"Py/C++ hashtable contains: "<<python::PyString_AsString(py_key)<<std::endl;
                //     }
                //     python::unlockGIL();
                // }

                // to implement, store i.e. tables within tasks...
                rtask->setHybridIntermediateHashTables(tstage->predecessors().size(), input_intermediates.hybrids);

                // hash output?
                if(hashOutput) {
                    // this should be ONLY true if the last operator is a join or unique?
                    // => the other aggregates are handled differently...
                    // note: currently there's only the unique supported, because need a "extractKeyFunc" for the
                    //       aggregateByKey version.

                    // is it the first task? If so, set the current combined result!
                    if(hasNormalHashSink) {
                        rtask->sinkOutputToHashTable(tt->hashTableFormat(), tstage->dataAggregationMode(), tstage->hashOutputKeyType().withoutOptions(), tstage->hashOutputBucketType(), hsink.hm, hsink.null_bucket);
                        hasNormalHashSink = false;
                    } else {
                        rtask->sinkOutputToHashTable(tt->hashTableFormat(), tstage->dataAggregationMode(), tstage->hashOutputKeyType().withoutOptions(), tstage->hashOutputBucketType());
                    }
                }
#ifndef NDEBUG
                {
                    int normal_rows = 0;
                    int exception_rows = 0;
                    for(auto p : tt->getOutputPartitions())
                        normal_rows += p->getNumRows();
                    for(auto p : tt->getExceptionPartitions())
                        exception_rows += p->getNumRows();
                    // debug output
                    logger().debug("Creating new resolve task with " + std::to_string(normal_rows)  + " normal rows and " + std::to_string(exception_rows) + " exception rows.");
                }
#endif
                resolveTasks.push_back(rtask);

                // TODO: delete original task...
                delete tt;
                tt = nullptr;
            } else {
                // just append to output
                tasks_result.push_back(task);
            }
        }

<<<<<<< HEAD
=======
        // are input exceptions given? create tasks here...
        // @TODO: python objects??
        if(!tstage->inputExceptions().empty()) {
            // add into ops to check the dummy 0 which is used in Caching tasks...
            opsToCheck.push_back(0);

            assert(!merge_rows_in_order); // @TODO: no support for this yet... -> it might be complicated because of filters & Co to figure out the right row numbers...
            for(auto& p : tstage->inputExceptions()) {
                maxOrder.back()++;

                auto rtask = new ResolveTask(stageID,
                                             tstage->context().id(),
                                             std::vector<Partition*>(),
                                                     vector<Partition*>{p},
                                                     opsToCheck,
                                                     tstage->inputSchema(),
                                                     compiledSlowPathOutputSchema,
                                                     targetNormalCaseOutputSchema,
                                                     targetGeneralCaseOutputSchema,
                                                     merge_rows_in_order,
                                                     allowNumericTypeUnification,
                                                     outFormat,
                                                     csvDelimiter,
                                                     csvQuotechar,
                                                     functor,
                                                     pip_object);

                // to implement, store i.e. tables within tasks...
                rtask->setHybridIntermediateHashTables(tstage->predecessors().size(), input_intermediates.hybrids);

                rtask->setOrder(maxOrder); // this is arbitrary, just put the slow path rows at the end
                // hash output?
                if(hashOutput) {
                    if (tstage->hashtableKeyByteWidth() == 8) {
                        auto h = tstage->dataAggregationMode();
                        rtask->sinkOutputToHashTable(HashTableFormat::UINT64, tstage->dataAggregationMode(), tstage->hashOutputKeyType().withoutOptions(), tstage->hashOutputBucketType());
                    } else {
                        rtask->sinkOutputToHashTable(HashTableFormat::BYTES, tstage->dataAggregationMode(), tstage->hashOutputKeyType().withoutOptions(), tstage->hashOutputBucketType());
                    }
                }
                resolveTasks.push_back(rtask);
            }
        }

>>>>>>> 07f774e4
        logger().info("Created " + pluralize(resolveTasks.size(), "resolve task") + " in " + std::to_string(timer.time()) + "s");
        logger().info(std::to_string(resolveTasks.size()) + "/" + pluralize(tasks.size(), "task") + " require executing the slow path.");
        timer.reset();

        // add all resolved tasks to the result
        // cout<<"*** need to compute "<<resolveTasks.size()<<" resolve tasks ***"<<endl;
        auto resolvedTasks = performTasks(resolveTasks);
        // cout<<"*** git "<<resolvedTasks.size()<<" resolve tasks ***"<<endl;
        std::copy(resolvedTasks.cbegin(), resolvedTasks.cend(), std::back_inserter(tasks_result));

        // cout<<"*** total number of tasks to return is "<<tasks_result.size()<<endl;
        return tasks_result;
    }

    std::vector<IExecutorTask*> LocalBackend::performTasks(std::vector<IExecutorTask*> &tasks, std::function<void()> driverCallback) {
        // perform tasks in main memory
        // start workqueue
        WorkQueue& wq = LocalEngine::instance().getQueue();
        wq.clear();

        // check if ord is set, if not issue warning & add
        bool orderlessTaskFound = false;
        for(int i = 0; i < tasks.size(); ++i) {
            if(tasks[i]->getOrder().size() == 0) {
                tasks[i]->setOrder(i);
                orderlessTaskFound = true;
            }
        }

#ifndef NDEBUG
        if(orderlessTaskFound) {
            logger().debug("task without order found, please fix in code.");
        }
#endif

        // add all tasks to queue
        for(auto& task : tasks) wq.addTask(task);
        // clear
        tasks.clear();

        // attach executors
        for(auto& exec : _executors) {
            // set for each executor the history server & jobID so they can send out updates
            exec->setHistoryServer(_historyServer.get()); // ! important to call this before attach work queue !
        }

        for(auto& exec : _executors)
            exec->attachWorkQueue(&wq);

        // sometimes driver can do some work in parallel, so do this first before driver joins workqueue
        driverCallback();

        // Let all the threads do their work & also work on the driver!
        bool flushToPython = _options.REDIRECT_TO_PYTHON_LOGGING();
        wq.workUntilAllTasksFinished(*driver(), flushToPython);

        // release here runtime memory...
        runtime::rtfree_all();

        // remove executors from current queue
        for(auto& exec : _executors)
            exec->removeFromQueue();

        // reset history server
        for(auto& exec : _executors)
            exec->setHistoryServer(nullptr);

        // fetch tasks from queue
        return wq.popCompletedTasks();
    }

    /*!
     * get default file extension for supported file formats
     * @param fmt
     * @return string
     */
    std::string fileFormatDefaultExtension(FileFormat fmt) {
        switch (fmt) {
            case FileFormat::OUTFMT_TEXT:
                return ".txt";
            case FileFormat::OUTFMT_TUPLEX:
                return ".bin";
            case FileFormat::OUTFMT_CSV:
                return ".csv";
            case FileFormat::OUTFMT_ORC:
                return ".orc";
            default:
                throw std::runtime_error("file format: " + std::to_string((int) fmt) + " not yet supported!");
        }
    }

    /*!
     * construct output path based either on a base URI or via a udf
     * @param udf
     * @param baseURI
     * @param partNo
     * @return
     */
    URI outputURI(const UDF& udf, const URI& baseURI, int64_t partNo, FileFormat fmt) {

        // check if UDF is valid, if so pass it partNo and get filename back
        if(udf.getCode().length() > 0) {
            // get GIL, execute UDF!
            throw std::runtime_error("udf output uri not yet supported...");

        } else {
            if(baseURI == URI::INVALID)
                throw std::runtime_error("accessing invalid URI!");
            std::string base; // base which to use to form string
            std::string ext; // base

            auto path = baseURI.toPath();
            auto ext_pos = path.rfind('.'); // searches for extension
            auto slash_pos = path.rfind('/');

            // two cases: 1) extension found 2.) extension not found
            bool isFolder = (ext_pos == std::string::npos) ||
                    (path.back() == '/') || ((slash_pos != std::string::npos) && (ext_pos < slash_pos));

            if(isFolder) {
                // --> call ensureOutputFolderExists before using this function here!

                // change to correct file format extension
                return URI(path + "/part" + std::to_string(partNo) + fileFormatDefaultExtension(fmt));
            } else {
                base = path.substr(0, ext_pos);
                ext = path.substr(ext_pos + 1);

                // return new URI with part number
                return URI(base + ".part" + std::to_string(partNo) + "." + ext);
            }
        }
    }

    std::unordered_map<std::tuple<int64_t, ExceptionCode>, size_t> LocalBackend::calcExceptionCounts(
            const std::vector<IExecutorTask*> &tasks) {

        using namespace std;

        unordered_map<tuple<int64_t, ExceptionCode>, size_t> ecounts;
        for(const auto& task : tasks) {

            // i.e. resolve task is an exceptionable one...
            auto etask = dynamic_cast<IExceptionableTask*>(task);
            if(etask)
                ecounts = merge_ecounts(ecounts, etask->exceptionCounts());

            // special case, Trafo task!
            auto ttask = dynamic_cast<TransformTask*>(task);
            if(ttask)
                ecounts = merge_ecounts(ecounts, ttask->exceptionCounts());
        }

        return ecounts;
    }

    void LocalBackend::executeAggregateStage(tuplex::AggregateStage *astage) {
        using namespace std;

        assert(astage);

        auto rs = astage->predecessors()[0]->resultSet(); assert(rs);
        auto rowType = rs->schema().getRowType();

        // hacked together for 311...
        int numBitmapElements = codegen::calcBitmapElementCount(rowType); // can be 0, 1, 2, ... for 0-64, 65-... nullables...
        // the hashmap
        auto hmap = hashmap_new();

        std::set<std::string> uniqueSet;

        Timer timer;

        bool nullFound = false;

        // first a dummy implementation:
        // basically hash the complete row (can be done faster later) into a hashmap and then write back the result...
        while(rs->hasNextPartition()) {
            Partition* p = rs->getNextPartition();

            // lock partition!
            auto ptr = p->lockRaw();
            int64_t numRows = *((int64_t*)ptr);
            ptr += sizeof(int64_t);

           logger().info("processing " + std::to_string(numRows) + " rows for unique aggregate...");

            for(auto i = 0; i < numRows; ++i) {
                // grab key (or later key UDF) and hash it
                // check what type of key it is and form appropriate hash
                // ==> fetch row length
                Deserializer ds(Schema(Schema::MemoryLayout::ROW, rowType));
                size_t rowLength = ds.inferLength(ptr);

                int64_t bitmap = 0;
                int rightKeyBitmapElementPos = 0;
                if(numBitmapElements > 0)
                    bitmap = *(((int64_t*)ptr) + rightKeyBitmapElementPos);

                if(bitmap & 0x1) {
                    nullFound = true;
                } else {
                    // it's a string here
                    int64_t info = *( ((int64_t*)ptr) + numBitmapElements);

                    // construct offset & fetch key...
                    // get offset
                    int64_t offset = info;
                    // offset is in the lower 32bit, the upper are the size of the var entry
                    int64_t size = ((offset & (0xFFFFFFFFl << 32)) >> 32);

                    assert(size >= 1); // strings are zero terminated so size should >= 1!
                    offset = offset & 0xFFFFFFFF;

                    // data is ptr + offset
                    char* str = (char*)(ptr + offset + (numBitmapElements) * sizeof(int64_t));
                    assert(strlen(str) == size - 1);

                    string s(str);

                    uniqueSet.insert(s);
                }

                ptr += rowLength;
            }

            p->unlock();
            p->invalidate();
        }

        // write output to one or more partitions...
        // include null if found

        // schema is option[str] for this query...
        PartitionWriter pw(driver(), rs->schema(), astage->outputDataSetID(),
                           astage->context().id(), _options.PARTITION_SIZE());


        // bug in here, leave out...
        //if(nullFound)
        //    pw.writeRow(Row(option<std::string>::none));
        for(auto el : uniqueSet) {
            pw.writeRow(Row(option<std::string>(el)));
        }

        stringstream ss;
        ss<<"finished aggregate stage "<<astage->number()<<" in "<<timer.time()<<"s";
        logger().info(ss.str());
        ss.str("");
        ss<<"Aggregate stage "<<astage->number()<<" yielded "<<uniqueSet.size()+nullFound<<" unique rows";
        logger().info(ss.str());
        astage->setResultSet(std::make_shared<ResultSet>(rs->schema(), pw.getOutputPartitions(true)));
    }

    // merge buckets and delete them then...
    uint8_t* merge_buckets(uint8_t* bucketA, uint8_t* bucketB) {
        // if one is null, just return the other
        if(!bucketA && !bucketB)
            return nullptr;
        if(bucketA && !bucketB)
            return bucketA;
        if(!bucketA && bucketB)
            return bucketB;

        // both are valid
        assert(bucketA && bucketB);
        assert(bucketA != bucketB);


        // extract size, num rows etc. and merge
        uint64_t infoA = *(uint64_t*)bucketA;
        auto bucket_size_A = infoA & 0xFFFFFFFF;
        auto num_elements_A = (infoA >> 32ul);
        uint64_t infoB = *(uint64_t*)bucketB;
        auto bucket_size_B = infoB & 0xFFFFFFFF;
        auto num_elements_B = (infoB >> 32ul);

        // -8 bytes to not double count info
        auto bucket_size = bucket_size_A + bucket_size_B - sizeof(int64_t);
        auto num_elements = num_elements_A + num_elements_B;
        uint64_t info = (num_elements << 32ul) | bucket_size;

        // realloc and copy contents to end of bucket...
        auto bucket = (uint8_t*)malloc(bucket_size);
        *(uint64_t*)bucket = info;

        // copy bucketA contents
        memcpy(bucket + sizeof(int64_t), bucketA + sizeof(int64_t), bucket_size_A - sizeof(int64_t));
        // copy bucketB contents
        memcpy(bucket + sizeof(int64_t) + bucket_size_A - sizeof(int64_t), bucketB + sizeof(int64_t), bucket_size_B - sizeof(int64_t));
        free(bucketA);
        free(bucketB);
        bucketA = nullptr;
        bucketB = nullptr;
        return bucket;
    }

    // /*
    // * Iterate the function parameter over each element in the hashmap.  The
    // * additional any_t argument is passed to the function as its first
    // * argument and the hashmap element is the second.
    // */
    //int hashmap_iterate(map_t in, PFany f, any_t item) {
    //    int i;
    //
    //    /* Cast the hashmap */
    //    hashmap_map *m = (hashmap_map *) in;
    //
    //    /* On empty hashmap, return immediately */
    //    if (hashmap_length(m) <= 0)
    //        return MAP_MISSING;
    //
    //    /* Linear probing */
    //    for (i = 0; i < m->table_size; i++)
    //        if (m->data[i].in_use != 0) {
    //            any_t data = (any_t) (m->data[i].data);
    //            int status = f(item, data);
    //            if (status != MAP_OK) {
    //                return status;
    //            }
    //        }
    //
    //    return MAP_OK;
    //}

    // call this func in iterate
    static int rehash_bucket(map_t hm, hashmap_element* entry) {
        assert(hm);
        auto key = entry->key;
        auto keylen = entry->keylen;
        auto data = (uint8_t*)entry->data;
        // data is a bucket. Check in combined hashmap hm
        uint8_t* bucket = nullptr;
        hashmap_get(hm, key, keylen, reinterpret_cast<any_t*>(&bucket));
        bucket = merge_buckets(bucket, data);
        hashmap_put(hm, key, keylen, bucket);
        // @TODO: there might be a memory leak for the keys...
        // => anyways need to rewrite this slow hashmap...
        return MAP_OK;
    }

    static int combine_bucket(map_t hm, hashmap_element* entry) {
        assert(hm);
        auto key = entry->key;
        auto keylen = entry->keylen;
        auto data = (uint8_t*)entry->data;
        // data is a bucket. Check in combined hashmap hm
        uint8_t* bucket = nullptr;
        hashmap_get(hm, key, keylen, reinterpret_cast<any_t*>(&bucket));
        bucket = combineBuckets(bucket, data);
        hashmap_put(hm, key, keylen, bucket);
        // @TODO: there might be a memory leak for the keys...
        // => anyways need to rewrite this slow hashmap...
        return MAP_OK;
    }

    static int int64_rehash_bucket(map_t hm, int64_hashmap_element* entry) {
        assert(hm);
        auto key = entry->key;
        auto data = (uint8_t*)entry->data;
        // data is a bucket. Check in combined hashmap hm
        uint8_t* bucket = nullptr;
        int64_hashmap_get(hm, key, reinterpret_cast<any_t*>(&bucket));
        bucket = merge_buckets(bucket, data);
        int64_hashmap_put(hm, key, bucket);
        return MAP_OK;
    }

    static int int64_combine_bucket(map_t hm, int64_hashmap_element* entry) {
        assert(hm);
        auto key = entry->key;
        auto data = (uint8_t*)entry->data;
        // data is a bucket. Check in combined hashmap hm
        uint8_t* bucket = nullptr;
        int64_hashmap_get(hm, key, reinterpret_cast<any_t*>(&bucket));
        bucket = combineBuckets(bucket, data);
        int64_hashmap_put(hm, key, bucket);
        return MAP_OK;
    }


    HashTableSink getHashSink(const IExecutorTask* exec_task) {
        if(!exec_task)
            return HashTableSink();

        switch(exec_task->type()) {
            case TaskType::UDFTRAFOTASK: {
                auto task = dynamic_cast<const TransformTask*>(exec_task); assert(task);
                return task->hashTableSink();
            }
            case TaskType::RESOLVE: {
                auto task = dynamic_cast<const ResolveTask*>(exec_task); assert(task);
                return task->hashTableSink();
            }
            default:
                throw std::runtime_error("unknown task type" + FLINESTR);
        }
    }

    HashTableSink LocalBackend::createFinalHashmap(const std::vector<const IExecutorTask*>& tasks, int hashtableKeyByteWidth, bool combine) {
        if(tasks.empty()) {
            HashTableSink sink;
            if(hashtableKeyByteWidth == 8) sink.hm = int64_hashmap_new();
            else sink.hm = hashmap_new();
            sink.null_bucket = nullptr;
            return sink;
        } else if(1 == tasks.size()) {
            // no merge necessary, just directly return result
            // fetch hash table from task
            assert(tasks.front()->type() == TaskType::UDFTRAFOTASK || tasks.front()->type() == TaskType::RESOLVE);
            return getHashSink(tasks.front());
        } else {

            // @TODO: getHashSink should be updated to also work with hybrids. Yet, the merging of normal hashtables
            //        with resolve hashtables is done by simply setting the merged normal result as input to the first resolve task.

            // need to merge.
            // => fetch hash table form first
            auto sink = getHashSink(tasks.front());

            // init hashmap
            if(!sink.hm) {
                if (hashtableKeyByteWidth == 8) sink.hm = int64_hashmap_new();
                else sink.hm = hashmap_new();
            }

            // merge in null bucket + other buckets from other tables (this could be slow...)
            for(int i = 1; i < tasks.size(); ++i) {
                auto task_sink = getHashSink(tasks[i]);
                if(combine) combineBuckets(sink.null_bucket, task_sink.null_bucket);
                else sink.null_bucket = merge_buckets(sink.null_bucket, task_sink.null_bucket);

                // fetch all buckets in hashmap & place into new hashmap
                if(task_sink.hm) {
                    if(combine) {
                        if(hashtableKeyByteWidth == 8) int64_hashmap_iterate(task_sink.hm, int64_combine_bucket, sink.hm);
                        else hashmap_iterate(task_sink.hm, combine_bucket, sink.hm);
                    }
                    else {
                        if(hashtableKeyByteWidth == 8) int64_hashmap_iterate(task_sink.hm, int64_rehash_bucket, sink.hm);
                        else hashmap_iterate(task_sink.hm, rehash_bucket, sink.hm);
                    }
                }

                if(hashtableKeyByteWidth == 8)
                    int64_hashmap_free(task_sink.hm); // remove hashmap (keys and buckets already handled)
                else
                    hashmap_free(task_sink.hm); // remove hashmap (keys and buckets already handled)
            }
            return sink;
        }
    }

    void LocalBackend::writeOutput(TransformStage *tstage, std::vector<IExecutorTask*> &tasks) {
        using namespace std;

        Timer timer;
        // check output format to be supported
        assert(tstage->outputMode() == EndPointMode::FILE);

        // now simply go over the partitions and write the full buffers out
        // check all the params from TrafoStage
        size_t limit = tstage->outputLimit();
        size_t splitSize = tstage->splitSize();
        size_t numOutputFiles = tstage->numOutputFiles();
        URI uri = tstage->outputURI();
        UDF udf = tstage->outputPathUDF();
        auto fmt = tstage->outputFormat();

        // count number of output rows in tasks
        size_t numTotalOutputRows = 0;
        vector<Partition *> outputs; // collect all output partitions in this vector
        for (const auto &task : tasks) {
            numTotalOutputRows += task->getNumOutputRows();
            auto partitions = task->getOutputPartitions();
            outputs.insert(outputs.end(), partitions.begin(), partitions.end());
        }

        auto ecounts = calcExceptionCounts(tasks);

        // write to one file
        int partNo = 0;
        auto outputFilePath = outputURI(udf, uri, partNo, fmt);

        // check that outputFilePath is NOT empty.

        auto outFile = VirtualFileSystem::open_file(outputFilePath, VirtualFileMode::VFS_WRITE);
        if (!outFile)
            throw std::runtime_error("could not open " + outputFilePath.toPath() + " in write mode.");

        // check how many bytes need to be written to disk
        size_t totalRows = 0;
        size_t totalBytes = 0;
        for (auto p : outputs) {
            totalRows += p->getNumRows();
            totalBytes += p->bytesWritten();
        }

        stringstream ss;
        ss << "Writing " << pluralize(totalRows, "row") << " as output to file (" << sizeToMemString(totalBytes) << ")";
        Logger::instance().defaultLogger().info(ss.str());

        // create CSV header if desired
        uint8_t *header = nullptr;
        size_t header_length = 0;

        // write header if desired...
        auto outOptions = tstage->outputOptions();
        bool writeHeader = stringToBool(get_or(outOptions, "header", "false"));
        if(writeHeader) {
            // fetch special var csvHeader
            auto headerLine = outOptions["csvHeader"];
            header_length = headerLine.length();
            header = new uint8_t[header_length+1];
            memset(header, 0, header_length +1);
            memcpy(header, (uint8_t *)headerLine.c_str(), header_length);
        }

        // create write tasks (evenly distribute partitions over executors)
        auto numExecutors = 1 + _options.EXECUTOR_COUNT();
        size_t bytesPerExecutor = totalBytes / numExecutors;
        vector<Partition*> partitions;
        vector<IExecutorTask*> wtasks;
        size_t bytesInList = 0;
        for(const auto& p : outputs) {
            partitions.push_back(p);
            bytesInList += p->bytesWritten();

            if(bytesInList >= bytesPerExecutor) {
                // spawn task
                // const URI& uri, uint8_t *header, size_t header_length, const std::vector<Partition *> &partitions
                IExecutorTask* wtask;
                switch(tstage->outputFormat()) {
                    case FileFormat::OUTFMT_CSV:
                        wtask = new SimpleFileWriteTask(outputURI(udf, uri, partNo++, fmt), header, header_length, partitions);
                        break;
                    case FileFormat::OUTFMT_ORC:
#ifdef BUILD_WITH_ORC
                        wtask = new SimpleOrcWriteTask(outputURI(udf, uri, partNo++, fmt), partitions, tstage->outputSchema(), outOptions["columnNames"]);
#else
                        throw std::runtime_error(MISSING_ORC_MESSAGE);
#endif
                        break;
                    default:
                        throw std::runtime_error("file output format not supported.");
                }
                wtasks.emplace_back(wtask);
                partitions.clear();
                bytesInList = 0;
            }
        }
        // add last task (remaining partitions)
        if(!partitions.empty()) {
            IExecutorTask* wtask;
            switch (tstage->outputFormat()) {
                case FileFormat::OUTFMT_CSV: {
                    wtask = new SimpleFileWriteTask(outputURI(udf, uri, partNo++, fmt), header, header_length, partitions);
                    break;
                }
                case FileFormat::OUTFMT_ORC: {
#ifdef BUILD_WITH_ORC
                    wtask = new SimpleOrcWriteTask(outputURI(udf, uri, partNo++, fmt), partitions, tstage->outputSchema(), outOptions["columnNames"]);
#else
                    throw std::runtime_error(MISSING_ORC_MESSAGE);
#endif
                    break;
                }
                default:
                    throw std::runtime_error("file output format not supported.");
            }
            wtasks.emplace_back(wtask);
            partitions.clear();
        }

        // perform tasks
        // run using queue!
        // execute tasks using work queue.
        auto completedTasks = performTasks(wtasks);

        if(header) {
            delete [] header;
            header = nullptr;
        }

        Logger::instance().defaultLogger().info("writing output took " + std::to_string(timer.time()) + "s");
        tstage->setFileResult(ecounts);
    }
} // namespace tuplex<|MERGE_RESOLUTION|>--- conflicted
+++ resolved
@@ -470,10 +470,6 @@
             tuplex::TransformStage *tstage,
             const tuplex::ContextOptions &options,
             TransformStage::JITSymbols *syms) {
-
-        // @TODO: if an output limit is given for this tage, could use a shared atomic variable to check and early abort
-        // tasks. => that's probably the easiest design!
-        // --> need to make sure that mechanism doesn't cause weird overheads in the end...
 
         using namespace std;
         vector<IExecutorTask*> tasks;
@@ -687,7 +683,6 @@
                 task->setInputExceptionIndex(std::get<1>(info));
                 task->setInputExceptionOffset(std::get<2>(info));
                 task->setInputExceptions(tstage->inputExceptions());
-
                 task->sinkExceptionsToMemory(inputSchema);
                 task->setStageID(tstage->getID());
                 task->setOutputLimit(tstage->outputLimit());
@@ -1491,53 +1486,6 @@
             }
         }
 
-<<<<<<< HEAD
-=======
-        // are input exceptions given? create tasks here...
-        // @TODO: python objects??
-        if(!tstage->inputExceptions().empty()) {
-            // add into ops to check the dummy 0 which is used in Caching tasks...
-            opsToCheck.push_back(0);
-
-            assert(!merge_rows_in_order); // @TODO: no support for this yet... -> it might be complicated because of filters & Co to figure out the right row numbers...
-            for(auto& p : tstage->inputExceptions()) {
-                maxOrder.back()++;
-
-                auto rtask = new ResolveTask(stageID,
-                                             tstage->context().id(),
-                                             std::vector<Partition*>(),
-                                                     vector<Partition*>{p},
-                                                     opsToCheck,
-                                                     tstage->inputSchema(),
-                                                     compiledSlowPathOutputSchema,
-                                                     targetNormalCaseOutputSchema,
-                                                     targetGeneralCaseOutputSchema,
-                                                     merge_rows_in_order,
-                                                     allowNumericTypeUnification,
-                                                     outFormat,
-                                                     csvDelimiter,
-                                                     csvQuotechar,
-                                                     functor,
-                                                     pip_object);
-
-                // to implement, store i.e. tables within tasks...
-                rtask->setHybridIntermediateHashTables(tstage->predecessors().size(), input_intermediates.hybrids);
-
-                rtask->setOrder(maxOrder); // this is arbitrary, just put the slow path rows at the end
-                // hash output?
-                if(hashOutput) {
-                    if (tstage->hashtableKeyByteWidth() == 8) {
-                        auto h = tstage->dataAggregationMode();
-                        rtask->sinkOutputToHashTable(HashTableFormat::UINT64, tstage->dataAggregationMode(), tstage->hashOutputKeyType().withoutOptions(), tstage->hashOutputBucketType());
-                    } else {
-                        rtask->sinkOutputToHashTable(HashTableFormat::BYTES, tstage->dataAggregationMode(), tstage->hashOutputKeyType().withoutOptions(), tstage->hashOutputBucketType());
-                    }
-                }
-                resolveTasks.push_back(rtask);
-            }
-        }
-
->>>>>>> 07f774e4
         logger().info("Created " + pluralize(resolveTasks.size(), "resolve task") + " in " + std::to_string(timer.time()) + "s");
         logger().info(std::to_string(resolveTasks.size()) + "/" + pluralize(tasks.size(), "task") + " require executing the slow path.");
         timer.reset();
