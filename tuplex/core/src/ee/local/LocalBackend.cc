--- conflicted
+++ resolved
@@ -650,6 +650,8 @@
             // --> issue for each memory partition a transform task and put it into local workqueue
             assert(tstage->inputMode() == EndPointMode::MEMORY);
 
+
+            // restrict after input limit
             size_t numInputRows = 0;
 
             auto inputPartitions = tstage->inputPartitions();
@@ -806,16 +808,9 @@
 
 
         // special case: skip stage, i.e. empty code and mem2mem
-<<<<<<< HEAD
         if(tstage->fastPathCode().empty() &&  !tstage->fileInputMode() && !tstage->fileOutputMode()) {
-            auto pyObjects = inputExceptionsToPythonObjects(tstage->inputExceptions(), tstage->normalCaseInputSchema());
-            tstage->setMemoryResult(tstage->inputPartitions(), std::vector<Partition*>{}, std::unordered_map<std::string, ExceptionInfo>(), pyObjects);
-            pyObjects.clear();
-=======
-        if(tstage->code().empty() &&  !tstage->fileInputMode() && !tstage->fileOutputMode()) {
             tstage->setMemoryResult(tstage->inputPartitions(), tstage->generalPartitions(), tstage->fallbackPartitions(),
                                     tstage->partitionGroups());
->>>>>>> 625c209f
             // skip stage
             Logger::instance().defaultLogger().info("[Transform Stage] skipped stage " + std::to_string(tstage->number()) + " because there is nothing todo here.");
             return;
@@ -1251,13 +1246,9 @@
             bool merge_rows_in_order,
             codegen::resolve_f functor,
             tuplex::TransformStage *tstage,
-<<<<<<< HEAD
-            bool combineHashmaps) {
-=======
             bool combineHashmaps,
             codegen::agg_init_f init_aggregate,
             codegen::agg_combine_f combine_aggregate) {
->>>>>>> 625c209f
 
         using namespace std;
         assert(tstage);
