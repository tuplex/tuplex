--- conflicted
+++ resolved
@@ -276,14 +276,11 @@
 
     void LLVMOptimizer::optimizeModule(llvm::Module &mod) {
         // OptLevel 3, SizeLevel 0
-<<<<<<< HEAD
         // Optimize(mod, 3, 0);
         
         // perform some basic passes (for fast opt) -> defer complex logic to general-case.
         optimizePipelineI(mod);
-=======
-        Optimize(mod, 1, 0);
->>>>>>> cf535a32
+
     }
 
     // use https://github.com/jmmartinez/easy-just-in-time/blob/master/runtime/Function.cpp
