//--------------------------------------------------------------------------------------------------------------------//
//                                                                                                                    //
//                                      Tuplex: Blazing Fast Python Data Science                                      //
//                                                                                                                    //
//                                                                                                                    //
//  (c) 2017 - 2021, Tuplex team                                                                                      //
//  Created by Leonhard Spiegelberg first on 1/1/2021                                                                 //
//  License: Apache 2.0                                                                                               //
//--------------------------------------------------------------------------------------------------------------------//

#include <logical/CacheOperator.h>

namespace tuplex {


    // @TODO: need to save exception counts as well, so later stages can generate appropriate code!
    // => caching might also help, because if no exceptions are present no slow-code path needs to be executed/compiled!
    // => for join(.....cache()) case an upgrade must be compiled I fear...
    void CacheOperator::copyMembers(const LogicalOperator *other) {
        assert(other->type() == LogicalOperatorType::CACHE);

        LogicalOperator::copyMembers(other);
        auto cop = (CacheOperator*)other;
        setSchema(other->getOutputSchema());
        _normalPartitions = cop->cachedNormalPartitions();
        _generalPartitions = cop->cachedGeneralPartitions();
        _fallbackPartitions = cop->cachedFallbackPartitions();
        _partitionGroups = cop->partitionGroups();

        _optimizedSchema = cop->_optimizedSchema;
        _cached = cop->_cached;
        _normalRowCount = cop->_normalRowCount;
        _generalRowCount = cop->_generalRowCount;
        _fallbackRowCount = cop->_fallbackRowCount;
        _columns = cop->_columns;
        _sample = cop->_sample;
        _storeSpecialized = cop->_storeSpecialized;
    }

    LogicalOperator* CacheOperator::clone() {
        auto copy = new CacheOperator(parent()->clone(), _storeSpecialized, _memoryLayout);
        copy->setDataSet(getDataSet());
        copy->copyMembers(this);
        assert(getID() == copy->getID());
        return copy;
    }

    CacheOperator * CacheOperator::cloneWithoutParents() const {
        auto copy = new CacheOperator(); // => no parents!
        copy->setDataSet(getDataSet());
        copy->copyMembers(this);
        assert(getID() == copy->getID());
        return copy;
    }

    int64_t CacheOperator::cost() const {
        // is operator cached? => return combined cost!
        // @NOTE: could make exceptions more expensive than normal rows
        if(isCached()) {
            return _generalRowCount + _fallbackRowCount + _normalRowCount;
        } else {
            // return parent cost
            return parent()->cost();
        }
    }

    void CacheOperator::setResult(const std::shared_ptr<ResultSet> &rs) {
        using namespace std;

        _cached = true;

        // fetch both partitions (consume) from resultset + any unresolved exceptions
        _normalPartitions = rs->normalPartitions();
<<<<<<< HEAD
        for(auto &p : _normalPartitions)
            p->makeImmortal();

        _generalPartitions = rs->generalPartitions();
        for(auto &p : _generalPartitions)
            p->makeImmortal();

        _fallbackPartitions = rs->fallbackPartitions();
        for(auto &p : _fallbackPartitions)
=======
        for(auto p : _normalPartitions)
            p->makeImmortal();

        _generalPartitions = rs->generalPartitions();
        for(auto p : _generalPartitions)
            p->makeImmortal();

        _fallbackPartitions = rs->fallbackPartitions();
        for(auto p : _fallbackPartitions)
>>>>>>> 5afee381
            p->makeImmortal();

        _partitionGroups = rs->partitionGroups();

        // check whether partitions have different schema than the currently set one
        // => i.e. they have been specialized.
        if(!_normalPartitions.empty()) {
            _optimizedSchema = _normalPartitions.front()->schema();
            assert(_optimizedSchema != Schema::UNKNOWN);
        }

        // if exceptions are empty, then force output schema to be the optimized one as well!
        if(_generalPartitions.empty())
            setSchema(_optimizedSchema);

        // because the schema might have changed due to the result, need to update the dataset!
        if(getDataSet())
            getDataSet()->setSchema(getOutputSchema());

        // print out some statistics about cached data
        size_t normalBytesWritten = 0;
        size_t normalCapacity = 0;
        size_t normalRows = 0;
        size_t generalBytesWritten = 0;
        size_t generalCapacity = 0;
        size_t generalRows = 0;
        size_t fallbackBytesWritten = 0;
        size_t fallbackCapacity = 0;
        size_t fallbackRows = 0;

        for(const auto &p : _normalPartitions) {
            normalRows += p->getNumRows();
            normalBytesWritten += p->bytesWritten();
            normalCapacity += p->size();
        }
        for(const auto &p : _generalPartitions) {
            generalRows += p->getNumRows();
            generalBytesWritten += p->bytesWritten();
            generalCapacity += p->size();
        }
        for(const auto &p : _fallbackPartitions) {
            fallbackRows += p->getNumRows();
            fallbackBytesWritten += p->bytesWritten();
            fallbackCapacity += p->size();
        }


        _normalRowCount = normalRows;
        _generalRowCount = generalRows;
        _fallbackRowCount = fallbackRows;

        stringstream ss;
        ss<<"Cached "<<pluralize(normalRows, "common row")
          <<" ("<<pluralize(generalRows, "general row") << ")"
          <<" ("<<pluralize(fallbackRows, "fallback row")
          <<"), memory usage: "<<sizeToMemString(normalBytesWritten)
          <<"/"<<sizeToMemString(normalCapacity)<<" ("
          <<sizeToMemString(generalBytesWritten)
          <<"/"<<sizeToMemString(generalCapacity)<<")"
          <<" ("<<sizeToMemString(normalBytesWritten)<<"/"<<sizeToMemString(normalCapacity)<<")";
        Logger::instance().defaultLogger().info(ss.str());

#ifndef NDEBUG
        // print schema
        Logger::instance().defaultLogger().info("CACHED common case schema: " + _optimizedSchema.getRowType().desc());
        Logger::instance().defaultLogger().info("CACHED general case schema: " + getOutputSchema().getRowType().desc());
#endif
    }

    size_t CacheOperator::getTotalCachedRows() const {
        size_t totalCachedRows = 0;
        for(const auto &p : _normalPartitions) {
            totalCachedRows += p->getNumRows();
        }
        for(const auto &p : _generalPartitions) {
            totalCachedRows += p->getNumRows();
        }
        for (const auto &p : _fallbackPartitions) {
            totalCachedRows += p->getNumRows();
        }
        return totalCachedRows;
    }
}<|MERGE_RESOLUTION|>--- conflicted
+++ resolved
@@ -71,27 +71,15 @@
 
         // fetch both partitions (consume) from resultset + any unresolved exceptions
         _normalPartitions = rs->normalPartitions();
-<<<<<<< HEAD
-        for(auto &p : _normalPartitions)
+        for(auto& p : _normalPartitions)
             p->makeImmortal();
 
         _generalPartitions = rs->generalPartitions();
-        for(auto &p : _generalPartitions)
+        for(auto& p : _generalPartitions)
             p->makeImmortal();
 
         _fallbackPartitions = rs->fallbackPartitions();
-        for(auto &p : _fallbackPartitions)
-=======
-        for(auto p : _normalPartitions)
-            p->makeImmortal();
-
-        _generalPartitions = rs->generalPartitions();
-        for(auto p : _generalPartitions)
-            p->makeImmortal();
-
-        _fallbackPartitions = rs->fallbackPartitions();
-        for(auto p : _fallbackPartitions)
->>>>>>> 5afee381
+        for(auto& p : _fallbackPartitions)
             p->makeImmortal();
 
         _partitionGroups = rs->partitionGroups();
