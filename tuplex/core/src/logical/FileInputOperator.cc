//--------------------------------------------------------------------------------------------------------------------//
//                                                                                                                    //
//                                      Tuplex: Blazing Fast Python Data Science                                      //
//                                                                                                                    //
//                                                                                                                    //
//  (c) 2017 - 2021, Tuplex team                                                                                      //
//  Created by Leonhard Spiegelberg first on 1/1/2021                                                                 //
//  License: Apache 2.0                                                                                               //
//--------------------------------------------------------------------------------------------------------------------//

#include <logical/FileInputOperator.h>
#include <VirtualFileSystem.h>
#include <orc/VirtualInputStream.h>
#include <CSVUtils.h>
#include <CSVStatistic.h>
#include <algorithm>
#include <orc/OrcTypes.h>

#include <JSONUtils.h>
#include <JsonStatistic.h>
#include <physical/experimental/JsonHelper.h>

namespace tuplex {

//    std::vector<tuplex::Row> parseRows(const char *start, const char *end, const std::vector<std::string>& null_values, char delimiter, char quotechar) {
//        using namespace std;
//        using namespace tuplex;
//        vector<Row> rows;
//
//        ExceptionCode ec;
//        vector<string> cells;
//        size_t num_bytes = 0;
//        const char* p = start;
//        while(p < end && (ec = parseRow(p, end, cells, num_bytes, delimiter, quotechar, false)) == ExceptionCode::SUCCESS) {
//            // convert cells to row
//            auto row = cellsToRow(cells, null_values);
//
//#ifndef NDEBUG
//            // validate
//            python::lockGIL();
//            auto py_row = python::rowToPython(row);
//            python::unlockGIL();
//#endif
//
//            rows.push_back(row);
//            cells.clear();
//            p += num_bytes;
//        }
//
//        return rows;
//    }




    void FileInputOperator::detectFiles(const std::string& pattern) {
        auto &logger = Logger::instance().logger("fileinputoperator");

        // walk files
        size_t totalInputSize = 0;
        size_t printFactor = 1000;
        VirtualFileSystem::walkPattern(URI(pattern), [&](void *userData, const tuplex::URI &uri, size_t size) {
            _fileURIs.push_back(uri);
            _sizes.push_back(size);
            totalInputSize += size;
            // print every printFactor files out, how many were found
            if (_fileURIs.size() % printFactor == 0) {
            logger.info("found " + pluralize(_fileURIs.size(), "file") + " (" + sizeToMemString(totalInputSize) +
            ") so far...");
            }
            return true;
        });

        logger.info("found " + pluralize(_fileURIs.size(), "file") + " (" + sizeToMemString(totalInputSize) +
        ") to process.");
    }

    aligned_string FileInputOperator::loadSample(size_t sampleSize, const URI& uri, size_t file_size, const SamplingMode& mode, bool use_cache, size_t* file_offset) {
        auto &logger = Logger::instance().logger("fileinputoperator");

        if(0 == file_size || uri == URI::INVALID)
            return "";

        auto key = std::make_tuple(uri, perFileMode(mode));
        if(use_cache) {
            // check if in sample cache already
            auto it = _sampleCache.find(key);
            if(it != _sampleCache.end())
                return it->second;
        }

        auto vfs = VirtualFileSystem::fromURI(uri);
        auto read_mode = VirtualFileMode::VFS_READ;
        auto vf = vfs.open_file(uri, read_mode);
        if (!vf) {
            logger.error("could not open file " + uri.toString());
            return "";
        }

        if(file_offset)
            *file_offset = 0;

        // determine sample size
        if (file_size > sampleSize)
            sampleSize = core::floorToMultiple(std::min(sampleSize, file_size), 16ul);
        else {
            sampleSize = core::ceilToMultiple(std::min(sampleSize, file_size), 16ul);
        }

        // depending on sampling mode seek in file!
        switch(mode) {
            case SamplingMode::LAST_ROWS: {
                vf->seek(file_size - sampleSize);
                if(file_offset)
                    *file_offset = file_size - sampleSize;
                break;
            }
            case SamplingMode::RANDOM_ROWS: {
                // random seek between 0 and file_size - sampleSize
                auto randomSeekOffset = randi(0ul, file_size - sampleSize);
                vf->seek(randomSeekOffset);
                if(file_offset)
                    *file_offset = randomSeekOffset;
                break;
            }
            default:
                // nothing todo (i.e. first rows mode!)
                break;
        }

        assert(sampleSize % 16 == 0); // needs to be divisible by 16...

        // memory must be at least 16
        auto nbytes_sample = sampleSize + 16 + 1;
        aligned_string sample(nbytes_sample, '\0');
        assert(sample.capacity() > 16 && sample.size() > 16);

        auto ptr = &sample[0];
        // memset last 16 bytes to 0
        assert(ptr + sampleSize - 16ul >= ptr);
        assert(sampleSize >= 16ul);
        std::memset(ptr + sampleSize - 16ul, 0, 16ul);
        // read contents
        size_t bytesRead = 0;
        vf->readOnly(ptr, sampleSize, &bytesRead); // use read-only here to speed up sampling
        auto end = ptr + sampleSize;
        ptr[sampleSize] = 0; // important!

        Logger::instance().defaultLogger().info(
                "sampled " + uri.toString() + " on " + sizeToMemString(sampleSize));

        if(use_cache) {
            // put into cache
            _sampleCache[key] = sample;
        }

        return sample;
    }

    FileInputOperator *FileInputOperator::fromText(const std::string &pattern, const ContextOptions &co,
                                                    const std::vector<std::string> &null_values,
                                                    const SamplingMode& sampling_mode) {
        return new FileInputOperator(pattern, co, null_values, sampling_mode);
    }


    size_t FileInputOperator::estimateTextFileRowCount(size_t sample_size, const SamplingMode& mode) {
        if(_fileURIs.empty())
            return 0;

        // take a single sample and then scale over all available text files...
        auto sample = loadSample(sample_size, _fileURIs.front(), _sizes.front(), SamplingMode::FIRST_ROWS);

        // estimate row count
        // split into lines, compute average length & scale row estimate up
        auto lines = splitToLines(sample.c_str());
        size_t accLineLength = 0;
        for(auto line : lines)
            accLineLength += line.length();
        double avgLineLength = lines.empty() ? 1.0 : accLineLength / (double)lines.size();
        double estimatedRowCount = 0.0;
        for(auto s : _sizes)
            estimatedRowCount += (double)s / (double)avgLineLength;
        return static_cast<size_t>(std::ceil(estimatedRowCount));
    }

    FileInputOperator::FileInputOperator(const std::string& pattern,
            const ContextOptions& co,
            const std::vector<std::string>& null_values,
            const SamplingMode& sampling_mode) : _null_values(null_values), _estimatedRowCount(0), _sampling_time_s(0.0), _samplingMode(sampling_mode), _samplingSize(co.SAMPLE_SIZE()), _cachePopulated(false) {

        auto &logger = Logger::instance().logger("fileinputoperator");
        _fmt = FileFormat::OUTFMT_TEXT;
        _quotechar = '\0';
        _delimiter = '\0';
        _header = false;
        _columnNames.reserve(1);

        Timer timer;
        detectFiles(pattern);

        // fill sample cache
        if(!_fileURIs.empty()) {
            // fill sampling cache
            fillFileCache(sampling_mode);

            // run estimation
            _estimatedRowCount = estimateTextFileRowCount(co.CSV_MAX_DETECTION_MEMORY(), sampling_mode);
        } else {
            _estimatedRowCount = 0;
        }

        // when no null-values are given, simply set to string always
        // else, it's an option type...
        auto rowType = python::Type::makeTupleType({python::Type::STRING});
        _normalCaseRowType = rowType; // NVO speculation?
        if(!null_values.empty())
            rowType = python::Type::makeTupleType({python::Type::makeOptionType(python::Type::STRING)});
        _generalCaseRowType = rowType;

        // get type & assign schema
        setSchema(Schema(Schema::MemoryLayout::ROW, rowType));
        setProjectionDefaults();
#ifndef NDEBUG
        logger.info("Created file input operator for text file");
#endif
        _sampling_time_s = timer.time();
        logger.info("Sampling took " + std::to_string(_sampling_time_s));
    }

    FileInputOperator *FileInputOperator::fromCsv(const std::string &pattern, const ContextOptions &co,
                                                   option<bool> hasHeader,
                                                   option<char> delimiter,
                                                   option<char> quotechar,
                                                   const std::vector<std::string> &null_values,
                                                   const std::vector<std::string>& column_name_hints,
                                                   const std::unordered_map<size_t, python::Type>& index_based_type_hints,
                                                   const std::unordered_map<std::string, python::Type>& column_based_type_hints,
                                                   const SamplingMode& sampling_mode) {
        return new FileInputOperator(pattern, co, hasHeader, delimiter, quotechar, null_values,
                                     column_name_hints, index_based_type_hints, column_based_type_hints, sampling_mode);
    }

<<<<<<< HEAD
    void FileInputOperator::fillRowCache(SamplingMode mode) {
        auto &logger = Logger::instance().logger("fileinputoperator");

        // based on samples stored, fill the row cache
        if(_sampleCache.empty())
            return;

        Timer timer;

        if(mode & SamplingMode::SINGLETHREADED)
            _rowsSample = sample(mode);
        else
            _rowsSample = multithreadedSample(mode);

        logger.info("Extracting row sample took " + std::to_string(timer.time()) + "s");
    }

    void FileInputOperator::fillFileCache(SamplingMode mode) {
        auto &logger = Logger::instance().logger("fileinputoperator");
        Timer timer;

        // cache already populated?
        // drop!
        if(_cachePopulated) {
            _sampleCache.clear();
            _cachePopulated = false;
        }

        // if neither single-threaded nor multi-threaded are specified, use multi-threaded mode per default.
        if(!(mode & SamplingMode::SINGLETHREADED) && !(mode & SamplingMode::MULTITHREADED)) {
            mode = mode | SamplingMode::MULTITHREADED;
        }

        if(mode & SamplingMode::SINGLETHREADED) {
            // simply fill cache by drawing the proper samples & store rows.
            fillFileCacheSinglethreaded(_samplingMode);
        } else if(mode & SamplingMode::MULTITHREADED) {
            fillFileCacheMultithreaded(_samplingMode);
        } else {
            logger.debug("INTERNAL ERROR, invalid sampling mode.");
        }

        _cachePopulated = true;
        auto duration = timer.time();
        logger.info("Filling sample cache for " + name() + " operator took " + std::to_string(duration) + "s (" + std::to_string(_sampleCache.size()) + " entries, " + pluralize(_rowsSample.size(), "row") + ")");
    }

    void FileInputOperator::fillFileCacheSinglethreaded(SamplingMode mode) {
        using namespace std;
        auto &logger = Logger::instance().logger("fileinputoperator");

        // first, fill the internal cache
        assert(_sampleCache.empty());

        // this works by loading/requesting files in parallel
        std::set<int> file_indices;
        if(mode & SamplingMode::FIRST_FILE && _fileURIs.size() >= 1)
            file_indices.insert(0);
        if(mode & SamplingMode::LAST_FILE && _fileURIs.size() >= 1)
            file_indices.insert(_fileURIs.size() - 1);
        if(mode & SamplingMode::RANDOM_FILE && _fileURIs.size() >= 1)
            file_indices.insert(randi(0ul, _fileURIs.size() - 1));

        if(mode & SamplingMode::ALL_FILES) {
            for(unsigned i = 0; i < _fileURIs.size(); ++i)
                file_indices.insert(i);
        }
        // empty?
        if(file_indices.empty())
            return;

        // now load all the files in parallel into vector!
        vector<unsigned> indices(file_indices.begin(), file_indices.end());
        std::sort(indices.begin(), indices.end());
        for(unsigned i = 0; i < indices.size(); ++i) {
            auto idx = indices[i];
            auto uri = _fileURIs[idx];
            auto size = _sizes[idx];
            auto file_mode = perFileMode(mode);
            auto key = std::make_tuple(uri, file_mode);
            // place into cache
            _sampleCache[key] = loadSample(_samplingSize, uri, size, mode, true);
        }

        logger.info("Sample fetch done.");
    }

    void FileInputOperator::fillFileCacheMultithreaded(SamplingMode mode) {
        using namespace std;
        auto &logger = Logger::instance().logger("fileinputoperator");

        // first, fill the internal cache
        assert(_sampleCache.empty());

        // this works by loading/requesting files in parallel
        std::set<int> file_indices;
        if(mode & SamplingMode::FIRST_FILE && _fileURIs.size() >= 1)
            file_indices.insert(0);
        if(mode & SamplingMode::LAST_FILE && _fileURIs.size() >= 1)
            file_indices.insert(_fileURIs.size() - 1);
        if(mode & SamplingMode::RANDOM_FILE && _fileURIs.size() >= 1)
            file_indices.insert(randi(0ul, _fileURIs.size() - 1));

        if(mode & SamplingMode::ALL_FILES) {
            for(unsigned i = 0; i < _fileURIs.size(); ++i)
                file_indices.insert(i);
        }
        // empty?
        if(file_indices.empty())
            return;

        // now load all the files in parallel into vector!
        vector<unsigned> indices(file_indices.begin(), file_indices.end());
        std::sort(indices.begin(), indices.end());

        vector<std::future<aligned_string>> vf(file_indices.size());
        for(unsigned i = 0; i < indices.size(); ++i) {
            auto idx = indices[i];
            vf[i] = std::async(std::launch::async, [this](const URI& uri, size_t size, const SamplingMode& mode) {
                return loadSample(_samplingSize, uri, size, mode, false);
            }, _fileURIs[idx], _sizes[idx], mode);
        }

        // check till all futures are done
        for(unsigned i = 0; i < indices.size(); ++i) {
            auto idx = indices[i];
            auto uri = _fileURIs[idx];
            auto file_mode = perFileMode(mode);
            auto key = std::make_tuple(uri, file_mode);
            // place into cache
            _sampleCache[key] = vf[i].get();
        }

        logger.info("Parallel sample fetch done.");
    }

    std::vector<Row> FileInputOperator::multithreadedSample(const SamplingMode &mode) {
        using namespace std;
        auto &logger = Logger::instance().logger("fileinputoperator");

        // construct indices from cache
        if(!_cachePopulated)
            fillFileCache(mode);
        set<unsigned> file_indices;
        for(const auto& keyval : _sampleCache) {
            auto uri = std::get<0>(keyval.first);
            auto idx = indexInVector(uri, _fileURIs);
            if(idx < 0)
                throw std::runtime_error("fatal internal error, could not find URI " + uri.toString() + " in file cache.");
            file_indices.insert(static_cast<unsigned>(idx));
        }
        vector<unsigned> indices(file_indices.begin(), file_indices.end());

        // parse now rows for detection etc.
        vector<std::future<vector<Row>>> f_rows(indices.size());
        // inline std::vector<Row> sampleFile(const URI& uri, size_t uri_size, const SamplingMode& mode)
        for(unsigned i = 0; i < indices.size(); ++i) {
            auto idx = indices[i];
            auto uri = _fileURIs[idx];
            auto size = _sizes[idx];
            auto file_mode = perFileMode(mode);

            f_rows[i] = std::async(std::launch::async, [this, file_mode](const URI& uri, size_t size) {
                return sampleFile(uri, size, file_mode);
            }, _fileURIs[idx], _sizes[idx]);
        }

        // combine rows now.
        vector<Row> res;
        for(unsigned i = 0; i < indices.size(); ++i) {
            auto rows = f_rows[i].get();
            std::copy(rows.begin(), rows.end(), std::back_inserter(res));
        }

        logger.info("Parallel sample parse done.");
        return res;
    }

    FileInputOperator::FileInputOperator(const std::string &pattern,
                                         const ContextOptions &co,
=======
    FileInputOperator* FileInputOperator::fromJSON(const std::string &pattern,
                                                   bool unwrap_first_level,
                                                   bool treat_heterogenous_lists_as_tuples,
                                                   const ContextOptions &co) {
        auto &logger = Logger::instance().logger("fileinputoperator");


        auto f = new FileInputOperator();
        f->_fmt = FileFormat::OUTFMT_JSON;
        f->_json_unwrap_first_level = unwrap_first_level;

       Timer timer;
       f->detectFiles(pattern);

        // infer schema using first file only
        if (!f->_fileURIs.empty()) {
            auto aligned_sample = f->loadSample(co.CSV_MAX_DETECTION_MEMORY());

            // before parsing the JSON, make sure it contains at least one document
            if(!codegen::JsonContainsAtLeastOneDocument(aligned_sample.c_str(), aligned_sample.size())) {
                throw std::runtime_error("sample size too small, does not contain at least one JSON document.");
            }

            // parse Rows from JSON
            std::vector<std::vector<std::string>> columnNamesCollection;
            auto aligned_sample_size = std::min(strlen(aligned_sample.c_str()), aligned_sample.size());
            // parseJSON only works on well-formatted strings, i.e. those that end in '\0'
            auto rows = parseRowsFromJSON(aligned_sample.c_str(),
                                          aligned_sample_size,
                                          unwrap_first_level ? &columnNamesCollection : nullptr,
                                          unwrap_first_level,
                                          treat_heterogenous_lists_as_tuples);

            // when unwrapping, need to resort rows after column names
            std::vector<std::string> ordered_names;
            if(unwrap_first_level) {
                auto t = sortRowsAndIdentifyColumns(rows, columnNamesCollection);
                rows = std::get<0>(t);
                ordered_names = std::get<1>(t);
            }

            // are there no rows? => too small a sample. increase sample size.
            if(rows.empty()) {
                throw std::runtime_error("not a single JSON document was found in the file, can't determine type. Please increase sample size.");
            }

            // estimator for #rows across all CSV files
            double estimatedRowCount = 0.0;
            for(auto s : f->_sizes) {
                estimatedRowCount += (double)s / (double)aligned_sample_size * (double)f->_sample.size();
            }
            f->_estimatedRowCount = static_cast<size_t>(std::ceil(estimatedRowCount));

            // set column names to empty. if unwrap, detection should happen here
            f->_columnNames = std::vector<std::string>();

            // check mode: is it unwrapping? => find dominating number of columns! And most likely combo of column names
            std::unordered_map<python::Type, size_t> typeCountMap;
            // simply calc all row counts
            for(const auto& row : rows)
                typeCountMap[row.getRowType()]++;

            // transform to vector for cover
            auto type_counts = std::vector<std::pair<python::Type, size_t>>(typeCountMap.begin(), typeCountMap.end());

            TypeUnificationPolicy normal_policy;
            normal_policy.allowAutoUpcastOfNumbers = co.AUTO_UPCAST_NUMBERS();
            normal_policy.allowUnifyWithPyObject = false;
            normal_policy.treatMissingDictKeysAsNone = false; // maybe as option?
            normal_policy.unifyMissingDictKeys = false; // could be potentially allowed for subschemas etc.?

            TypeUnificationPolicy general_policy;
            normal_policy.allowAutoUpcastOfNumbers = co.AUTO_UPCAST_NUMBERS();
            normal_policy.allowUnifyWithPyObject = false;
            normal_policy.treatMissingDictKeysAsNone = false; // maybe as option?
            normal_policy.unifyMissingDictKeys = true; // this sets it apart from normal policy...

            // execute cover
            auto normal_case_max_type = maximizeStructuredDictTypeCover(type_counts, co.NORMALCASE_THRESHOLD(), co.OPT_NULLVALUE_OPTIMIZATION(), normal_policy);
            auto general_case_max_type = maximizeStructuredDictTypeCover(type_counts, co.NORMALCASE_THRESHOLD(), co.OPT_NULLVALUE_OPTIMIZATION(), general_policy);

            // either invalid?
            if(python::Type::UNKNOWN == normal_case_max_type.first || python::Type::UNKNOWN == general_case_max_type.first) {
                logger.warn("could not detect schema for JSON input");
                f->setSchema(Schema(Schema::MemoryLayout::ROW, python::Type::EMPTYTUPLE));
                return f;
            }

            // set ALL column names (as they appear)
            // -> pushdown for JSON is special case...
            if(unwrap_first_level) {
                f->setColumns(ordered_names);
            }
            f->_sample = rows;

            // normalcase and exception case types
            // -> use type cover for this from sample!
            auto normalcasetype = !unwrap_first_level ? normal_case_max_type.first.parameters().front() : normal_case_max_type.first;
            auto generalcasetype = !unwrap_first_level ? general_case_max_type.first.parameters().front() : general_case_max_type.first;

            // rowtype is always, well a row
            normalcasetype = python::Type::propagateToTupleType(normalcasetype);
            generalcasetype = python::Type::propagateToTupleType(generalcasetype);

            // get type & assign schema
            f->_normalCaseRowType = normalcasetype;
            f->setSchema(Schema(Schema::MemoryLayout::ROW, generalcasetype));

            // set defaults for possible projection pushdown...
            f->setProjectionDefaults();
        } else {
            logger.warn("no input files found, can't infer type from given path: " + pattern);
            f->setSchema(Schema(Schema::MemoryLayout::ROW, python::Type::EMPTYTUPLE));
        }
        f->_sampling_time_s += timer.time();

        return f;
    }

    FileInputOperator::FileInputOperator(const std::string &pattern, const ContextOptions &co,
>>>>>>> e88a1752
                                         option<bool> hasHeader,
                                         option<char> delimiter,
                                         option<char> quotechar,
                                         const std::vector<std::string> &null_values,
                                         const std::vector<std::string>& column_name_hints,
                                         const std::unordered_map<size_t, python::Type>& index_based_type_hints,
                                         const std::unordered_map<std::string, python::Type>& column_based_type_hints,
                                         const SamplingMode& sampling_mode) :
                                                                            _null_values(null_values), _sampling_time_s(0.0), _samplingMode(sampling_mode), _samplingSize(co.SAMPLE_SIZE()), _cachePopulated(false), _estimatedRowCount(0) {
        auto &logger = Logger::instance().logger("fileinputoperator");
        _fmt = FileFormat::OUTFMT_CSV;

        // meaningful defaults
        _quotechar = quotechar.value_or('"');
        _delimiter = delimiter.value_or(',');
        _header = hasHeader.value_or(false);

//        // null value check. If empty array, add empty string
//        // @TODO: is this correct??
//#warning " check whether this behavior is correct! Users might wanna have empty strings"
//        if (_null_values.empty())
//            _null_values.emplace_back("");

        Timer timer;
        detectFiles(pattern);

        // infer schema using first file only
        if (!_fileURIs.empty()) {

            // fill sampling cache
            fillFileCache(sampling_mode);

            // need to load FIRST rows in order to perform header/csv detection.
            aligned_string sample;
            if(!_fileURIs.empty()) {
                sample = loadSample(co.SAMPLE_SIZE(), _fileURIs.front(), _sizes.front(),
                                    SamplingMode::FIRST_ROWS);
            }

            CSVStatistic csvstat(co.CSV_SEPARATORS(), co.CSV_COMMENTS(),
                                 co.CSV_QUOTECHAR(), co.CSV_MAX_DETECTION_MEMORY(),
                                 co.CSV_MAX_DETECTION_ROWS(), co.NORMALCASE_THRESHOLD(), _null_values);

            // @TODO: header is missing??
            // "what about if user specifies header? should be accounted for in estimate for small files!!!"
            csvstat.estimate(sample.c_str(), sample.size(), tuplex::option<bool>::none, delimiter, !co.OPT_NULLVALUE_OPTIMIZATION());

            // estimator for #rows across all CSV files
            double estimatedRowCount = 0.0;
            for(auto s : _sizes) {
                estimatedRowCount += (double)s / (double)csvstat.estimationBufferSize() * (double)csvstat.rowCount();
            }
            _estimatedRowCount = static_cast<size_t>(std::ceil(estimatedRowCount));

            // supplied options override estimate!
            _delimiter = delimiter.value_or(csvstat.delimiter());
            _quotechar = quotechar.value_or(csvstat.quotechar());
            _header = hasHeader.value_or(csvstat.hasHeader());

            // print info on csv header estimation
            if(!hasHeader.has_value()) {
                if(_header)
                    logger.info("Auto-detected presence of a header line in CSV files.");
                else
                    logger.info("Auto-detected there's no header line in CSV files.");
            }

            // set column names from stat
            // Note: call this BEFORE applying type hints!
            _columnNames = _header ? csvstat.columns() : std::vector<std::string>();
            
            // now fill row cache to detect majority type (?)
            fillRowCache(sampling_mode);

            // use sample to detect types
            bool use_independent_columns = true;
            // when NVO is deactivated, normalcase and general case detected here are the same.
            auto normalcasetype = detectMajorityRowType(_rowsSample, co.NORMALCASE_THRESHOLD(), use_independent_columns, co.OPT_NULLVALUE_OPTIMIZATION());

            // general-case type is option[T] version of types encountered in normalcasetype.
            // for null, assume option[str].
            // -> this is required for hyperspecialization upcast + a meaningful assumption for the sample
            auto normalcase_coltypes = normalcasetype.parameters();
            std::vector<python::Type> generalcase_coltypes = normalcase_coltypes;
            for(auto& type : generalcase_coltypes) {
                if(!type.isOptionType()) {
                    if(python::Type::NULLVALUE == type)
                        type = python::Type::makeOptionType(python::Type::STRING);
                    else
                        type = python::Type::makeOptionType(type);
                }
            }
            auto generalcasetype = python::Type::makeTupleType(generalcase_coltypes);
            // NULL Value optimization on or off?
            // Note: if off, can improve performance of estimate...

            // @TODO: change this to be the majority detected row type!
            // normalcase and exception case types
            
            if(normalcasetype == python::Type::UNKNOWN || generalcasetype == python::Type::UNKNOWN) {
                logger.warn("sample-based detection could not infer type, using csvstat type directly.");
                normalcasetype = csvstat.type();
                generalcasetype = csvstat.superType();
            }

            // type hints?
            // ==> enforce certain type for specific columns!
            if(!index_based_type_hints.empty()) {
                assert(generalcasetype.isTupleType());
                auto paramsNormal = normalcasetype.parameters();
                auto paramsExcept = generalcasetype.parameters();
                for(const auto& keyval : index_based_type_hints) {
                    if(keyval.first >= paramsExcept.size()) {
                        // simply ignore, do not error!
                        std::stringstream ss;
                        ss<<"invalid index " + std::to_string(keyval.first) + " for type hint in " + name() +
                            " operator found. Must be between 0 and " + std::to_string(paramsExcept.size() - 1);
                        ss<<". Ignoring type hint for index "<<keyval.first;
                        logger.warn(ss.str());
                    }

                    // update params
                    paramsExcept[keyval.first] = keyval.second;
                    paramsNormal[keyval.first] = keyval.second;

                    _indexBasedHints[keyval.first] = keyval.second;
                }

                normalcasetype = python::Type::makeTupleType(paramsNormal);
                generalcasetype = python::Type::makeTupleType(paramsExcept); // update row type...
            }

            // apply column based type hints
            if(!column_based_type_hints.empty()) {
                assert(generalcasetype.isTupleType());
                auto paramsNormal = normalcasetype.parameters();
                auto paramsExcept = generalcasetype.parameters();
                for(const auto& keyval : column_based_type_hints) {

                    // translate name into index, error if out of range...!
                    size_t idx = -1;
                    auto it = std::find(std::begin(_columnNames), std::end(_columnNames), keyval.first);
                    if(it != std::end(_columnNames))
                        idx = std::distance(std::begin(_columnNames), it);
                    else {
                        // try column name hints to determine an index
                        auto it = std::find(std::begin(column_name_hints), std::end(column_name_hints), keyval.first);
                        if(it != std::end(column_name_hints))
                            idx = std::distance(std::begin(column_name_hints), it);
                    }

                    if(idx >= paramsExcept.size()) {
                        // simply ignore, do not error!
                        std::stringstream ss;
                        ss<<"no column named '"<<keyval.first<<"' found in files, ";
                        ss<<"ignoring type hint '"<<keyval.first<<"' : "<<keyval.second.desc();
                        logger.warn(ss.str());
                    }

                    // update params
                    paramsExcept[idx] = keyval.second;
                    paramsNormal[idx] = keyval.second;

                    _indexBasedHints[idx] = keyval.second;
                }

                normalcasetype = python::Type::makeTupleType(paramsNormal);
                generalcasetype = python::Type::makeTupleType(paramsExcept); // update row type...
            }

            // get type & assign schema
            _normalCaseRowType = normalcasetype;
            _generalCaseRowType = generalcasetype;
            setSchema(Schema(Schema::MemoryLayout::ROW, generalcasetype));

            // if csv stat produced unknown, issue warning and use empty
            if (csvstat.type() == python::Type::UNKNOWN) {
                setSchema(Schema(Schema::MemoryLayout::ROW, python::Type::EMPTYTUPLE));
                Logger::instance().defaultLogger().warn("csv stats could not determine type, use () for type.");
            }

            // set defaults for possible projection pushdown...
            setProjectionDefaults();

//            // now parse from the allocated buffer all rows and store as internal sample.
//            // there should be at least one 3 rows!
//            // store as internal sample
//            // => use here strlen because _firstRowsSample is zero terminated!
//            assert(sample.back() == '\0');
//            _firstRowsSample = parseRows(sample.c_str(), sample.c_str() + std::min(sample.size() - 1, strlen(sample.c_str())), _null_values, _delimiter, _quotechar);
//            // header? ignore first row!
//            if(_header && !_firstRowsSample.empty())
//                _firstRowsSample.erase(_firstRowsSample.begin());
//
//            // draw last rows sample from last file & append.
//            if(!_fileURIs.empty()) {
//                // only draw sample IF > 1 file or file_size > 2 * sample size
//                bool draw_sample = _fileURIs.size() >= 2 || _sizes.back() >= 2 * _samplingSize;
//                if(draw_sample) {
//                    auto last_sample = loadSample(_samplingSize, _fileURIs.back(), _sizes.back(), SamplingMode::LAST_ROWS);
//                    // search CSV beginning
//                    auto column_count = inputColumnCount();
//                    auto offset = csvFindLineStart(last_sample.c_str(), _samplingSize, column_count, csvstat.delimiter(), csvstat.quotechar());
//                    if(offset >= 0) {
//                        // parse into last rows
//                        _lastRowsSample = parseRows(last_sample.c_str(), last_sample.c_str() + std::min(last_sample.size() - 1, strlen(last_sample.c_str())), _null_values, _delimiter, _quotechar);
//                    } else {
//                        logger.warn("could not find CSV line start in last rows sample.");
//                    }
//                }
//            }
//
//            // @TODO: could draw also additional random sample from data!

        } else {
            logger.warn("no input files found, can't infer type from given path: " + pattern);
            setSchema(Schema(Schema::MemoryLayout::ROW, python::Type::EMPTYTUPLE));
        }
        _sampling_time_s += timer.time();
    }

    FileInputOperator *FileInputOperator::fromOrc(const std::string &pattern, const ContextOptions &co, const SamplingMode& sampling_mode) {
        return new FileInputOperator(pattern, co, sampling_mode);
    }

    FileInputOperator::FileInputOperator(const std::string &pattern, const ContextOptions &co, const SamplingMode& sampling_mode): _sampling_time_s(0.0), _samplingMode(sampling_mode), _samplingSize(co.SAMPLE_SIZE()), _cachePopulated(false) {

#ifdef BUILD_WITH_ORC
        auto &logger = Logger::instance().logger("fileinputoperator");
        _fmt = FileFormat::OUTFMT_ORC;
        Timer timer;
        detectFiles(pattern);

        if (!_fileURIs.empty()) {
            auto uri = _fileURIs.front();

            using namespace ::orc;
            auto inStream = std::make_unique<orc::VirtualInputStream>(uri);
            ReaderOptions options;
            ORC_UNIQUE_PTR<Reader> reader = createReader(std::move(inStream), options);

            auto &orcType = reader->getType();
            auto numRows = reader->getNumberOfRows();
            std::vector<bool> columnHasNull;
            for (int i = 0; i < orcType.getSubtypeCount(); ++i) {
                columnHasNull.push_back(reader->getColumnStatistics(i + 1)->hasNull());
            }
            auto tuplexType = tuplex::orc::orcRowTypeToTuplex(orcType, columnHasNull);

            _normalCaseRowType = tuplexType;
            _generalCaseRowType = tuplexType;
            _estimatedRowCount = numRows * _fileURIs.size();

            bool hasColumnNames = false;
            for (uint64_t i = 0; i < orcType.getSubtypeCount(); ++i) {
                const auto& name = orcType.getFieldName(i);
                if (!name.empty()) {
                    hasColumnNames = true;
                }
                _columnNames.push_back(name);
            }
            if (!hasColumnNames) {
                _columnNames.clear();
            }

            inStream.reset();
            reader.reset();

            setSchema(Schema(Schema::MemoryLayout::ROW, tuplexType));

            setProjectionDefaults();
        } else {
            logger.warn("no input files found, can't infer type from sample.");
            setSchema(Schema(Schema::MemoryLayout::ROW, python::Type::EMPTYTUPLE));
        }
        _sampling_time_s += timer.time();
#else
        throw std::runtime_error(MISSING_ORC_MESSAGE);
#endif
    }

    void FileInputOperator::setProjectionDefaults() {// set optimized schema to current one
//        // set optimized schema to current one
//        _optimizedSchema = getInputSchema();
//        _optimizedColumnNames = _columnNames;
        // create per default true array, i.e. serialize all columns
        _columnsToSerialize = std::vector<bool>();

        for (int i = 0; i < inputColumnCount(); ++i)
            _columnsToSerialize.push_back(true);

//        _optimizedNormalCaseRowType = _normalCaseRowType;
    }

    std::vector<Row> FileInputOperator::getSample(const size_t num) const {
        if(!_cachePopulated)
            const_cast<FileInputOperator*>(this)->fillFileCache(_samplingMode);
        if(_rowsSample.empty())
            const_cast<FileInputOperator*>(this)->fillRowCache(_samplingMode);

        if(!_cachePopulated || _rowsSample.empty())
            throw std::runtime_error("need to populate cache first");

        // restrict to num
        if(num <= _rowsSample.size()) {
            // select num random rows...
            // use https://en.wikipedia.org/wiki/Reservoir_sampling the optimal algorithm there to fetch the sample quickly...
            // i.e., https://www.geeksforgeeks.org/reservoir-sampling/
            return randomSampleFromReservoir(_rowsSample, num);
        } else {
            // need to increase sample size!
            Logger::instance().defaultLogger().warn("requested " + std::to_string(num)
                                                    + " rows for sampling, but only "
                                                    + std::to_string(_rowsSample.size())
                                                    + " stored. Consider decreasing sample size. Returning all available rows.");
            return _rowsSample;
        }
    }

    std::vector<size_t> FileInputOperator::translateOutputToInputIndices(const std::vector<size_t> &output_indices) {
        using namespace std;
        vector<size_t> indices;

        // create map

        unordered_map<size_t, size_t> m; // output index -> original index
        size_t pos = 0;
        for(unsigned i = 0; i < _columnsToSerialize.size(); ++i) {
            if(_columnsToSerialize[i]) {
                m[pos++] = i;
            }
        }

        // make sure this works with current output schema!
        if(m.size() != outputColumnCount()) {
            throw std::runtime_error("INTERNAL ERROR: invalid pushdown map created.");
        }

        // go through output indices
        for(auto idx : output_indices) {
            auto it = m.find(idx);
            if(it == m.end()) {
                // invalid index
                throw std::runtime_error("INTERNAL ERROR: invalid index to select from given. Index is "
                + to_string(idx) + " but allowed range is 0-"+ to_string(pos));
            } else {
                indices.push_back(it->second); // push back original index
            }
        }

        return indices;
    }

    void FileInputOperator::selectColumns(const std::vector<size_t> &columnsToSerialize, bool original_indices) {
        using namespace std;

        // are indices relative to original columns or to currently pushed down columns?
        auto original_col_indices_to_serialize = columnsToSerialize;
        // if so, translate them!
        if(!original_indices)
            original_col_indices_to_serialize = translateOutputToInputIndices(columnsToSerialize);

        // reset to defaults
        setProjectionDefaults();

        auto schema = getInputSchema();
        auto rowType = schema.getRowType();
        assert(schema.getRowType().isTupleType());
        assert(schema.getRowType().parameters().size() == inputColumnCount());

        // set internal (original) column indices to serialize to false
        for (int i = 0; i < _columnsToSerialize.size(); ++i)
            _columnsToSerialize[i] = false;

        for (auto idx : original_col_indices_to_serialize) {
            assert(idx < rowType.parameters().size());

            // set to true for idx
            _columnsToSerialize[idx] = true;
        }
    }

    std::unordered_map<int, int> FileInputOperator::projectionMap() const {
        // check if all are positive
        bool all_true = true;
        for(auto keep_col : columnsToSerialize())
            if(!keep_col) {
                all_true = false;
            }

        // trivial case, no map necessary. full row is serialized...
        if(all_true)
            return std::unordered_map<int, int>();

        // mapping case
        std::unordered_map<int, int> m;
        int pos = 0;
        for(int i = 0; i < columnsToSerialize().size(); ++i) {
            if(columnsToSerialize()[i]) {
                m[i] = pos++;
            }
        }
        return m;
    }

    void FileInputOperator::setColumns(const std::vector<std::string> &columnNames) {
        if(_fileURIs.empty())
            return;

<<<<<<< HEAD
        if(_columnNames.empty()) {
            if(columnNames.size() != inputColumnCount())
                throw std::runtime_error("number of columns given (" + std::to_string(columnNames.size()) +
                                         ") does not match detected count (" + std::to_string(inputColumnCount()) + ")");
            _columnNames = columnNames;
            return;
        }
=======
        assert(_columnNames.empty());
        // only perform check, if schema already initialized.
        if (_optimizedSchema != Schema::UNKNOWN && columnNames.size() != outputColumnCount())
            throw std::runtime_error("number of columns given (" + std::to_string(columnNames.size()) +
                                     ") does not match detected count (" + std::to_string(outputColumnCount()) + ")");
>>>>>>> e88a1752

        // check whether it's a match for input Column Count (i.e. full replace) or output column count (projected replace)
        if(columnNames.size() == inputColumnCount()) {
            _columnNames = columnNames;
        } else {
            // must match
            if (columnNames.size() != outputColumnCount())
                throw std::runtime_error("number of columns given (" + std::to_string(columnNames.size()) +
                                         ") does not match projected column count (" + std::to_string(outputColumnCount()) + ")");

            assert(_columnNames.size() == _columnsToSerialize.size());

            // replace columns for kept columns
            unsigned pos = 0;
            for(unsigned i = 0; i < _columnsToSerialize.size(); ++i) {
                if(pos < columnNames.size() && _columnsToSerialize[i]) {
                    _columnNames[i] = columnNames[pos++];
                }
            }
        }
    }

    std::shared_ptr<LogicalOperator> FileInputOperator::clone(bool cloneParents) {
        // make here copy a bit more efficient, i.e. avoid resampling files by using specialized copy constructor (private)
        auto copy = new FileInputOperator(*this); // no children, no parents so all good with this method
        assert(getID() == copy->getID());
        return std::shared_ptr<LogicalOperator>(copy);
    }

    FileInputOperator::FileInputOperator(tuplex::FileInputOperator &other) : _fileURIs(other._fileURIs),
                                                                             _sizes(other._sizes),
                                                                             _estimatedRowCount(other._estimatedRowCount),
                                                                             _fmt(other._fmt),
                                                                             _quotechar(other._quotechar),
                                                                             _delimiter(other._delimiter),
                                                                             _header(other._header),
                                                                             _null_values(other._null_values),
                                                                             _columnsToSerialize(other._columnsToSerialize),
                                                                             _columnNames(other._columnNames),
                                                                             _normalCaseRowType(other._normalCaseRowType),
                                                                             _generalCaseRowType(other._generalCaseRowType),
                                                                             _indexBasedHints(other._indexBasedHints),
                                                                             _rowsSample(other._rowsSample),
                                                                             _cachePopulated(other._cachePopulated),
                                                                             _samplingMode(other._samplingMode),
                                                                             _sampling_time_s(other._sampling_time_s),
<<<<<<< HEAD
                                                                             _samplingSize(other._samplingSize) {
=======
                                                                             _indexBasedHints(other._indexBasedHints),
                                                                             _json_unwrap_first_level(other._json_unwrap_first_level) {
>>>>>>> e88a1752
        // copy members for logical operator
        LogicalOperator::copyMembers(&other);
        LogicalOperator::setDataSet(other.getDataSet());

        // copy cache (?)
        for (const auto& kv: other._sampleCache) { _sampleCache[kv.first] = kv.second; }
    }

    int64_t FileInputOperator::cost() const {
        // use number of input rows as cost
        return _estimatedRowCount;
    }

    bool FileInputOperator::isEmpty() const {
        if(_fileURIs.empty() || _sizes.empty())
            return true;

        size_t totalSize = 0;
        for(auto s: _sizes)
            totalSize += s;
        return totalSize == 0;
    }

    // HACK !!!!
    void FileInputOperator::setInputFiles(const std::vector<URI> &uris, const std::vector<size_t> &uri_sizes,
                                          bool resample) {
        assert(uris.size() == uri_sizes.size());
        _fileURIs = uris;
        _sizes = uri_sizes;

        if(resample && !_fileURIs.empty()) {
            // clear sample cache
            _cachePopulated = false;
            _sampleCache.clear();
            _rowsSample.clear(); // reset row samples!
            fillFileCache(_samplingMode);

            _estimatedRowCount = 100000; // @TODO.

//            // only CSV supported...
//            if(_fmt != FileFormat::OUTFMT_CSV)
//                throw std::runtime_error("only csv supported");
//
//            // NOTE: 256 triggers deoptimization ==> need to study this behavior more carefully...!
//
//            size_t SAMPLE_SIZE = 1024 * 512; // use 256KB each
//
//            // @TODO: rework this...
//            aligned_string sample;
//            sample = loadSample(SAMPLE_SIZE, _fileURIs.front(), _sizes.front(),
//                                SamplingMode::FIRST_ROWS);
//
//            _firstRowsSample = parseRows(sample.c_str(), sample.c_str() + std::min(sample.size() - 1,
//                                                                                   strlen(sample.c_str())), _null_values, _delimiter, _quotechar);
//            // header? ignore first row!
//            if(_header && !_firstRowsSample.empty())
//                _firstRowsSample.erase(_firstRowsSample.begin());
//
//            // fetch also last rows sample?
//            // only draw sample IF > 1 file or file_size > 2 * sample size
//            bool draw_sample = _fileURIs.size() >= 2 || _sizes.back() >= 2 * SAMPLE_SIZE;
//            if(draw_sample) {
//                auto last_sample = loadSample(SAMPLE_SIZE, _fileURIs.back(), _sizes.back(), SamplingMode::LAST_ROWS);
//                // search CSV beginning
//                auto column_count = inputColumnCount();
//                auto offset = csvFindLineStart(last_sample.c_str(), SAMPLE_SIZE, column_count, _delimiter, _quotechar);
//                if(offset >= 0) {
//                    // parse into last rows
//                    _lastRowsSample = parseRows(last_sample.c_str(), last_sample.c_str() + std::min(last_sample.size() - 1, strlen(last_sample.c_str())), _null_values, _delimiter, _quotechar);
//                } else {
//                    //logger.warn("could not find CSV line start in last rows sample.");
//                }
//            }
//
//            // pretty bad but required, else stageplanner/builder will complain
//            _estimatedRowCount = _firstRowsSample.size() * ( 1.0 * _sizes.front() / (1.0 * sample.size()));
        }
    }

    bool FileInputOperator::retype(const python::Type& input_row_type, bool is_projected_row_type, bool ignore_check_for_str_option) {
        assert(input_row_type.isTupleType());
        auto col_types = input_row_type.parameters();
        auto old_col_types = normalCaseSchema().getRowType().parameters();
        auto old_general_col_types = schema().getRowType().parameters();

        size_t num_projected_columns = getOptimizedOutputSchema().getRowType().parameters().size();

        assert(old_col_types.size() <= old_general_col_types.size());
        auto& logger = Logger::instance().logger("codegen");

        // check whether number of columns are compatible
        if(is_projected_row_type) {
            if(col_types.size() != num_projected_columns) {
                logger.error("Provided incompatible (projected) rowtype to retype " + name() +
                             ", provided type has " + pluralize(col_types.size(), "column") + " but optimized schema in operator has "
                             + pluralize(old_col_types.size(), "column"));
                return false;
            }
        } else {
            if(col_types.size() != old_col_types.size()) {
                logger.error("Provided incompatible rowtype to retype " + name() +
                             ", provided type has " + pluralize(col_types.size(), "column") + " but optimized schema in operator has "
                             + pluralize(old_col_types.size(), "column"));
                return false;
            }
        }


        auto str_opt_type = python::Type::makeOptionType(python::Type::STRING);

        // go over and check they're compatible!
        for(unsigned i = 0; i < col_types.size(); ++i) {
            auto t = col_types[i];
            if(col_types[i].isConstantValued())
                t = t.underlying();

            // old type
            unsigned lookup_index = i;

            if(is_projected_row_type) {
                lookup_index = reverseProjectToReadIndex(i);
            }

            if(!python::canUpcastType(t, old_general_col_types[lookup_index])) {

                if(!(ignore_check_for_str_option && old_general_col_types[lookup_index] == str_opt_type)) {
                    logger.warn("provided specialized type " + col_types[i].desc() + " can't be upcast to "
                                + old_general_col_types[lookup_index].desc() + ", ignoring in retype.");
                    col_types[i] = old_col_types[lookup_index];
                }
            }
        }

        // type hints have precedence over sampling! I.e., include them here!
        for(const auto& kv : typeHints()) {
            auto idx = kv.first;
            // are we having a projected type? then lookup in projection map!
            auto m = projectionMap();
            if(is_projected_row_type && !m.empty())
                idx = m[idx]; // get projected index...

            if(idx < col_types.size()) {
                col_types[idx] = kv.second;
            } else
                logger.error("internal error, invalid type hint (with wrong index?)");
        }

        // retype optimized schema!
        // -> this requires reprojection if possible!
        if(is_projected_row_type) {
            // set normal-case type with updated projected fields
            auto nc_col_types = _normalCaseRowType.parameters();
            auto m = projectionMap();
            for(auto kv : m) {
                assert(kv.second < col_types.size());
                nc_col_types[kv.first] = col_types[kv.second];
            }
            _normalCaseRowType = python::Type::makeTupleType(nc_col_types);
        } else {
            _normalCaseRowType = python::Type::makeTupleType(col_types);
        }
        return true;
    }

    bool FileInputOperator::retype(const python::Type& input_row_type, bool is_projected_row_type) {
        assert(input_row_type.isTupleType());
        return retype(input_row_type, is_projected_row_type, false);
    }

    std::vector<Row> FileInputOperator::sample(const SamplingMode& mode) {
        auto& logger = Logger::instance().logger("logical");
        if(_fileURIs.empty())
            return {};

        Timer timer;
        std::vector<Row> v;

        // check sampling mode, i.e. how files should be sample?
        std::set<unsigned> sampled_file_indices;
        if(mode & SamplingMode::ALL_FILES) {
            assert(_fileURIs.size() == _sizes.size());
            for(unsigned i = 0; i < _fileURIs.size(); ++i) {
                auto s = sampleFile(_fileURIs[i], _sizes[i], mode);
                std::copy(s.begin(), s.end(), std::back_inserter(v));
                sampled_file_indices.insert(i);
            }
        }

        // sample the first file present?
        if(mode & SamplingMode::FIRST_FILE && sampled_file_indices.find(0) == sampled_file_indices.end()) {
            auto s = sampleFile(_fileURIs.front(), _sizes.front(), mode);
            std::copy(s.begin(), s.end(), std::back_inserter(v));
            sampled_file_indices.insert(0);
        }

        // sample the last file present?
        if(mode & SamplingMode::LAST_FILE && sampled_file_indices.find(_fileURIs.size() - 1) == sampled_file_indices.end()) {
            auto s = sampleFile(_fileURIs.back(), _sizes.back(), mode);
            std::copy(s.begin(), s.end(), std::back_inserter(v));
            sampled_file_indices.insert(_fileURIs.size() - 1);
        }

        // sample a random file?
        if(mode & SamplingMode::RANDOM_FILE && sampled_file_indices.size() < _fileURIs.size()) {
            // form set of valid indices
            std::vector<unsigned> valid_indices;
            for(unsigned i = 0; i < _fileURIs.size(); ++i)
                if(sampled_file_indices.find(i) == sampled_file_indices.end())
                    valid_indices.push_back(i);
            assert(!valid_indices.empty());
            auto random_idx = valid_indices[randi(0ul, valid_indices.size() - 1)];
            logger.debug("Sampling file (random) idx=" + std::to_string(random_idx));
            auto s = sampleFile(_fileURIs[random_idx], _sizes[random_idx], mode);
            std::copy(s.begin(), s.end(), std::back_inserter(v));
            sampled_file_indices.insert(random_idx);
        }

        logger.debug("Sampling (mode=" + std::to_string(mode) + ") took " + std::to_string(timer.time()) + "s");
        return v;
    }

    std::vector<Row> FileInputOperator::sampleCSVFile(const URI& uri, size_t uri_size, const SamplingMode& mode) {
        auto& logger = Logger::instance().logger("logical");
        std::vector<Row> v;
        assert(mode & SamplingMode::FIRST_ROWS || mode & SamplingMode::LAST_ROWS || mode & SamplingMode::RANDOM_ROWS);

        if(0 == uri_size || uri == URI::INVALID) {
            logger.debug("empty file, can't obtain sample from it");
            return {};
        }

        SamplingMode m = mode;

        // if uri_size < file_size -> first rows only
        if(uri_size <= _samplingSize)
            m = SamplingMode::FIRST_ROWS;

        // check file sampling modes & then load the samples accordingly
        if(m & SamplingMode::FIRST_ROWS) {
            auto sample = loadSample(_samplingSize, uri, uri_size, SamplingMode::FIRST_ROWS, true);
            // parse as rows using the settings detected.
            v = parseRows(sample.c_str(), sample.c_str() + std::min(sample.size() - 1, strlen(sample.c_str())),
                          _null_values, _delimiter, _quotechar);

            // header? ignore first row!
            if(_header && !v.empty())
                v.erase(v.begin());
        }

        if(m & SamplingMode::LAST_ROWS) {
            // the smaller of remaining and sample size!
            size_t file_offset = 0;
            auto sample = loadSample(_samplingSize, uri, uri_size, SamplingMode::LAST_ROWS, true, &file_offset);
            size_t offset = 0;
            if(!v.empty()) {
                if(uri_size < 2 * _samplingSize) {
                    offset = _samplingSize - (uri_size - _samplingSize);
                    assert(offset <= _samplingSize);
                }
                auto rows = parseRows(sample.c_str() + offset, sample.c_str() + std::min(sample.size() - 1, strlen(sample.c_str())),
                                            _null_values, _delimiter, _quotechar);
                // offset = 0?
                if(file_offset == 0) {
                    // header? ignore first row!
                    if(_header && !rows.empty())
                        rows.erase(rows.begin());
                }

                std::copy(rows.begin(), rows.end(), std::back_inserter(v));

            } else {
                v = parseRows(sample.c_str(), sample.c_str() + std::min(sample.size() - 1, strlen(sample.c_str())),
                                _null_values, _delimiter, _quotechar);

                // offset = 0?
                if(file_offset == 0) {
                    // header? ignore first row!
                    if(_header && !v.empty())
                        v.erase(v.begin());
                }
            }
        }

        // most complicated: random -> make sure no overlap with first/last rows
        if(m & SamplingMode::RANDOM_ROWS) {
            // @TODO: there could be overlap with first/last rows.
            size_t file_offset = 0;
            auto sample = loadSample(_samplingSize, uri, uri_size, SamplingMode::RANDOM_ROWS, true, &file_offset);
            // parse as rows using the settings detected.
            auto rows = parseRows(sample.c_str(), sample.c_str() + std::min(sample.size() - 1, strlen(sample.c_str())),
                          _null_values, _delimiter, _quotechar);

            // offset = 0?
            if(file_offset == 0) {
                // header? ignore first row!
                if(_header && !rows.empty())
                    rows.erase(rows.begin());
            }

            std::copy(rows.begin(), rows.end(), std::back_inserter(v));
        }

        return v;
    }

    static Row lineToRow(const aligned_string& line, const std::set<std::string>& null_values, bool includes_newline) {
        // process line
        auto line_without_newline = (includes_newline && line.back() == '\n') ? line.substr(0, line.size() -1) : line;
        assert(line_without_newline.back() != '\n' || line_without_newline.size() < line.size());
        auto it = null_values.find(line_without_newline.c_str());
        if(it != null_values.end())
            return Row(Field::null());
        else
            return Row(line.c_str());
    }

    static std::vector<Row> parseTextRows(const aligned_string& sample, const std::set<std::string>& null_values) {
        std::vector<Row> v;
        // parse lines (ignore \r\n line endings?)
        unsigned markbegin = 0;
        unsigned markend = 0;
        for (int i = 0; i < sample.length(); ++i) {
            if(sample[i] == '\0')
                return v;

            // Windows End of Line (EOL) characters – Carriage Return (CR) & Line Feed (LF)
            bool weol = (i + 1 < sample.length() && sample[i] == '\r' && sample[i+1] == '\n');
            if(sample[i] == '\n' || weol) {
                markend = i;
                auto line = sample.substr(markbegin, markend - markbegin);
                if(weol)
                    line[line.size() - 1] = '\n'; // convert line feed.

                v.push_back(lineToRow(line, null_values, true));
                markbegin = (i + 1);
            }
        }

        // end of line?
        if(markbegin != markend) {
            auto line = sample.substr(markbegin, markend - markbegin);
            v.push_back(lineToRow(line, null_values, true));
        }
        return v;
    }

    std::vector<Row> FileInputOperator::sampleTextFile(const URI& uri, size_t uri_size, const SamplingMode& mode) {
        auto& logger = Logger::instance().logger("logical");
        std::vector<Row> v;
        assert(mode & SamplingMode::FIRST_ROWS || mode & SamplingMode::LAST_ROWS || mode & SamplingMode::RANDOM_ROWS);

        if(0 == uri_size || uri == URI::INVALID) {
            logger.debug("empty file, can't obtain sample from it");
            return {};
        }

        SamplingMode m = mode;

        std::set<std::string> null_values(_null_values.begin(), _null_values.end());

        // if uri_size < file_size -> first rows only
        if(uri_size <= _samplingSize)
            m = SamplingMode::FIRST_ROWS;

        // check file sampling modes & then load the samples accordingly
        if(m & SamplingMode::FIRST_ROWS) {
            auto sample = loadSample(_samplingSize, uri, uri_size, SamplingMode::FIRST_ROWS, true);
            v = parseTextRows(sample, null_values);
        }

        if(m & SamplingMode::LAST_ROWS) {
            // the smaller of remaining and sample size!
            size_t file_offset = 0;
            auto sample = loadSample(_samplingSize, uri, uri_size, SamplingMode::LAST_ROWS, true, &file_offset);
            size_t offset = 0;
            if(!v.empty()) {
                if(uri_size < 2 * _samplingSize) {
                    offset = _samplingSize - (uri_size - _samplingSize);
                    assert(offset <= _samplingSize);
                }
                auto rows = parseTextRows(sample, null_values);
                // offset != 0? =? remove first row b.c. it may be partial row
                if(file_offset != 0) {
                    // header? ignore first row!
                    if(!rows.empty())
                        rows.erase(rows.begin());
                }

                std::copy(rows.begin(), rows.end(), std::back_inserter(v));

            } else {
                v = parseTextRows(sample, null_values);

                // offset = 0?
                if(file_offset != 0) {
                    // ignore first row b.c. may be partial row...
                    if(!v.empty())
                        v.erase(v.begin());
                }
            }
        }

        // most complicated: random -> make sure no overlap with first/last rows
        if(m & SamplingMode::RANDOM_ROWS) {
            // @TODO: there could be overlap with first/last rows.
            size_t file_offset = 0;
            auto sample = loadSample(_samplingSize, uri, uri_size, SamplingMode::RANDOM_ROWS, true, &file_offset);
            // parse as rows using the settings detected.
            auto rows = parseTextRows(sample, null_values);

            // offset = 0?
            if(file_offset != 0) {
                // ignore first row b.c. partial
                if(!rows.empty())
                    rows.erase(rows.begin());
            }

            // erase last row, b.c. partial
            if(!rows.empty())
                rows.erase(rows.end() - 1);

            std::copy(rows.begin(), rows.end(), std::back_inserter(v));
        }

        return v;
    }

    std::vector<Row> FileInputOperator::sampleORCFile(const URI& uri, size_t uri_size, const SamplingMode& mode) {
        throw std::runtime_error("not yet implemented");
        return {};
    }
}<|MERGE_RESOLUTION|>--- conflicted
+++ resolved
@@ -22,36 +22,12 @@
 
 namespace tuplex {
 
-//    std::vector<tuplex::Row> parseRows(const char *start, const char *end, const std::vector<std::string>& null_values, char delimiter, char quotechar) {
-//        using namespace std;
-//        using namespace tuplex;
-//        vector<Row> rows;
-//
-//        ExceptionCode ec;
-//        vector<string> cells;
-//        size_t num_bytes = 0;
-//        const char* p = start;
-//        while(p < end && (ec = parseRow(p, end, cells, num_bytes, delimiter, quotechar, false)) == ExceptionCode::SUCCESS) {
-//            // convert cells to row
-//            auto row = cellsToRow(cells, null_values);
-//
-//#ifndef NDEBUG
-//            // validate
-//            python::lockGIL();
-//            auto py_row = python::rowToPython(row);
-//            python::unlockGIL();
-//#endif
-//
-//            rows.push_back(row);
-//            cells.clear();
-//            p += num_bytes;
-//        }
-//
-//        return rows;
+//    std::vector<tuplex::Partition*> FileInputOperator::getPartitions() {
+//        return _partitions;
 //    }
 
-
-
+    FileInputOperator::FileInputOperator() : _fmt(FileFormat::OUTFMT_UNKNOWN), _json_unwrap_first_level(false), _header(false),
+                              _sampling_time_s(0.0), _quotechar('\0'), _delimiter('\0') {}
 
     void FileInputOperator::detectFiles(const std::string& pattern) {
         auto &logger = Logger::instance().logger("fileinputoperator");
@@ -241,7 +217,125 @@
                                      column_name_hints, index_based_type_hints, column_based_type_hints, sampling_mode);
     }
 
-<<<<<<< HEAD
+    FileInputOperator* FileInputOperator::fromJSON(const std::string &pattern,
+                                                   bool unwrap_first_level,
+                                                   bool treat_heterogenous_lists_as_tuples,
+                                                   const ContextOptions &co) {
+        auto &logger = Logger::instance().logger("fileinputoperator");
+
+
+        auto f = new FileInputOperator();
+        f->_fmt = FileFormat::OUTFMT_JSON;
+        f->_json_unwrap_first_level = unwrap_first_level;
+
+       Timer timer;
+       f->detectFiles(pattern);
+
+        // infer schema using first file only
+        if (!f->_fileURIs.empty()) {
+            auto aligned_sample = f->loadSample(co.CSV_MAX_DETECTION_MEMORY());
+
+            // before parsing the JSON, make sure it contains at least one document
+            if(!codegen::JsonContainsAtLeastOneDocument(aligned_sample.c_str(), aligned_sample.size())) {
+                throw std::runtime_error("sample size too small, does not contain at least one JSON document.");
+            }
+
+            // parse Rows from JSON
+            std::vector<std::vector<std::string>> columnNamesCollection;
+            auto aligned_sample_size = std::min(strlen(aligned_sample.c_str()), aligned_sample.size());
+            // parseJSON only works on well-formatted strings, i.e. those that end in '\0'
+            auto rows = parseRowsFromJSON(aligned_sample.c_str(),
+                                          aligned_sample_size,
+                                          unwrap_first_level ? &columnNamesCollection : nullptr,
+                                          unwrap_first_level,
+                                          treat_heterogenous_lists_as_tuples);
+
+            // when unwrapping, need to resort rows after column names
+            std::vector<std::string> ordered_names;
+            if(unwrap_first_level) {
+                auto t = sortRowsAndIdentifyColumns(rows, columnNamesCollection);
+                rows = std::get<0>(t);
+                ordered_names = std::get<1>(t);
+            }
+
+            // are there no rows? => too small a sample. increase sample size.
+            if(rows.empty()) {
+                throw std::runtime_error("not a single JSON document was found in the file, can't determine type. Please increase sample size.");
+            }
+
+            // estimator for #rows across all CSV files
+            double estimatedRowCount = 0.0;
+            for(auto s : f->_sizes) {
+                estimatedRowCount += (double)s / (double)aligned_sample_size * (double)f->_sample.size();
+            }
+            f->_estimatedRowCount = static_cast<size_t>(std::ceil(estimatedRowCount));
+
+            // set column names to empty. if unwrap, detection should happen here
+            f->_columnNames = std::vector<std::string>();
+
+            // check mode: is it unwrapping? => find dominating number of columns! And most likely combo of column names
+            std::unordered_map<python::Type, size_t> typeCountMap;
+            // simply calc all row counts
+            for(const auto& row : rows)
+                typeCountMap[row.getRowType()]++;
+
+            // transform to vector for cover
+            auto type_counts = std::vector<std::pair<python::Type, size_t>>(typeCountMap.begin(), typeCountMap.end());
+
+            TypeUnificationPolicy normal_policy;
+            normal_policy.allowAutoUpcastOfNumbers = co.AUTO_UPCAST_NUMBERS();
+            normal_policy.allowUnifyWithPyObject = false;
+            normal_policy.treatMissingDictKeysAsNone = false; // maybe as option?
+            normal_policy.unifyMissingDictKeys = false; // could be potentially allowed for subschemas etc.?
+
+            TypeUnificationPolicy general_policy;
+            normal_policy.allowAutoUpcastOfNumbers = co.AUTO_UPCAST_NUMBERS();
+            normal_policy.allowUnifyWithPyObject = false;
+            normal_policy.treatMissingDictKeysAsNone = false; // maybe as option?
+            normal_policy.unifyMissingDictKeys = true; // this sets it apart from normal policy...
+
+            // execute cover
+            auto normal_case_max_type = maximizeStructuredDictTypeCover(type_counts, co.NORMALCASE_THRESHOLD(), co.OPT_NULLVALUE_OPTIMIZATION(), normal_policy);
+            auto general_case_max_type = maximizeStructuredDictTypeCover(type_counts, co.NORMALCASE_THRESHOLD(), co.OPT_NULLVALUE_OPTIMIZATION(), general_policy);
+
+            // either invalid?
+            if(python::Type::UNKNOWN == normal_case_max_type.first || python::Type::UNKNOWN == general_case_max_type.first) {
+                logger.warn("could not detect schema for JSON input");
+                f->setSchema(Schema(Schema::MemoryLayout::ROW, python::Type::EMPTYTUPLE));
+                return f;
+            }
+
+            // set ALL column names (as they appear)
+            // -> pushdown for JSON is special case...
+            if(unwrap_first_level) {
+                f->setColumns(ordered_names);
+            }
+            f->_sample = rows;
+
+            // normalcase and exception case types
+            // -> use type cover for this from sample!
+            auto normalcasetype = !unwrap_first_level ? normal_case_max_type.first.parameters().front() : normal_case_max_type.first;
+            auto generalcasetype = !unwrap_first_level ? general_case_max_type.first.parameters().front() : general_case_max_type.first;
+
+            // rowtype is always, well a row
+            normalcasetype = python::Type::propagateToTupleType(normalcasetype);
+            generalcasetype = python::Type::propagateToTupleType(generalcasetype);
+
+            // get type & assign schema
+            f->_normalCaseRowType = normalcasetype;
+            f->setSchema(Schema(Schema::MemoryLayout::ROW, generalcasetype));
+
+            // set defaults for possible projection pushdown...
+            f->setProjectionDefaults();
+        } else {
+            logger.warn("no input files found, can't infer type from given path: " + pattern);
+            f->setSchema(Schema(Schema::MemoryLayout::ROW, python::Type::EMPTYTUPLE));
+        }
+        f->_sampling_time_s += timer.time();
+
+        return f;
+    }
+
     void FileInputOperator::fillRowCache(SamplingMode mode) {
         auto &logger = Logger::instance().logger("fileinputoperator");
 
@@ -422,128 +516,6 @@
 
     FileInputOperator::FileInputOperator(const std::string &pattern,
                                          const ContextOptions &co,
-=======
-    FileInputOperator* FileInputOperator::fromJSON(const std::string &pattern,
-                                                   bool unwrap_first_level,
-                                                   bool treat_heterogenous_lists_as_tuples,
-                                                   const ContextOptions &co) {
-        auto &logger = Logger::instance().logger("fileinputoperator");
-
-
-        auto f = new FileInputOperator();
-        f->_fmt = FileFormat::OUTFMT_JSON;
-        f->_json_unwrap_first_level = unwrap_first_level;
-
-       Timer timer;
-       f->detectFiles(pattern);
-
-        // infer schema using first file only
-        if (!f->_fileURIs.empty()) {
-            auto aligned_sample = f->loadSample(co.CSV_MAX_DETECTION_MEMORY());
-
-            // before parsing the JSON, make sure it contains at least one document
-            if(!codegen::JsonContainsAtLeastOneDocument(aligned_sample.c_str(), aligned_sample.size())) {
-                throw std::runtime_error("sample size too small, does not contain at least one JSON document.");
-            }
-
-            // parse Rows from JSON
-            std::vector<std::vector<std::string>> columnNamesCollection;
-            auto aligned_sample_size = std::min(strlen(aligned_sample.c_str()), aligned_sample.size());
-            // parseJSON only works on well-formatted strings, i.e. those that end in '\0'
-            auto rows = parseRowsFromJSON(aligned_sample.c_str(),
-                                          aligned_sample_size,
-                                          unwrap_first_level ? &columnNamesCollection : nullptr,
-                                          unwrap_first_level,
-                                          treat_heterogenous_lists_as_tuples);
-
-            // when unwrapping, need to resort rows after column names
-            std::vector<std::string> ordered_names;
-            if(unwrap_first_level) {
-                auto t = sortRowsAndIdentifyColumns(rows, columnNamesCollection);
-                rows = std::get<0>(t);
-                ordered_names = std::get<1>(t);
-            }
-
-            // are there no rows? => too small a sample. increase sample size.
-            if(rows.empty()) {
-                throw std::runtime_error("not a single JSON document was found in the file, can't determine type. Please increase sample size.");
-            }
-
-            // estimator for #rows across all CSV files
-            double estimatedRowCount = 0.0;
-            for(auto s : f->_sizes) {
-                estimatedRowCount += (double)s / (double)aligned_sample_size * (double)f->_sample.size();
-            }
-            f->_estimatedRowCount = static_cast<size_t>(std::ceil(estimatedRowCount));
-
-            // set column names to empty. if unwrap, detection should happen here
-            f->_columnNames = std::vector<std::string>();
-
-            // check mode: is it unwrapping? => find dominating number of columns! And most likely combo of column names
-            std::unordered_map<python::Type, size_t> typeCountMap;
-            // simply calc all row counts
-            for(const auto& row : rows)
-                typeCountMap[row.getRowType()]++;
-
-            // transform to vector for cover
-            auto type_counts = std::vector<std::pair<python::Type, size_t>>(typeCountMap.begin(), typeCountMap.end());
-
-            TypeUnificationPolicy normal_policy;
-            normal_policy.allowAutoUpcastOfNumbers = co.AUTO_UPCAST_NUMBERS();
-            normal_policy.allowUnifyWithPyObject = false;
-            normal_policy.treatMissingDictKeysAsNone = false; // maybe as option?
-            normal_policy.unifyMissingDictKeys = false; // could be potentially allowed for subschemas etc.?
-
-            TypeUnificationPolicy general_policy;
-            normal_policy.allowAutoUpcastOfNumbers = co.AUTO_UPCAST_NUMBERS();
-            normal_policy.allowUnifyWithPyObject = false;
-            normal_policy.treatMissingDictKeysAsNone = false; // maybe as option?
-            normal_policy.unifyMissingDictKeys = true; // this sets it apart from normal policy...
-
-            // execute cover
-            auto normal_case_max_type = maximizeStructuredDictTypeCover(type_counts, co.NORMALCASE_THRESHOLD(), co.OPT_NULLVALUE_OPTIMIZATION(), normal_policy);
-            auto general_case_max_type = maximizeStructuredDictTypeCover(type_counts, co.NORMALCASE_THRESHOLD(), co.OPT_NULLVALUE_OPTIMIZATION(), general_policy);
-
-            // either invalid?
-            if(python::Type::UNKNOWN == normal_case_max_type.first || python::Type::UNKNOWN == general_case_max_type.first) {
-                logger.warn("could not detect schema for JSON input");
-                f->setSchema(Schema(Schema::MemoryLayout::ROW, python::Type::EMPTYTUPLE));
-                return f;
-            }
-
-            // set ALL column names (as they appear)
-            // -> pushdown for JSON is special case...
-            if(unwrap_first_level) {
-                f->setColumns(ordered_names);
-            }
-            f->_sample = rows;
-
-            // normalcase and exception case types
-            // -> use type cover for this from sample!
-            auto normalcasetype = !unwrap_first_level ? normal_case_max_type.first.parameters().front() : normal_case_max_type.first;
-            auto generalcasetype = !unwrap_first_level ? general_case_max_type.first.parameters().front() : general_case_max_type.first;
-
-            // rowtype is always, well a row
-            normalcasetype = python::Type::propagateToTupleType(normalcasetype);
-            generalcasetype = python::Type::propagateToTupleType(generalcasetype);
-
-            // get type & assign schema
-            f->_normalCaseRowType = normalcasetype;
-            f->setSchema(Schema(Schema::MemoryLayout::ROW, generalcasetype));
-
-            // set defaults for possible projection pushdown...
-            f->setProjectionDefaults();
-        } else {
-            logger.warn("no input files found, can't infer type from given path: " + pattern);
-            f->setSchema(Schema(Schema::MemoryLayout::ROW, python::Type::EMPTYTUPLE));
-        }
-        f->_sampling_time_s += timer.time();
-
-        return f;
-    }
-
-    FileInputOperator::FileInputOperator(const std::string &pattern, const ContextOptions &co,
->>>>>>> e88a1752
                                          option<bool> hasHeader,
                                          option<char> delimiter,
                                          option<char> quotechar,
@@ -614,7 +586,7 @@
             // set column names from stat
             // Note: call this BEFORE applying type hints!
             _columnNames = _header ? csvstat.columns() : std::vector<std::string>();
-            
+
             // now fill row cache to detect majority type (?)
             fillRowCache(sampling_mode);
 
@@ -642,7 +614,7 @@
 
             // @TODO: change this to be the majority detected row type!
             // normalcase and exception case types
-            
+
             if(normalcasetype == python::Type::UNKNOWN || generalcasetype == python::Type::UNKNOWN) {
                 logger.warn("sample-based detection could not infer type, using csvstat type directly.");
                 normalcasetype = csvstat.type();
@@ -953,21 +925,13 @@
         if(_fileURIs.empty())
             return;
 
-<<<<<<< HEAD
         if(_columnNames.empty()) {
-            if(columnNames.size() != inputColumnCount())
+            if(_optimizedSchema != Schema::UNKNOWN && columnNames.size() != inputColumnCount())
                 throw std::runtime_error("number of columns given (" + std::to_string(columnNames.size()) +
                                          ") does not match detected count (" + std::to_string(inputColumnCount()) + ")");
             _columnNames = columnNames;
             return;
         }
-=======
-        assert(_columnNames.empty());
-        // only perform check, if schema already initialized.
-        if (_optimizedSchema != Schema::UNKNOWN && columnNames.size() != outputColumnCount())
-            throw std::runtime_error("number of columns given (" + std::to_string(columnNames.size()) +
-                                     ") does not match detected count (" + std::to_string(outputColumnCount()) + ")");
->>>>>>> e88a1752
 
         // check whether it's a match for input Column Count (i.e. full replace) or output column count (projected replace)
         if(columnNames.size() == inputColumnCount()) {
@@ -1014,12 +978,9 @@
                                                                              _cachePopulated(other._cachePopulated),
                                                                              _samplingMode(other._samplingMode),
                                                                              _sampling_time_s(other._sampling_time_s),
-<<<<<<< HEAD
                                                                              _samplingSize(other._samplingSize) {
-=======
                                                                              _indexBasedHints(other._indexBasedHints),
                                                                              _json_unwrap_first_level(other._json_unwrap_first_level) {
->>>>>>> e88a1752
         // copy members for logical operator
         LogicalOperator::copyMembers(&other);
         LogicalOperator::setDataSet(other.getDataSet());
