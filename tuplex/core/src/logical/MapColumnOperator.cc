--- conflicted
+++ resolved
@@ -11,17 +11,8 @@
 #include <logical/MapColumnOperator.h>
 
 namespace tuplex {
-<<<<<<< HEAD
-    MapColumnOperator::MapColumnOperator(tuplex::LogicalOperator *parent, const std::string &columnName, const std::vector<std::string>& columns,
+    MapColumnOperator::MapColumnOperator(const std::shared_ptr<LogicalOperator>& parent, const std::string &columnName, const std::vector<std::string>& columns,
                                          const tuplex::UDF &udf) : UDFOperator::UDFOperator(parent, udf, columns), _columnToMap(columnName) {
-=======
-    MapColumnOperator::MapColumnOperator(const std::shared_ptr<LogicalOperator>& parent, const std::string &columnName, const std::vector<std::string>& columns,
-                                         const tuplex::UDF &udf,
-                                         bool allowNumericTypeUnification) : UDFOperator::UDFOperator(parent, udf, columns), _columnToMap(columnName) {
-
-        // require this for typing info.
-        UDFOperator::getUDF().getAnnotatedAST().allowNumericTypeUnification(allowNumericTypeUnification);
->>>>>>> 7e8bf521
 
         _columnToMapIndex = indexInVector(columnName, columns);
         assert(_columnToMapIndex >= 0);
