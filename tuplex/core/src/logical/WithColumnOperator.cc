--- conflicted
+++ resolved
@@ -11,17 +11,8 @@
 #include <logical/WithColumnOperator.h>
 
 namespace tuplex {
-<<<<<<< HEAD
-    WithColumnOperator::WithColumnOperator(LogicalOperator *parent, const std::vector <std::string>& columnNames,
+    WithColumnOperator::WithColumnOperator(const std::shared_ptr<LogicalOperator>& parent, const std::vector <std::string>& columnNames,
                                            const std::string &columnName, const UDF &udf): UDFOperator::UDFOperator(parent, udf, columnNames), _newColumn(columnName) {
-=======
-    WithColumnOperator::WithColumnOperator(const std::shared_ptr<LogicalOperator>& parent, const std::vector <std::string>& columnNames,
-                                           const std::string &columnName, const UDF &udf,
-                                           bool allowNumericTypeUnification): UDFOperator::UDFOperator(parent, udf, columnNames), _newColumn(columnName) {
-
-        // require this for typing info.
-        UDFOperator::getUDF().getAnnotatedAST().allowNumericTypeUnification(allowNumericTypeUnification);
->>>>>>> 7e8bf521
 
         // define index
         _columnToMapIndex = calcColumnToMapIndex(columnNames, columnName);
