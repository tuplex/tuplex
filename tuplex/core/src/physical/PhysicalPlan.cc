//--------------------------------------------------------------------------------------------------------------------//
//                                                                                                                    //
//                                      Tuplex: Blazing Fast Python Data Science                                      //
//                                                                                                                    //
//                                                                                                                    //
//  (c) 2017 - 2021, Tuplex team                                                                                      //
//  Created by Leonhard Spiegelberg first on 1/1/2021                                                                 //
//  License: Apache 2.0                                                                                               //
//--------------------------------------------------------------------------------------------------------------------//

#include <physical/PhysicalPlan.h>
#include <physical/execution/TransformStage.h>
#include <physical/execution/HashJoinStage.h>
#include <physical/execution/AggregateStage.h>
#include <physical/codegen/StageBuilder.h>
#include <logical/ParallelizeOperator.h>
#include <logical/FileInputOperator.h>
#include <logical/MapOperator.h>
#include <logical/FilterOperator.h>
#include <logical/TakeOperator.h>
#include <logical/ResolveOperator.h>
#include <logical/IgnoreOperator.h>
#include <logical/MapColumnOperator.h>
#include <logical/JoinOperator.h>
#include <logical/AggregateOperator.h>
#include <logical/CacheOperator.h>
#include <jit/RuntimeInterface.h>
#include <utils/Signals.h>

namespace tuplex {

    PhysicalPlan::PhysicalPlan(tuplex::LogicalPlan *optimizedPlan, tuplex::LogicalPlan *originalPlan, const Context& context)
            : _context(context), _num_stages(0) {

        assert(optimizedPlan && originalPlan);

        _lp = optimizedPlan;
        _lpOriginal = originalPlan;

        // split logical plan into physical stages
        // (@TODO: add here database like plan selection/optimization, for now naive generation)
        _stage = splitIntoAndPlanStages();

        // @TODO: push down limits
        // ==> add logic here!
    }

    // Notes: pushdown limits if possible
    // void TransformStage::pushDownOutputLimit() {
    //        // if there is NO filter operation in this stage, we can push down the output limit to the inputs
    //        bool filterOpFound = std::any_of(_operators.begin(), _operators.end(), [](LogicalOperator* op) { return op->type() == LogicalOperatorType::FILTER; });
    //
    //        if(!filterOpFound) {
    //            // limit input
    //            _inputLimit = _outputLimit;
    //        }
    //    }


    PhysicalStage* PhysicalPlan::createStage(const std::shared_ptr<LogicalOperator> &root, std::shared_ptr<LogicalOperator> endNode=nullptr,
                                             bool isRootStage=true,
                                             EndPointMode outMode=EndPointMode::UNKNOWN) {
        using namespace std;

        // Indicators for stage
        bool hasFilter = false;
        bool hasInputExceptions = false;
        // step 1: break up pipeline according to cost model
        // go through nodes
        queue<std::shared_ptr<LogicalOperator>> q; q.push(root);
        deque<std::shared_ptr<LogicalOperator>> ops;
        // add endNode if desired (necessary for aggregates)
        if(endNode)
            ops.emplace_back(endNode);
        vector<PhysicalStage*> dependents;
        while(!q.empty()) {
            auto node = q.front(); q.pop();

            // pass hashmaps & Co as global variables!
            // => makes life easier!
            if(node->parents().size() == 1) {
                // simple, add to ops, no dependent yet
                // special case cache operator, i.e. stop following, if there are already operators!
                // however, go dag up if cache is the first operator!
                if(node->type() == LogicalOperatorType::CACHE) {

                    // is the cache operator an action or a source?
                    // => simply check whether it's been cached
                    auto cop = (CacheOperator*)node.get();
                    if(cop->isCached()) {
#ifndef NDEBUG
                        // stop & get row count (this will refresh partitions as well)
                        _logger.info("reusing cached results (" + pluralize(cop->getTotalCachedRows(), "row") + ")");
#endif
                    } else {
                        // must be an action => execute!
                        assert(ops.empty() && isRootStage);
                        q.push(node->parent());
                    }

                    // do nothing
                } else if(node->type() == LogicalOperatorType::AGGREGATE) {
                    auto aop = std::dynamic_pointer_cast<AggregateOperator>(node); assert(aop);
                    if(aop->aggType() == AggregateType::AGG_UNIQUE) {
                        dependents.emplace_back(createStage(aop->parent(), aop, false, EndPointMode::HASHTABLE)); // hashtable because we need to find unique rows
                        continue; // do not push this node to the stage!
                        // don't push to queue: we're done recursing backwards (the call above handles the remainder of the path)
                    } else if(aop->aggType() == AggregateType::AGG_GENERAL) {
                        // create new stage, but sure to add node first
                        dependents.emplace_back(createStage(aop->parent(), aop, false, EndPointMode::MEMORY)); // memory b.c. it's not a hashby aggregate...
                        continue; // do not push this node to the stage!
                    } else if(aop->aggType() == AggregateType::AGG_BYKEY) {
                        dependents.emplace_back(createStage(aop->parent(), aop, false, EndPointMode::HASHTABLE)); // hashtable because we need to group by key
                        continue; // do not push this node to the stage!
                    } else {
                        throw std::runtime_error("unsupported aggregate type found");
                    }
                } else { // follow tree
                    if (node->type() == LogicalOperatorType::FILTER)
                        hasFilter = true;
                    q.push(node->parent());
                }

                // do not add resolvers in fast path
                ops.push_front(node);
            } else if(node->parents().size() == 0) {
                ops.push_front(node);
                // done
            } else if(node->parents().size() == 2) {
                // more difficult, go down more costly path and spill off separate stage depending on operator!
                // todo
                assert(node->type() == LogicalOperatorType::JOIN); // only join yet supported here...

                // cost model necessary here (simple, just use #rows!)
                // there should be something like build left, build right
                auto jop = std::dynamic_pointer_cast<JoinOperator>(node); assert(jop);

                // HACK here:
                // right join is not yet implemented, however when build direction is switched for left join,
                // it's basically a right join.
                // => could implement by removing entries from hash-table and then writing with null-vals all entries out
                // which haven't been flagged.
                // => requires more complicated logic. Not done yet.

                if(jop->joinType() == JoinType::INNER) {
                    // build on whichever has the lower cost (prefer right to build for equal cost)
                    if(jop->left()->cost() >= jop->right()->cost()) {
                        // build right
                        dependents.emplace_back(createStage(jop->right(), nullptr, false, EndPointMode::HASHTABLE));

                        // continue pipeline on left
                        ops.push_front(jop);
                        q.push(jop->left());
                    } else {
                        // build left
                        dependents.emplace_back(createStage(jop->left(), nullptr, false, EndPointMode::HASHTABLE));

                        // continue pipeline on right
                        ops.push_front(jop);
                        q.push(jop->right());
                    }
                } else {
                    // always build right side for left join
                    assert(jop->joinType() == JoinType::LEFT);

#ifndef NDEBUG
                    if(jop->left()->cost() < jop->right()->cost()) {
                        Logger::instance().defaultLogger().info("Query optimizer bug: Left join build forced"
                                                                " to right side, though left would be better. Need to implement right join to resolve");
                    }
#endif
                    // build right
                    dependents.emplace_back(createStage(jop->right(), nullptr, false, EndPointMode::HASHTABLE));

                    // continue pipeline on left
                    ops.push_front(jop);
                    q.push(jop->left());
                }
            } else
                throw std::runtime_error("operator " + node->name() + " not yet supported...");
        }

        // step 2:
        // compile stage after split was performed!
        EndPointMode inputMode = EndPointMode::MEMORY; // stage input mode
        EndPointMode outputMode = EndPointMode::MEMORY; // stage output mode
        // the type of hash-grouped intermediate data (e.g. unique vs. hash aggregate
        //   --> indicates how the hashtable values should be converted to partitions)
        auto hashGroupedDataType = AggregateType::AGG_NONE;

        assert(!ops.empty());
        std::shared_ptr<LogicalOperator> ioNode = nullptr; // needed to reconstruct when IO is separated from rest
        if(ops.front()->isDataSource()) {
            // stream data from source into memory
            inputMode = ops.front()->type() == LogicalOperatorType::FILEINPUT ? EndPointMode::FILE : EndPointMode::MEMORY;
            ioNode = ops.front();
            if(inputMode == EndPointMode::MEMORY) {
                // type should be parallelize or cache!
                auto t = ops.front()->type();
                assert(t == LogicalOperatorType::PARALLELIZE || t == LogicalOperatorType::CACHE);
                if (t == LogicalOperatorType::PARALLELIZE)
<<<<<<< HEAD
                    hasInputExceptions = !((ParallelizeOperator *)ops.front().get())->getPythonObjects().empty();
                if (t == LogicalOperatorType::CACHE)
                    hasInputExceptions = !((CacheOperator *)ops.front().get())->cachedExceptions().empty();
=======
                    hasInputExceptions = !((ParallelizeOperator *) ops.front())->getFallbackPartitions().empty();
                if (t == LogicalOperatorType::CACHE) {
                    auto cop = (CacheOperator *) ops.front();
                    hasInputExceptions = !cop->cachedGeneralPartitions().empty() || !cop->cachedFallbackPartitions().empty();
                }
>>>>>>> 625c209f
            }
        }

        if(ops.back()->isActionable()) {
            if(ops.back()->type() == LogicalOperatorType::FILEOUTPUT)
                outputMode = EndPointMode::FILE;
            else if(ops.back()->type() == LogicalOperatorType::TAKE || ops.back()->type() == LogicalOperatorType::CACHE) {
               // memory?
               outputMode = EndPointMode::MEMORY;
            } else
                throw std::runtime_error("unknown actionable operator " + ops.back()->name() + " found");
        } else {
            // it's an internal node. Thus, the question is what type of node comes after?
            // => decide between memory or hashtable as output format!
            // (i.e. union op would have memory, join hashtable)
            auto lastOp = ops.back();

            // make sure only one child!
            assert(lastOp->children().size() == 1);
            auto child = lastOp->children().front();

            // join op? => then hash table, else memory
            if(child->type() == LogicalOperatorType::JOIN || child->type() == LogicalOperatorType::AGGREGATE)
                outputMode = EndPointMode::HASHTABLE;
            else
                outputMode = EndPointMode::MEMORY;
        }

        // overwrite outputMode, if explicitly given
        if(outMode != EndPointMode::UNKNOWN) {
            outputMode = outMode;
        }

        // Need to update indices input exceptions in the case that input exceptions exist, the pipeline has filters, and the
        // user wants to merge exceptions in order.
        bool updateInputExceptions = hasFilter && hasInputExceptions && _context.getOptions().OPT_MERGE_EXCEPTIONS_INORDER();

        // create transform-stage via builder pattern
        auto builder = codegen::StageBuilder(compilePolicyFromOptions(_context.getOptions()),
                                             _num_stages++,
                                             isRootStage,
                                             _context.getOptions().OPT_GENERATE_PARSER(),
                                             _context.getOptions().OPT_NULLVALUE_OPTIMIZATION(),
                                             _context.getOptions().OPT_CONSTANTFOLDING_OPTIMIZATION(),
                                             updateInputExceptions);
        // start code generation
        // first, add input
        assert(!ops.empty());
        auto inputNode = ops.front();
        switch(inputMode) {
            case EndPointMode::FILE: {
                assert(inputNode->type() == LogicalOperatorType::FILEINPUT);
                builder.addFileInput(std::dynamic_pointer_cast<FileInputOperator>(inputNode));
                break;
            }
            case EndPointMode::MEMORY: {
                // note: can be parallelize or any other node if its internal!
                // => has to be output schema here of parent because of Map Operator!
                Schema inSchema;
                if(ioNode)
                    inSchema = ioNode->getOutputSchema();
                else
                    inSchema = inputNode->parents().empty() ? inputNode->getOutputSchema() : inputNode->parent()->getOutputSchema();
                builder.addMemoryInput(inSchema, inputNode);
                break;
            }
            default: {
                throw std::runtime_error("something wrong in setting inputMode, must be memory or file");
                break;
            }
        }

        // add operators
        for(const auto &op : ops) {
            switch(op->type()) {
                case LogicalOperatorType::FILEINPUT:
                case LogicalOperatorType::PARALLELIZE: {
                    // skip, handled above...
                    break;
                }
                case LogicalOperatorType::CACHE: {
                    // special case here: cache needs to be passed too, in order to generate certain stuff
                    builder.addOperator(op);
                    break;
                }
                case LogicalOperatorType::MAP:
                case LogicalOperatorType::FILTER:
                case LogicalOperatorType::MAPCOLUMN:
                case LogicalOperatorType::WITHCOLUMN:
                case LogicalOperatorType::JOIN:
                case LogicalOperatorType::AGGREGATE: {
                    builder.addOperator(op);
                    break;
                }

                // note: ignore/resolve should be part of slow code path only
                case LogicalOperatorType::RESOLVE:
                case LogicalOperatorType::IGNORE: {
                    builder.addOperator(op);
                    break;
                }

                default:
                    // skip
                    break;
            }
        }

        // add output writer (depending on op)
        assert(!ops.empty());
        auto outputNode = ops.back(); assert(outputNode);
        // what is the detected outputMode?
        switch(outputMode) {
            case EndPointMode::FILE: {
                builder.addFileOutput(std::dynamic_pointer_cast<FileOutputOperator>(outputNode));
                break;
            }
            case EndPointMode::MEMORY: {
                auto outputDataSetID = outputNode->getDataSet() ? outputNode->getDataSet()->getID() : 0;
                    builder.addMemoryOutput(outputNode->getOutputSchema(), outputNode->getID(),
                                            outputDataSetID);

                // is lat node aggregate?
                if(outputNode->type() == LogicalOperatorType::AGGREGATE) {
                    auto aop = dynamic_cast<AggregateOperator*>(outputNode.get()); assert(aop);

                    // save output mode (unique + bykey imply hashtable output)
                    if(aop->aggType() == AggregateType::AGG_GENERAL)
                        hashGroupedDataType = AggregateType::AGG_GENERAL;
                }

                break;
            }
            case EndPointMode::HASHTABLE: {
                // get child node
                assert(outputNode->children().size() == 1);
                auto child = outputNode->children().front(); assert(child);
                // two options:

                // 1.) Join (b.c. build!)
                // 2.) Aggregate => i.e. unique aggregate
                if(child->type() == LogicalOperatorType::JOIN) {
                    auto jop = std::dynamic_pointer_cast<JoinOperator>(child); assert(jop);
                    // build left or right?
                    size_t keyCol = jop->buildRight() ? jop->rightKeyIndex() : jop->leftKeyIndex();
                    auto schema = jop->buildRight() ? jop->right()->getOutputSchema() : jop->left()->getOutputSchema();
                    builder.addHashTableOutput(schema, true, false, {keyCol}, jop->keyType(), jop->bucketType()); // using keycol
                }
                // is output node hashtable?
                else if(outputNode->type() == LogicalOperatorType::AGGREGATE) {
                    // hash unique?
                    // note: need to hash multiple key cols -> use tuple to string functionality for now, need to improve
                    // TODO: base64 encode maybe if its multiple columns so string can be reused...
                    auto aop = dynamic_cast<AggregateOperator*>(outputNode.get()); assert(aop);
                    auto schema = aop->parent()->getOutputSchema();
                    if(aop->aggType() == AggregateType::AGG_UNIQUE) {
                        // @TODO: maybe do this via intermediates? And then combine everything?
                        builder.addHashTableOutput(schema, false, false, {}, schema.getRowType(),
                                                   python::Type::UNKNOWN);
                        hashGroupedDataType = AggregateType::AGG_UNIQUE; // need to process the output hashtable to rows
                    } else if(aop->aggType() == AggregateType::AGG_BYKEY) {
                        // Builds intermediate hashtable outputs with the aggregate function, and then merges them with the combiner
                        builder.addHashTableOutput(outputNode->getOutputSchema(), false, true, aop->keyColsInParent(), aop->keyType(), aop->aggregateOutputType());
                        hashGroupedDataType = AggregateType::AGG_BYKEY;
                    } else throw std::runtime_error("wrong aggregate type!");
                } else
                    throw std::runtime_error("output mode of operator " + outputNode->name() + " is hashtable, not supported");
                break;
            }
            default: {
                throw std::runtime_error("unknown endpoint encountered");
            }
        }

        // set limit if output node has a limit (currently only TakeOperator)
        if(outputNode->type() == LogicalOperatorType::TAKE) {
            auto top = static_cast<TakeOperator*>(outputNode.get());
            builder.setOutputLimit(top->limit());
        }

        // @TODO: add slowPip builder to this process...

        // #error "TODO: for Lambda/hyperspecialization experiment -> hack together a super simple solution to serialize the stage in order to specialize it on-the-fly on the Lambda."


        // generate code for stage and init vars
        TransformStage *stage = nullptr;
        if(_context.getOptions().USE_EXPERIMENTAL_HYPERSPECIALIZATION()) {
            _logger.debug("Using experimental hyperspecialization mode");
            // generate python & slow path code...
            stage = builder.encodeForSpecialization(this, backend(), true, false, true);
        } else
            stage = builder.build(this, backend());
        // converting deque of ops to vector of ops and set to stage. Note these are the optimized operators. (correct?)
        stage->setOperators(std::vector<std::shared_ptr<LogicalOperator>>(ops.begin(), ops.end()));
        stage->setDataAggregationMode(hashGroupedDataType);
        // fill in physical plan data
        // b.c. the stages were constructed top-down, need to reverse the stages
        std::reverse(dependents.begin(), dependents.end());
        stage->dependOn(dependents);

        assert(!ops.empty());
        // this is the last stage. Check whether it is an input stage & set variables
        // fill in data to start processing from operators.
        if (inputNode->type() == LogicalOperatorType::PARALLELIZE) {
<<<<<<< HEAD
            auto pop = dynamic_cast<ParallelizeOperator *>(inputNode.get()); assert(inputNode);
            stage->setInputPartitions(pop->getPartitions());
            stage->setInputExceptions(pop->getPythonObjects());
            stage->setPartitionToExceptionsMap(pop->getInputPartitionToPythonObjectsMap());
        } else if(inputNode->type() == LogicalOperatorType::CACHE) {
            auto cop = dynamic_cast<CacheOperator*>(inputNode.get());  assert(inputNode);
            stage->setInputPartitions(cop->cachedPartitions());
            stage->setInputExceptions(cop->cachedExceptions());
            stage->setPartitionToExceptionsMap(cop->partitionToExceptionsMap());
=======
            auto pop = dynamic_cast<ParallelizeOperator *>(inputNode); assert(inputNode);
            stage->setInputPartitions(pop->getNormalPartitions());
            stage->setFallbackPartitions(pop->getFallbackPartitions());
            stage->setPartitionGroups(pop->getPartitionGroups());
        } else if(inputNode->type() == LogicalOperatorType::CACHE) {
            auto cop = dynamic_cast<CacheOperator*>(inputNode);  assert(inputNode);
            stage->setInputPartitions(cop->cachedNormalPartitions());
            stage->setGeneralPartitions(cop->cachedGeneralPartitions());
            stage->setFallbackPartitions(cop->cachedFallbackPartitions());
            stage->setPartitionGroups(cop->partitionGroups());
>>>>>>> 625c209f
        } else if(inputNode->type() == LogicalOperatorType::FILEINPUT) {
            auto csvop = dynamic_cast<FileInputOperator*>(inputNode.get());
            stage->setInputFiles(csvop->getURIs(), csvop->getURISizes());
        } // else it must be an internal node! => need to set manually based on result

        return stage;
    }

    PhysicalStage *PhysicalPlan::splitIntoAndPlanStages() {

        using namespace std;

        // check that node is a leaf
        if (!_lp->getAction()->isLeaf())
            throw std::runtime_error("logical plan's action node is NOT leaf node. abort.");

#ifndef NDEBUG
#ifdef GENERATE_PDFS
        _lp->toPDF("logical_plan.pdf");
#else
        Logger::instance().defaultLogger().debug("saving logical plan to PDF skipped.");
#endif
#endif

        // now, go through nodes & split into stages!
        _num_stages = 0; // used as generator, set to 0!


        // use conservative approach, i.e. split each stage into normal/except case
        // => merging needs to reflect types therefore!
        return createStage(_lp->getAction(), nullptr, true);
    }

    PhysicalPlan::~PhysicalPlan() {
        if (_stage)
            delete _stage;
        _stage = nullptr;
    }

    std::string formatExceptions(const std::unordered_map<std::tuple<int64_t, ExceptionCode>, size_t>& ecounts, LogicalOperator* op, std::string indent) {
        using namespace std;

        std::stringstream ss; // hold exception text
        // find all exceptions for this operator
        vector<tuple<string, string>> rows;
        for(auto keyval : ecounts) {
            if(std::get<0>(keyval.first) == op->getID())
                rows.push_back(make_tuple(exceptionCodeToPythonClass(std::get<1>(keyval.first)), to_string(keyval.second)));
        }


#ifndef NDEBUG
        // // print out UDF from op if available
        // if(hasUDF(op) && !rows.empty()) {
        //     UDFOperator *udfop = (UDFOperator*)op;
        //     ss<<"code:\n"<<udfop->getUDF().getCode()<<"\n";
        // }
#endif

        // format
        if(!rows.empty()) {
            // get max-width for each col
            size_t mw_ec = 0, mw_cnt = 0;
            for(auto r : rows) {
                mw_ec = std::max(mw_ec, std::get<0>(r).length());
                mw_cnt = std::max(mw_cnt, std::get<1>(r).length());
            }

            // sort rows after exception class
            std::sort(rows.begin(), rows.end(), [](const std::tuple<std::string, std::string>& a,
                                                   const std::tuple<std::string, std::string>& b){
                auto sa = std::get<0>(a);
                auto sb = std::get<1>(b);
                return lexicographical_compare(sa.begin(), sa.end(), sb.begin(), sb.end());
            });


            // other, more compact format could be
            // +- parallelize
            //|- withColumn
            //   ~> index error : 1
            //   ~> value error : 10
            //|  +- parallelize
            //      ~> index error : 1
            //      ~> value error : 10
            //| /
            //|/ join
            //+- collect

            // print out nicely formatted table
            for(auto r : rows) {

                auto ec = std::get<0>(r);
                auto count = std::get<1>(r);
                ss<<indent; // indent
                // line 1
                ss<<"+";
                for(int i = 0; i < mw_ec + 2; ++i)ss<<"-";
                ss<<"+";
                for(int i = 0; i < mw_cnt + 2; ++i)ss<<"-";
                ss<<"+\n";
                // line 2

                // left justify string
                ss<<indent<<"| "<<ec;
                for(int i = 0; i < mw_ec - ec.length(); ++i)ss<<" ";

                // right justify count
                ss<<" | ";
                for(int i = 0; i < mw_cnt - count.length(); ++i)ss<<" ";
                ss<<count<<" |\n";

            }
            // final line
            ss<<indent<<"+";
            for(int i = 0; i < mw_ec + 2; ++i)ss<<"-";
            ss<<"+";
            for(int i = 0; i < mw_cnt + 2; ++i)ss<<"-";
            ss<<"+";
        }
        return ss.str().empty() ? "" : ss.str() + "\n"; // append newline at end
    }

    void printErrorTreeHelper(const std::unordered_map<std::tuple<int64_t, ExceptionCode>, size_t> &ecounts,
                                         LogicalOperator *op, std::string indent, bool last,
                                         std::ostream& os) {
        using namespace std;
        if(!op)
            return;

        // try to produce a graph that looks something like
        // +- parallelize
        // | + parallelize
        // | | +- parallelize
        // | | |- withColumn
        // | | /
        // | |- join
        // | /
        // |- join
        // |- map
        // +- collect

        // how many parents?
        if(op->parents().empty()) {
            os<<indent<<"+- "<<op->name()<<std::endl;
            os<<formatExceptions(ecounts, op, indent + "   ");
        } else if(op->parents().size() == 1) {
            // simple |
            printErrorTreeHelper(ecounts, op->parent().get(), indent, last, os);
            auto prefix = (op->isActionable() ? "+- " : "|- ");
            os<<indent<<prefix<<op->name()<<std::endl;
            os<<formatExceptions(ecounts, op, indent + "   ");
        } else if(op->parents().size() == 2) {
            // call on both parents with indent
            assert(op->type() == LogicalOperatorType::JOIN);
            printErrorTreeHelper(ecounts, op->parents()[0].get(), indent, last, os);
            printErrorTreeHelper(ecounts, op->parents()[1].get(), "|  " + indent, last, os);
            // no exceptions here...
            os<<indent<<"| /"<<std::endl;
            os<<indent<<"|/ "<<op->name()<<std::endl;
        } else {
            throw std::runtime_error("node with more than 2 parents found, abort.");
        }
    }

    void PhysicalPlan::execute() {
        // safety check
        if (!_stage) {
            _logger.error("no stage found, stopping execution");
            throw std::runtime_error("no planned stage, aborting execution");
        }

        // execute using backend...
        _stage->execute(_context);


        // signal check & no print of exception stats in that case
        if(check_and_forward_signals()) {
            Logger::instance().defaultLogger().error("Job interrupted.");
            return;
        }

        // exceptions found? ==> print out here using unoptimized logical plan.
        std::unordered_map<std::tuple<int64_t, ExceptionCode>, size_t> ecounts;
        std::queue<PhysicalStage*> q;
        q.push(_stage);
        while(!q.empty()) {
            auto stage = q.front(); assert(stage);
            q.pop();

            // add all exception counts to array
            auto stage_counts = stage->exceptionCounts();
            for(auto keyval : stage_counts) {
                auto it = ecounts.find(keyval.first);
                if(it == ecounts.end())
                    ecounts[keyval.first] = keyval.second;
                else {
                    it->second += keyval.second;
                }
            }
            for(auto pred : stage->predecessors())
                q.push(pred);
        }

        // count total exceptions
        size_t numTotalExceptionsFound = 0;
        for(auto keyval : ecounts)
            numTotalExceptionsFound += keyval.second;

        // update context job statistics
        _context.metrics().totalExceptionCount = numTotalExceptionsFound;
        _context.metrics().setExceptionCounts(ecounts);

        if(numTotalExceptionsFound > 0) {
            std::stringstream ss;
            ss<<"During execution "<<pluralize(numTotalExceptionsFound, "exception")<<" occurred:\n";
            printErrorTreeHelper(ecounts, _lpOriginal->getAction().get(), "", false, ss);
            auto message = ss.str();
            trim(message); // remove ending new lines...
            Logger::instance().defaultLogger().info(message);
        }

        // metrics
        // aggregate sampling time from all input operators (run sequentially)
        _context.metrics().setSamplingTime(aggregateSamplingTime());

        // @TODO: update history server? make sure things work?
    }

    double PhysicalPlan::aggregateSamplingTime() const {
        // go through operators, check for fileinput and aggregate
        using namespace std;
        queue<LogicalOperator*> q;
        q.push(_lpOriginal->getAction().get());
        double aggregate_time = 0.0;
        while(!q.empty()) {
            auto op = q.front();
            q.pop();
            for(const auto &p : op->parents())
                q.push(p.get());
            if(op->type() == LogicalOperatorType::FILEINPUT)
                aggregate_time += ((FileInputOperator*)op)->samplingTime();
        }
        return aggregate_time;
    }

    std::shared_ptr<ResultSet> PhysicalPlan::resultSet() {
        // fetch result set from stage
        // if stage failed, return empty result set
        if (!_stage)
            return std::make_shared<ResultSet>(Schema::UNKNOWN, std::vector<Partition *>());

        auto rs = _stage->resultSet();
        assert(rs);
        return rs;
    }

    void PhysicalPlan::foreachStage(std::function<void(const PhysicalStage *)> func) const {
        std::queue<PhysicalStage *> q;

        // BFS
        if (_stage) {
            q.push(_stage);
        }

        while (!q.empty()) {
            auto s = q.front();
            q.pop();

            // call function (pre)
            func(s);

            for (auto p : s->predecessors())
                if (p)
                    q.push(p);
        }
    }

    nlohmann::json PhysicalPlan::getStagedRepresentationAsJSON() const {
        using namespace std;
        using namespace nlohmann;

        vector<json> v;

        foreachStage([&](const PhysicalStage *stage) {
            v.emplace_back(stage->getJSON());
        });

        return json(v);
    }

    std::string PhysicalPlan::actionName() const {
        return logicalPlan()->getAction()->name();
    }
}<|MERGE_RESOLUTION|>--- conflicted
+++ resolved
@@ -199,17 +199,11 @@
                 auto t = ops.front()->type();
                 assert(t == LogicalOperatorType::PARALLELIZE || t == LogicalOperatorType::CACHE);
                 if (t == LogicalOperatorType::PARALLELIZE)
-<<<<<<< HEAD
-                    hasInputExceptions = !((ParallelizeOperator *)ops.front().get())->getPythonObjects().empty();
-                if (t == LogicalOperatorType::CACHE)
-                    hasInputExceptions = !((CacheOperator *)ops.front().get())->cachedExceptions().empty();
-=======
-                    hasInputExceptions = !((ParallelizeOperator *) ops.front())->getFallbackPartitions().empty();
+                    hasInputExceptions = !((ParallelizeOperator *) ops.front().get())->getFallbackPartitions().empty();
                 if (t == LogicalOperatorType::CACHE) {
-                    auto cop = (CacheOperator *) ops.front();
+                    auto cop = (CacheOperator *) ops.front().get();
                     hasInputExceptions = !cop->cachedGeneralPartitions().empty() || !cop->cachedFallbackPartitions().empty();
                 }
->>>>>>> 625c209f
             }
         }
 
@@ -415,28 +409,16 @@
         // this is the last stage. Check whether it is an input stage & set variables
         // fill in data to start processing from operators.
         if (inputNode->type() == LogicalOperatorType::PARALLELIZE) {
-<<<<<<< HEAD
             auto pop = dynamic_cast<ParallelizeOperator *>(inputNode.get()); assert(inputNode);
-            stage->setInputPartitions(pop->getPartitions());
-            stage->setInputExceptions(pop->getPythonObjects());
-            stage->setPartitionToExceptionsMap(pop->getInputPartitionToPythonObjectsMap());
-        } else if(inputNode->type() == LogicalOperatorType::CACHE) {
-            auto cop = dynamic_cast<CacheOperator*>(inputNode.get());  assert(inputNode);
-            stage->setInputPartitions(cop->cachedPartitions());
-            stage->setInputExceptions(cop->cachedExceptions());
-            stage->setPartitionToExceptionsMap(cop->partitionToExceptionsMap());
-=======
-            auto pop = dynamic_cast<ParallelizeOperator *>(inputNode); assert(inputNode);
             stage->setInputPartitions(pop->getNormalPartitions());
             stage->setFallbackPartitions(pop->getFallbackPartitions());
             stage->setPartitionGroups(pop->getPartitionGroups());
         } else if(inputNode->type() == LogicalOperatorType::CACHE) {
-            auto cop = dynamic_cast<CacheOperator*>(inputNode);  assert(inputNode);
+            auto cop = dynamic_cast<CacheOperator*>(inputNode.get());  assert(inputNode);
             stage->setInputPartitions(cop->cachedNormalPartitions());
             stage->setGeneralPartitions(cop->cachedGeneralPartitions());
             stage->setFallbackPartitions(cop->cachedFallbackPartitions());
             stage->setPartitionGroups(cop->partitionGroups());
->>>>>>> 625c209f
         } else if(inputNode->type() == LogicalOperatorType::FILEINPUT) {
             auto csvop = dynamic_cast<FileInputOperator*>(inputNode.get());
             stage->setInputFiles(csvop->getURIs(), csvop->getURISizes());
