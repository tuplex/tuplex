//--------------------------------------------------------------------------------------------------------------------//
//                                                                                                                    //
//                                      Tuplex: Blazing Fast Python Data Science                                      //
//                                                                                                                    //
//                                                                                                                    //
//  (c) 2017 - 2021, Tuplex team                                                                                      //
//  Created by Leonhard Spiegelberg first on 1/1/2021                                                                 //
//  License: Apache 2.0                                                                                               //
//--------------------------------------------------------------------------------------------------------------------//

#include <algorithm> // for binary search

#include <physical/ResolveTask.h>
#include <RuntimeInterface.h>
#include <bucket.h>
#include <TypeAnnotatorVisitor.h>
#include <CSVUtils.h>

#define BUF_FORMAT_COMPILED_RESOLVE 0
#define BUF_FORMAT_NORMAL_OUTPUT 1
#define BUF_FORMAT_GENERAL_OUTPUT 2

// to enable debug tracing of resolution, use TRACE_EXCEPTIONS
// #define TRACE_EXCEPTIONS

extern "C" {
    static int64_t rRowCallback(tuplex::ResolveTask *task, uint8_t* buf, int64_t bufSize) {
        assert(task);
        return task->mergeRow(buf, bufSize, BUF_FORMAT_COMPILED_RESOLVE);
    }

    static int64_t rExceptCallback(tuplex::ResolveTask *task, const int64_t ecCode, const int64_t opID, const int64_t row, const uint8_t *buf, const size_t bufSize) {
        assert(task);

        // Logger::instance().logger("resolve task").debug("writing exception for row #" + std::to_string(row));

        // @TODO: avoid double recording with BOTH fallback path and interpreter path...
        // i.e. better call the callback somewhere else...
        // --> get rid of callback?
        // --> just record which ecCode, opID, row, buf?
        // what about loops?
        task->exceptionCallback(ecCode, opID, row, buf, bufSize);
        return (int64_t)tuplex::ExceptionCode::SUCCESS;
    }

    static void
    rStrHashCallback(tuplex::ResolveTask *task, char *strkey, size_t key_size, bool bucketize, char *buf, size_t buf_size) {
        assert(task);
        assert(dynamic_cast<tuplex::ResolveTask*>(task));
        task->writeRowToHashTable(strkey, key_size, bucketize, buf, buf_size);
    }
    static void
    rI64HashCallback(tuplex::ResolveTask *task, int64_t intkey, bool intkeynull, bool bucketize, char *buf, size_t buf_size) {
        assert(task);
        assert(dynamic_cast<tuplex::ResolveTask*>(task));
        auto key = static_cast<uint64_t>(intkey);
        task->writeRowToHashTable(key, intkeynull, bucketize, buf, buf_size);
    }

    static void
    rStrHashAggCallback(tuplex::ResolveTask *task, char *strkey, size_t key_size, bool bucketize, char *buf, size_t buf_size) {
        assert(task);
        assert(dynamic_cast<tuplex::ResolveTask*>(task));
        task->writeRowToHashTableAggregate(strkey, key_size, bucketize, buf, buf_size);
    }
    static void
    rI64HashAggCallback(tuplex::ResolveTask *task, int64_t intkey, bool intkeynull, bool bucketize, char *buf, size_t buf_size) {
        assert(task);
        assert(dynamic_cast<tuplex::ResolveTask*>(task));
        auto key = static_cast<uint64_t>(intkey);
        task->writeRowToHashTableAggregate(key, intkeynull, bucketize, buf, buf_size);
    }
}

namespace tuplex {
    codegen::write_row_f ResolveTask::mergeRowCallback() {
        return reinterpret_cast<codegen::write_row_f >(rRowCallback);
    }

    codegen::exception_handler_f ResolveTask::exceptionCallback() {
        return reinterpret_cast<codegen::exception_handler_f >(rExceptCallback);
    }
    codegen::str_hash_row_f ResolveTask::writeStringHashTableCallback() {
        return reinterpret_cast<codegen::str_hash_row_f>(rStrHashCallback);
    }
    codegen::i64_hash_row_f  ResolveTask::writeInt64HashTableCallback() {
        return reinterpret_cast<codegen::i64_hash_row_f>(rI64HashCallback);
    }

    codegen::str_hash_row_f ResolveTask::writeStringHashTableAggregateCallback() {
        return reinterpret_cast<codegen::str_hash_row_f>(rStrHashAggCallback);
    }
    codegen::i64_hash_row_f  ResolveTask::writeInt64HashTableAggregateCallback() {
        return reinterpret_cast<codegen::i64_hash_row_f>(rI64HashAggCallback);
    }

    void ResolveTask::writeRowToHashTable(char *key, size_t key_size, bool bucketize, char *buf, size_t buf_size) {
        // from TransformTask
        // @TODO: refactor more nicely using traits?
        // saves key + rest in buckets (incl. null bucket)
        assert(_htable.hm);
        assert(_htableFormat != HashTableFormat::UNKNOWN);

        // put into hashmap or null bucket
        if(key != nullptr && key_size > 0) {
            // put into hashmap!
            uint8_t *bucket = nullptr;
            if(bucketize) {
                hashmap_get(_htable.hm, key, key_size, (void **) (&bucket));
                // update or new entry
                bucket = extend_bucket(bucket, reinterpret_cast<uint8_t *>(buf), buf_size);
            }
            hashmap_put(_htable.hm, key, key_size, bucket);
        } else {
            // goes into null bucket, no hash
            _htable.null_bucket = extend_bucket(_htable.null_bucket, reinterpret_cast<uint8_t *>(buf), buf_size);
        }
    }

    void ResolveTask::writeRowToHashTableAggregate(char *key, size_t key_len, bool bucketize, char *buf, size_t buf_size) {
        // from TransformTask
        // @TODO: refactor more nicely using traits?
        // saves key + rest in buckets (incl. null bucket)
        assert(_htable.hm);
        assert(_htableFormat != HashTableFormat::UNKNOWN);

        // get the bucket
        uint8_t *bucket = nullptr;
        if(key != nullptr && key_len > 0) {
            // get current bucket
            hashmap_get(_htable.hm, key, key_len, (void **) (&bucket));
        } else {
            // goes into null bucket, no hash
            bucket = _htable.null_bucket;
        }

        // aggregate in the new value
        aggregateValues(&bucket, buf, buf_size);

        // write back the bucket
        if(key != nullptr && key_len > 0) {
            hashmap_put(_htable.hm, key, key_len, bucket);
        } else {
            _htable.null_bucket = bucket;
        }
    }

    void ResolveTask::writeRowToHashTable(uint64_t key, bool key_null, bool bucketize, char *buf, size_t buf_size) {
        // from TransformTask
        // @TODO: refactor more nicely using traits?
        // saves key + rest in buckets (incl. null bucket)
        assert(_htable.hm);
        assert(_htableFormat != HashTableFormat::UNKNOWN);

        // put into hashmap or null bucket
        if(!key_null) {
            // put into hashmap!
            uint8_t *bucket = nullptr;
            if(bucketize) {
                int64_hashmap_get(_htable.hm, key, (void **) (&bucket));
                // update or new entry
                bucket = extend_bucket(bucket, reinterpret_cast<uint8_t *>(buf), buf_size);
            }
            int64_hashmap_put(_htable.hm, key, bucket);
        } else {
            // goes into null bucket, no hash
            _htable.null_bucket = extend_bucket(_htable.null_bucket, reinterpret_cast<uint8_t *>(buf), buf_size);
        }
    }

    void ResolveTask::writeRowToHashTableAggregate(uint64_t key, bool key_null, bool bucketize, char *buf, size_t buf_size) {
        // from TransformTask
        // @TODO: refactor more nicely using traits?
        // saves key + rest in buckets (incl. null bucket)
        assert(_htable.hm);
        assert(_htableFormat != HashTableFormat::UNKNOWN);

        // get the bucket
        uint8_t *bucket = nullptr;
        if(!key_null) {
            // get current bucket
            int64_hashmap_get(_htable.hm, key, (void **) (&bucket));
        } else {
            bucket = _htable.null_bucket;
        }
        // aggregate in the new value
        aggregateValues(&bucket, buf, buf_size);
        if(!key_null) {
            // get current bucket
            int64_hashmap_put(_htable.hm, key, bucket);
        } else {
            // goes into null bucket, no hash
            _htable.null_bucket = bucket;
        }
    }


    PyObject * ResolveTask::tupleFromParseException(const uint8_t* ebuf, size_t esize) {
        // cf.  char* serializeParseException(int64_t numCells,
        //            char **cells,
        //            int64_t* sizes,
        //            size_t *buffer_size,
        //            std::vector<bool> colsToSerialize,
        //            decltype(malloc) allocator)
        int64_t num_cells = *(int64_t*)ebuf; ebuf += sizeof(int64_t);
        PyObject* tuple = PyTuple_New(num_cells);
        for(unsigned j = 0; j < num_cells; ++j) {
            auto info = *(int64_t*)ebuf;
            auto offset = info & 0xFFFFFFFF;
            const char* cell = reinterpret_cast<const char *>(ebuf + offset);

            // @TODO: quicker conversion from str cell?
            PyTuple_SET_ITEM(tuple, j, python::PyString_FromString(cell));

            auto cell_size = info >> 32u;
            ebuf += sizeof(int64_t);
        }
        return tuple;
    }

    void ResolveTask::writePythonObjectToFallbackSink(PyObject *out_row) {
        assert(out_row);

        // similar to merge row, need to write other rows first!
        // -> this updates the rowNumber counter
        if(_mergeRows)
            emitNormalRows();

        // needs to be put into separate list of python objects...
        // save index as well to merge back in order.
        assert(_currentRowNumber >= _numUnresolved);
        auto pickledObject = python::pickleObject(python::getMainModule(), out_row);
        auto pyObjectSize = pickledObject.size();
        auto bufSize = 4 * sizeof(int64_t) + pyObjectSize;

        uint8_t *buf = new uint8_t[bufSize];
        auto ptr = buf;
        *((int64_t*)ptr) = _currentRowNumber - _numUnresolved; ptr += sizeof(int64_t);
        *((int64_t*)ptr) = ecToI64(ExceptionCode::PYTHON_PARALLELIZE); ptr += sizeof(int64_t);
        *((int64_t*)ptr) = -1; ptr += sizeof(int64_t);
        *((int64_t*)ptr) = pyObjectSize; ptr += sizeof(int64_t);
        memcpy(ptr, pickledObject.c_str(), pyObjectSize);
        rowToMemorySink(owner(), _fallbackSink, Schema(Schema::MemoryLayout::ROW, python::Type::makeTupleType({python::Type::STRING})),
                        0, contextID(), buf, bufSize);
        delete[] buf;
    }

    int64_t ResolveTask::mergeNormalRow(const uint8_t *buf, int64_t bufSize) {
        using namespace std;

        // if merging was disabled, simply write rows out
        if(!_mergeRows) {
            writeRow(buf, bufSize);
            return 0;
        }

        // emit all the normals rows now to perform the merge operation
        emitNormalRows();

        // copy exceptional row to partition
        writeRow(buf, bufSize);
#ifdef TRACE_EXCEPTIONS
        std::cout<<"resolved row: "<<_rowNumber<<std::endl;
#endif
        return 0;
    }

    int64_t ResolveTask::mergeRow(const uint8_t *buf, int64_t bufSize, int bufFormat) {
        using namespace std;

        // what format is it in?
        switch(bufFormat) {
            case BUF_FORMAT_NORMAL_OUTPUT:
                return mergeNormalRow(buf, bufSize);
            case BUF_FORMAT_COMPILED_RESOLVE:
            case BUF_FORMAT_GENERAL_OUTPUT: {
                // is resolveOutput different from normal case?
                if(_resolverOutputSchema.getRowType().hash() == _targetOutputSchema.getRowType().hash()) {
                    return mergeNormalRow(buf, bufSize);
                } else {
                    // ok, resolverSchema == targetGeneralCaseOutputSchema?
                    if(_resolverOutputSchema.getRowType().hash() == commonCaseOutputSchema().getRowType().hash()) {
                        // store in general case sink
                        // make normal case violation
                        size_t except_size = 0; // 4 8-byte fields (isn't that a bit overkill?)
                        // exceptionCode, exceptionOperatorID, rowNumber, size
                        int64_t ecCode = ecToI64(ExceptionCode::NORMALCASEVIOLATION);
                        int64_t ecOpID = 0; // dummy
                        int64_t rowNumber = _currentRowNumber - _numUnresolved;
                        uint8_t* except_buf = serializeExceptionToMemory(ecCode, ecOpID, rowNumber, buf, bufSize, &except_size);

                        // sink row to type violation exceptions with commonCaseOutputSchema
                        rowToMemorySink(owner(), _generalCaseSink, commonCaseOutputSchema(),
                                        0, contextID(), except_buf, except_size);
                        if(except_buf)
                            free(except_buf);
                        return 0;
                    } else {
                        // need to cast from resolve output schema to general case output schema.
                        // if this doesn't work, then store as python object
                        throw std::runtime_error("not yet implemented, only supports case where resolve output matches target general case");
                    }
                }
                break;
            }
#ifndef NDEBUG
default:
    throw std::runtime_error("unknown buffer format in resolve task");
#endif
        }
        return 0;
    }

    void ResolveTask::emitNormalRows() {

        auto& logger = Logger::instance().logger("resolve task");
        // logger.debug("emitting " + std::to_string(_currentRowNumber - _rowNumber) + " normal rows before current resolved row");

        // copy as many rows until current row number is reached...
        // EDIT: OR normal rows are exhausted??
        // ==> probably there is an issue with normal/exceptional rows.
        // tip: create mini viable example with Zillow data...
        if(_currentNormalPartitionIdx < _partitions.size()) {
            while(_rowNumber != _currentRowNumber) {
                assert(_normalNumRows > 0);
                assert(_rowNumber <= _currentRowNumber);
                assert(_normalRowNumber < _normalNumRows); // has to be true


                // when using file, error here because str format is used!!!
                // => change decoding here!!!
                size_t size = readOutputRowSize(_normalPtr, _normalPtrBytesRemaining);

                // copy normal row to merged partitions

                // make sure not all normal rows have been exhausted yet:
                if(_normalRowNumber < _normalNumRows) {
                    writeRow(_normalPtr, size);
                    _normalPtr += size;
                    _normalPtrBytesRemaining -= size;
#ifdef TRACE_EXCEPTIONS
                    std::cout<<"normal row: "<<_rowNumber<<std::endl;
#endif
                }

                // inc row numbers and fetch potentially next normal partition for the merge
                _normalRowNumber++;
                _rowNumber++;

                // next normal partition?
                if(_normalRowNumber == _normalNumRows) {
                    // check if there is a partition left
                    if(_currentNormalPartitionIdx + 1 < _partitions.size()) {
                        _partitions[_currentNormalPartitionIdx]->unlock();
                        _partitions[_currentNormalPartitionIdx]->invalidate();
                        _currentNormalPartitionIdx++;

                        _normalPtr = _partitions[_currentNormalPartitionIdx]->lockRaw();
                        _normalNumRows = *((int64_t*)_normalPtr); _normalPtr += sizeof(int64_t);
                        _normalPtrBytesRemaining = _partitions[_currentNormalPartitionIdx]->bytesWritten();
                        _normalRowNumber = 0;
                    } else {
#ifdef TRACE_EXCEPTIONS
                        // all normal rows exhausted!
                        std::cout<<"all normal rows exhausted!"<<std::endl;
#endif
                    }
                }
            }
        } else {

            // nothing to do.
            // Note: rows match only if no filter was involved
            //assert(_currentRowNumber == _rowNumber);
        }
    }

    static bool requiresInterpreterReprocessing(const ExceptionCode& ec) {
        switch(ec) {
            case ExceptionCode::BADPARSE_STRING_INPUT:
            case ExceptionCode::NORMALCASEVIOLATION:
            case ExceptionCode::PYTHON_PARALLELIZE:
                return true;
            default:
                return false;
        }
    }

    void ResolveTask::processExceptionRow(int64_t& ecCode, int64_t operatorID, const uint8_t* ebuf, size_t eSize) {
        // inc counter here, hence only count exception rows!
        _numInputRowsRead++;

#ifndef NDEBUG
        {
             // // uncomment to check in debugger easier what rows are used.
             // // use this code to get exception info:
             // auto row = i64ToEC(ecCode) != ExceptionCode::BADPARSE_STRING_INPUT ?
             //         Row::fromMemory(getExceptionSchema(), ebuf, eSize) :
             //         Row("bad parse string input");
             //
             // if(i64ToEC(ecCode) != ExceptionCode::BADPARSE_STRING_INPUT) {
             //     std::cerr<<"NVO: "<<std::endl;
             // }
             //
             // auto row_str = row.toPythonString();
             //
             //
             // std::cout<<"Row "<<_currentRowNumber
             // <<" (OperatorID="<<operatorID<<", ecCode="
             // <<exceptionCodeToPythonClass(i64ToEC(ecCode))<<"):\n"<<row_str<<std::endl;

        }
#endif

        // To super verify everything, skip this quick escape path.
        // However, this leads to great speed improvement...
        // not all codes qualify for reprocessing => only internals should get reprocessed!
        // => other error codes are "true" exceptions
        // => if it's a true exception, simply save it again as exception.
        bool potentiallyHasResolverOnSlowPath = !_operatorIDsAffectedByResolvers.empty() &&
                                                std::binary_search(_operatorIDsAffectedByResolvers.begin(),
                                                                   _operatorIDsAffectedByResolvers.end(), operatorID);
//        bool potentiallyHasResolverOnSlowPath = true;
        if(!_isIncremental && !requiresInterpreterReprocessing(i64ToEC(ecCode)) && !potentiallyHasResolverOnSlowPath) {
            // TODO: check with resolvers!
            // i.e., we can directly save this as exception IF code is not an interpreter code
            // and true exception, i.e. no resolvers available.
            // => need a list of for which opIds/codes resolvers are available...
            ///....
            _numUnresolved++;
            exceptionCallback(ecCode, operatorID, _currentRowNumber, ebuf, eSize);
            return;
        }

        // fallback 1: slow, compiled code path
        int resCode = -1;
        if(_functor && ecCode != ecToI32(ExceptionCode::PYTHON_PARALLELIZE)) {
            resCode = _functor(this, _rowNumber, ecCode, ebuf, eSize);
            // uncomment to print out details on demand
            // if(resCode != 0) {
            //     std::cout<<"functor delivered resCode "<<resCode<<std::endl;
            // }

            // normal-case violation too? -> backup via interpreter!
            if(resCode == ecToI32(ExceptionCode::NORMALCASEVIOLATION)) {
                if(!_interpreterFunctor) {
#ifndef NDEBUG
                    std::cerr<<"normal case violation encountered, but no interpreter backup?"<<std::endl;
#endif
                }
                resCode = -1;
                // exception occured that is not a schema violation so row will not be present in output
            } else if (resCode != 0) {
                _numUnresolved++;
            }
        }

        // fallback 2: interpreter path
        // --> only go there if a non-true exception was recorded. Else, it will be dealt with above
        if(resCode == -1 && _interpreterFunctor) {
            // acquire GIL
            python::lockGIL();
            PyCallable_Check(_interpreterFunctor);

            // holds the pythonized data
            PyObject* tuple = nullptr;

            bool parse_cells = false;

            // there are different data reps for certain error codes.
            // => decode the correct object from memory & then feed it into the pipeline...
            if(ecCode == ecToI64(ExceptionCode::BADPARSE_STRING_INPUT)) {
                // it's a string!
                tuple = tupleFromParseException(ebuf, eSize);
                parse_cells = true; // need to parse cells in python mode.
            } else if(ecCode == ecToI64(ExceptionCode::NORMALCASEVIOLATION)) {
                // changed, why are these names so random here? makes no sense...
                auto row = Row::fromMemory(exceptionsInputSchema(), ebuf, eSize);

                tuple = python::rowToPython(row, true);
                parse_cells = false;
                // called below...
            } else if (ecCode == ecToI64(ExceptionCode::PYTHON_PARALLELIZE)) {
                auto pyObj = python::deserializePickledObject(python::getMainModule(), (char *) ebuf, eSize);
                tuple = pyObj;
                parse_cells = false;
            } else {
                // normal case, i.e. an exception occurred somewhere.
                // --> this means if pipeline is using string as input, we should convert
                auto row = Row::fromMemory(exceptionsInputSchema(), ebuf, eSize);

                // cell source automatically takes input, i.e. no need to convert. simply get tuple from row object
                tuple = python::rowToPython(row, true);

#ifndef NDEBUG
                if(PyTuple_Check(tuple)) {
                    // make sure tuple is valid...
                    for(unsigned i = 0; i < PyTuple_Size(tuple); ++i) {
                        auto elemObj = PyTuple_GET_ITEM(tuple, i);
                        assert(elemObj);
                    }
                }
#endif
                parse_cells = false;
            }

            // compute
            // @TODO: we need to encode the hashmaps as these hybrid objects!
            // ==> for more efficiency we prob should store one per executor!
            //     the same goes for any hashmap...

            assert(tuple);
#ifndef NDEBUG
            if(!tuple) {
                owner()->error("bad decode, using () as dummy...");
                tuple = PyTuple_New(0); // empty tuple.
            }
#endif

            // note: current python pipeline always expects a tuple arg. hence pack current element.
            if(PyTuple_Check(tuple) && PyTuple_Size(tuple) > 1) {
                // nothing todo...
            } else {
                auto tmp_tuple = PyTuple_New(1);
                PyTuple_SET_ITEM(tmp_tuple, 0, tuple);
                tuple = tmp_tuple;
            }

#ifndef NDEBUG
            // // to print python object
            // Py_XINCREF(tuple);
            // PyObject_Print(tuple, stdout, 0);
            // std::cout<<std::endl;
#endif

            // call pipFunctor
            PyObject* args = PyTuple_New(1 + _py_intermediates.size());
            PyTuple_SET_ITEM(args, 0, tuple);
            for(unsigned i = 0; i < _py_intermediates.size(); ++i) {
                Py_XINCREF(_py_intermediates[i]);
                PyTuple_SET_ITEM(args, i + 1, _py_intermediates[i]);
            }

            auto kwargs = PyDict_New(); PyDict_SetItemString(kwargs, "parse_cells", python::boolean(parse_cells));
            auto pcr = python::callFunctionEx(_interpreterFunctor, args, kwargs);

            if(pcr.exceptionCode != ExceptionCode::SUCCESS) {
                // this should not happen, bad internal error. codegen'ed python should capture everything.
                owner()->error("bad internal python error: " + pcr.exceptionMessage);
            } else {
                // all good, row is fine. exception occured?
                assert(pcr.res);

                // type check: save to regular rows OR save to python row collection
                if(!pcr.res) {
                    owner()->error("bad internal python error, NULL object returned");
                } else {

#ifndef NDEBUG
                    // // uncomment to print res obj
                    // Py_XINCREF(pcr.res);
                    // PyObject_Print(pcr.res, stdout, 0);
                    // std::cout<<std::endl;
#endif
                    auto exceptionObject = PyDict_GetItemString(pcr.res, "exception");
                    if(exceptionObject) {

                        // overwrite operatorID which is throwing.
                        auto exceptionOperatorID = PyDict_GetItemString(pcr.res, "exceptionOperatorID");
                        operatorID = PyLong_AsLong(exceptionOperatorID);
                        auto exceptionType = PyObject_Type(exceptionObject);
                        // can ignore input row.
                        ecCode = ecToI64(python::translatePythonExceptionType(exceptionType));

#ifndef NDEBUG
                        // // debug printing of exception and what the reason is...
                        // // print res obj
                        // Py_XINCREF(pcr.res);
                        // std::cout<<"exception occurred while processing using python: "<<std::endl;
                        // PyObject_Print(pcr.res, stdout, 0);
                        // std::cout<<std::endl;
#endif

                        // the callback exceptionCallback(ecCode, opID, _rowNumber, ebuf, eSize) gets called below...!
                        resCode = -1;
                    } else {
                        // normal, check type and either merge to normal set back OR onto python set together with row number?
                        auto resultRows = PyDict_GetItemString(pcr.res, "outputRows");
                        assert(PyList_Check(resultRows));

                        auto listSize = PyList_Size(resultRows);
                        // No rows were created, meaning the row was filtered out
                        if (0 == listSize) {
                            _numUnresolved++;
                        }

                        for(int i = 0; i < listSize; ++i) {
                            // type check w. output schema
                            // cf. https://pythonextensionpatterns.readthedocs.io/en/latest/refcount.html
                            auto rowObj = PyList_GetItem(resultRows, i);
                            Py_XINCREF(rowObj);


                            // because we have the logic to separate types etc. in the hashtable, for hash table output we can use
                            // simplified output schema here!
                            if(hasHashTableSink()) {
                                sinkRowToHashTable(rowObj);
                                continue;
                            }

                            auto rowType = python::mapPythonClassToTuplexType(rowObj, false);

                            // special case output schema is str (fileoutput!)
                            if(rowType == python::Type::STRING) {
                                // write to file, no further type check necessary b.c.
                                // if it was the object string it would be within a tuple!
                                auto cptr = PyUnicode_AsUTF8(rowObj);
                                Py_XDECREF(rowObj);
                                mergeRow(reinterpret_cast<const uint8_t *>(cptr), strlen(cptr), BUF_FORMAT_NORMAL_OUTPUT); // don't write '\0'!
                            } else {

                                // there are three options where to store the result now

                                // 1. fits targetOutputSchema (i.e. row becomes normalcase row)
                                bool outputAsNormalRow = python::Type::UNKNOWN != unifyTypes(rowType, _targetOutputSchema.getRowType(), _allowNumericTypeUnification)
                                                         && canUpcastToRowType(rowType, _targetOutputSchema.getRowType());
                                // 2. fits generalCaseOutputSchema (i.e. row becomes generalcase row)
                                bool outputAsGeneralRow = python::Type::UNKNOWN != unifyTypes(rowType,
                                                                                              commonCaseOutputSchema().getRowType(), _allowNumericTypeUnification)
                                                          && canUpcastToRowType(rowType, commonCaseOutputSchema().getRowType());

                                // 3. doesn't fit, store as python object. => we should use block storage for this as well. Then data can be shared.

                                // can upcast? => note that the && is necessary because of cases where outputSchema is
                                // i64 but the given row type f64. We can cast up i64 to f64 but not the other way round.
                                if(outputAsNormalRow) {
                                    Row resRow = python::pythonToRow(rowObj).upcastedRow(_targetOutputSchema.getRowType());
                                    assert(resRow.getRowType() == _targetOutputSchema.getRowType());

                                    // write to buffer & perform callback
                                    auto buf_size = 2 * resRow.serializedLength();
                                    uint8_t *buf = new uint8_t[buf_size];
                                    memset(buf, 0, buf_size);
                                    auto serialized_length = resRow.serializeToMemory(buf, buf_size);
                                    // call row func!
                                    // --> merge row distinguishes between those two cases. Distinction has to be done there
                                    //     because of compiled functor who calls mergeRow in the write function...
                                    mergeRow(buf, serialized_length, BUF_FORMAT_NORMAL_OUTPUT);
                                    delete [] buf;
                                } else if(outputAsGeneralRow) {
                                    Row resRow = python::pythonToRow(rowObj).upcastedRow(commonCaseOutputSchema().getRowType());
                                    assert(resRow.getRowType() == commonCaseOutputSchema().getRowType());

                                    // write to buffer & perform callback
                                    auto buf_size = 2 * resRow.serializedLength();
                                    uint8_t *buf = new uint8_t[buf_size];
                                    memset(buf, 0, buf_size);
                                    auto serialized_length = resRow.serializeToMemory(buf, buf_size);
                                    // call row func!
                                    // --> merge row distinguishes between those two cases. Distinction has to be done there
                                    //     because of compiled functor who calls mergeRow in the write function...
                                    mergeRow(buf, serialized_length, BUF_FORMAT_GENERAL_OUTPUT);
                                    delete [] buf;
                                } else {
<<<<<<< HEAD
                                    // Unwrap single element tuples before writing them to the fallback sink
                                    if(PyTuple_Check(rowObj) && PyTuple_Size(rowObj) == 1) {
                                        writePythonObjectToFallbackSink(PyTuple_GetItem(rowObj, 0));
                                    } else {
                                        writePythonObjectToFallbackSink(rowObj);
=======
                                    if(PyTuple_Check(rowObj) && PyTuple_Size(rowObj) == 1) {
                                        writePythonObject(PyTuple_GetItem(rowObj, 0));
                                    } else {
                                        writePythonObject(rowObj);
>>>>>>> 5afee381
                                    }
                                }
                                // Py_XDECREF(rowObj);
                            }
                        }

#ifndef NDEBUG
                        if(PyErr_Occurred()) {
                            // print out the otber objects...
                            std::cout<<__FILE__<<":"<<__LINE__<<" python error not cleared properly!"<<std::endl;
                            PyErr_Print();
                            std::cout<<std::endl;
                            PyErr_Clear();
                        }
#endif

                        // everything was successful, change resCode to 0!
                        resCode = 0;
                    }
                }
            }

            python::unlockGIL();
        }

        // fallback 3: still exception? save...
        if(resCode == -1) {
            _numUnresolved++;
            exceptionCallback(ecCode, operatorID, _currentRowNumber, ebuf, eSize);
        }
    }

    void ResolveTask::execute() {

        // Note: if output is hash-table then order doesn't really matter
        // --> can simply process things independent from each other.

        using namespace std;

        Timer timer;

        _numInputRowsRead = 0;

        // alloc hashmap if required
        if(hasHashTableSink()) {
            if(!_htable.hm)
                _htable.hm = hashmap_new();

            python::lockGIL();
            // init hybrid
            auto adjusted_key_type = _hash_element_type.isTupleType() && _hash_element_type.parameters().size() == 1 ?
                                     _hash_element_type.parameters().front() : _hash_element_type;

            // null bucket will receive NULLs always.
            if(adjusted_key_type.isOptionType())
                adjusted_key_type = adjusted_key_type.elementType();

            _htable.hybrid_hm = reinterpret_cast<PyObject *>(CreatePythonHashMapWrapper(_htable, adjusted_key_type,
                                                                                        _hash_bucket_type));
            python::unlockGIL();
        }

        // abort if no exceptions!
        if(_exceptionPartitions.empty() && _generalPartitions.empty() && _fallbackPartitions.empty())
            return;

        // special case: no functor & no python pipeline functor given
        // => everything becomes an exception!
        if(!_functor && !_interpreterFunctor) {
            // _normalCasePartitions stay the same

#ifndef NDEBUG
            cout<<"DESIGN WARNING: should check code s.t. that no resolve tasks are produced in this case here."<<endl;
#endif

            // copy _generalCasePartitions over to base class
            IExceptionableTask::setExceptions(_generalPartitions);

            // clear exceptions, because they have been resolved (or put to new exceptions!)
            // if task produced exceptions, they are stored in the IExceptionableTask class!
            // => no need to overwrite them, getter for iexceptionabletask has all info!
            _generalPartitions.clear();
            _wallTime = timer.time();

            return;
        }

        // merging rows can be disabled, which makes the exception resolution faster
        // exec only over exception partitions
        if(!_mergeRows) {
            // resolve partitions
            // merge exceptions with normal rows after calling slow code over them...
            // basic idea is go over all exception partitions, execute row wise the resolution function
            // and merge the result back to the partitions
            for (const auto &partition : _generalPartitions) {
                const uint8_t *ptr = partition->lock();
                auto numRows = partition->getNumRows();
                for (int i = 0; i < numRows; ++i) {
                    const uint8_t *ebuf = nullptr;
                    int64_t ecCode = -1, operatorID = -1;
                    size_t eSize = 0;
                    auto delta = deserializeExceptionFromMemory(ptr, &ecCode, &operatorID, &_currentRowNumber, &ebuf,
                                                                &eSize);

                    processExceptionRow(ecCode, operatorID, ebuf, eSize);
<<<<<<< HEAD

                    ptr += delta;
                    _rowNumber++;
                }
                partition->unlock();
                partition->invalidate();
            }

=======

                    ptr += delta;
                    _rowNumber++;
                }
                partition->unlock();
                partition->invalidate();
            }

>>>>>>> 5afee381
            for (const auto &partition : _fallbackPartitions) {
                const uint8_t *ptr = partition->lock();
                auto numRows = partition->getNumRows();
                for (int i = 0; i < numRows; ++i) {
                    const uint8_t *ebuf = nullptr;
                    int64_t ecCode = -1, operatorID = -1;
                    size_t eSize = 0;
                    auto delta = deserializeExceptionFromMemory(ptr, &ecCode, &operatorID, &_currentRowNumber, &ebuf,
                                                                &eSize);

                    processExceptionRow(ecCode, operatorID, ebuf, eSize);

                    ptr += delta;
                    _rowNumber++;
                }
                partition->unlock();
                partition->invalidate();
            }

            for (const auto &partition : _exceptionPartitions) {
                const uint8_t *ptr = partition->lock();
                auto numRows = partition->getNumRows();
                for (int i = 0; i < numRows; ++i) {
                    const uint8_t *ebuf = nullptr;
                    int64_t ecCode = -1, operatorID = -1;
                    size_t eSize = 0;
                    auto delta = deserializeExceptionFromMemory(ptr, &ecCode, &operatorID, &_currentRowNumber, &ebuf,
                                                                &eSize);

                    processExceptionRow(ecCode, operatorID, ebuf, eSize);

                    ptr += delta;
                    _rowNumber++;
                }
                partition->unlock();
                partition->invalidate();
            }

            // merging is done, unlock the last partition & copy the others over.
            unlockAll();

            // all exceptions have been resolved. merge partition arrays together
            vector<Partition*> mergedPartitions;
            for(auto p : _partitions)
                mergedPartitions.push_back(p);
            for(auto p : _mergedRowsSink.partitions)
                mergedPartitions.push_back(p);

            // overwrite merged partitions (& in future also exceptions!!!)
            _partitions = mergedPartitions;

            // clear exceptions, because they have been resolved (or put to new exceptions!)
            // if task produced exceptions, they are stored in the IExceptionableTask class!
            // => no need to overwrite them, getter for iexceptionabletask has all info!
            _exceptionPartitions.clear();
            _generalPartitions.clear();
            _fallbackPartitions.clear();
        } else {
            executeInOrder();
        }

        _wallTime = timer.time();

        // print out status
        std::stringstream ss;
        ss<<"[Task Finished] Resolve "<<"in "
          <<std::to_string(wallTime())<<"s";
        // @TODO: include exception info & Co
        owner()->info(ss.str());

        // send status update, i.e. if exceptions were resolved then it's time to reflect this!
        // ==> i.e. send here delta of resolved rows!
        // ==> if resolvers throw exceptions, send here too what happened (in terms of delta)
        // + a traceback
        sendStatusToHistoryServer();
    }

    void ResolveTask::executeInOrder() {
        auto& logger = Logger::instance().logger("resolve task");

        // Determine if normal partitions exist
        if(!_partitions.empty()) {
            // merge normal partitions and resolved ones (incl. lookup)

            // extract number of fixed columns to decode normal row size
            //!! when optimizing later this will fail !!

            // ready normal partition for merge
            _currentNormalPartitionIdx = 0;
            _normalPtr = _partitions[_currentNormalPartitionIdx]->lockRaw();
            _normalNumRows = *((int64_t *) _normalPtr);
            _normalPtr += sizeof(int64_t);
            _normalPtrBytesRemaining = _partitions[_currentNormalPartitionIdx]->bytesWritten();
            _normalRowNumber = 0;
            _rowNumber = 0;
        } else {
            _currentNormalPartitionIdx = 0;
            _normalPtr = nullptr;
            _normalPtrBytesRemaining = 0;
            _normalNumRows = 0;
            _normalRowNumber = 0;
            _rowNumber = 0;
        }

        size_t curExceptionInd = 0;
        size_t exceptionsRemaining = 0;
        const uint8_t *expPtr = nullptr;
        size_t exceptionNumRows = 0;
        for (int i = 0; i < _exceptionPartitions.size(); ++i) {
            auto numRows = _exceptionPartitions[i]->getNumRows();
            exceptionNumRows += numRows;
            if (i == 0) {
                expPtr = _exceptionPartitions[i]->lock();
                exceptionsRemaining = numRows;
            }
<<<<<<< HEAD
        }

        size_t curGeneralInd = 0;
        size_t generalRemaining = 0;
        const uint8_t *generalPtr = nullptr;
        size_t generalNumRows = 0;
        for (int i = 0; i < _generalPartitions.size(); ++i) {
            auto numRows = _generalPartitions[i]->getNumRows();
            generalNumRows += numRows;
            if (i == 0) {
                generalPtr = _generalPartitions[i]->lock();
                generalRemaining = numRows;
            }
        }

=======
        }

        size_t curGeneralInd = 0;
        size_t generalRemaining = 0;
        const uint8_t *generalPtr = nullptr;
        size_t generalNumRows = 0;
        for (int i = 0; i < _generalPartitions.size(); ++i) {
            auto numRows = _generalPartitions[i]->getNumRows();
            generalNumRows += numRows;
            if (i == 0) {
                generalPtr = _generalPartitions[i]->lock();
                generalRemaining = numRows;
            }
        }

>>>>>>> 5afee381
        size_t curFallbackInd = 0;
        size_t fallbackRemaining = 0;
        const uint8_t *fallPtr = nullptr;
        size_t fallbackNumRows = 0;
        for (int i = 0; i < _fallbackPartitions.size(); ++i) {
            auto numRows = _fallbackPartitions[i]->getNumRows();
            fallbackNumRows += numRows;
            if (i == 0) {
                fallPtr = _fallbackPartitions[i]->lock();
                fallbackRemaining = numRows;
            }
        }

        // Merge input and runtime exceptions in order. To do so, we can compare the row indices of the
        // current runtime and input exception and process the one that occurs first. The saved row indices of
        // runtime exceptions do not account for the existence of input exceptions, so we need to add the previous
        // input exceptions to compare the true row number
        while (_exceptionCounter < exceptionNumRows && _generalCounter < generalNumRows && _fallbackCounter < fallbackNumRows) {
            auto expRowInd = *((int64_t *) expPtr) + _fallbackCounter + _generalCounter;
            auto generalRowInd = *((int64_t *) generalPtr) + _fallbackCounter;
            auto fallbackRowInd = *((int64_t *) fallPtr);

            const uint8_t *buf = nullptr;
            int64_t ecCode = 0, operatorID = -1;
            size_t eSize = 0;
            if (fallbackRowInd <= expRowInd && fallbackRowInd <= generalRowInd) {
                fallbackRemaining--;
                _fallbackCounter++;

                auto delta = deserializeExceptionFromMemory(fallPtr, &ecCode, &operatorID, &_currentRowNumber, &buf, &eSize);
                fallPtr += delta;
            } else if (generalRowInd <= expRowInd && generalRowInd <= fallbackRowInd) {
                generalRemaining--;
                _generalCounter++;

                auto delta = deserializeExceptionFromMemory(generalPtr, &ecCode, &operatorID, &_currentRowNumber, &buf, &eSize);
                _currentRowNumber += _fallbackCounter;
                generalPtr += delta;
            } else {
                exceptionsRemaining--;
                _exceptionCounter++;

                auto delta = deserializeExceptionFromMemory(expPtr, &ecCode, &operatorID, &_currentRowNumber, &buf, &eSize);
                _currentRowNumber += _fallbackCounter + _generalCounter;
                expPtr += delta;
            }

            processExceptionRow(ecCode, operatorID, buf, eSize);
            _rowNumber++;

            if (exceptionsRemaining == 0) {
                _exceptionPartitions[curExceptionInd]->unlock();
                _exceptionPartitions[curExceptionInd]->invalidate();
                curExceptionInd++;
                if (curExceptionInd < _exceptionPartitions.size()) {
                    exceptionsRemaining = _exceptionPartitions[curExceptionInd]->getNumRows();
                    expPtr = _exceptionPartitions[curExceptionInd]->lock();
                }
            }

            if (generalRemaining == 0) {
                _generalPartitions[curGeneralInd]->unlock();
                _generalPartitions[curGeneralInd]->invalidate();
                curGeneralInd++;
                if (curGeneralInd < _generalPartitions.size()) {
                    generalRemaining = _generalPartitions[curGeneralInd]->getNumRows();
                    generalPtr = _generalPartitions[curGeneralInd]->lock();
                }
            }

            if (fallbackRemaining == 0) {
                _fallbackPartitions[curFallbackInd]->unlock();
                _fallbackPartitions[curFallbackInd]->invalidate();
                curFallbackInd++;
                if (curFallbackInd < _fallbackPartitions.size()) {
                    fallbackRemaining = _fallbackPartitions[curFallbackInd]->getNumRows();
                    fallPtr = _fallbackPartitions[curFallbackInd]->lock();
                }
            }
        }

        while (_exceptionCounter < exceptionNumRows && _generalCounter < generalNumRows) {
            auto expRowInd = *((int64_t *) expPtr) + _fallbackCounter + _generalCounter;
            auto generalRowInd = *((int64_t *) generalPtr) + _generalCounter;

            const uint8_t *buf = nullptr;
            int64_t ecCode = 0, operatorID = -1;
            size_t eSize = 0;
            if (generalRowInd <= expRowInd) {
                generalRemaining--;
                _generalCounter++;

                auto delta = deserializeExceptionFromMemory(generalPtr, &ecCode, &operatorID, &_currentRowNumber, &buf, &eSize);
                _currentRowNumber += _fallbackCounter;
                generalPtr += delta;
            } else {
                exceptionsRemaining--;
                _exceptionCounter++;

                auto delta = deserializeExceptionFromMemory(expPtr, &ecCode, &operatorID, &_currentRowNumber, &buf, &eSize);
                _currentRowNumber += _fallbackCounter + _generalCounter;
                expPtr += delta;
            }

            processExceptionRow(ecCode, operatorID, buf, eSize);
            _rowNumber++;

            if (exceptionsRemaining == 0) {
                _exceptionPartitions[curExceptionInd]->unlock();
                _exceptionPartitions[curExceptionInd]->invalidate();
                curExceptionInd++;
                if (curExceptionInd < _exceptionPartitions.size()) {
                    exceptionsRemaining = _exceptionPartitions[curExceptionInd]->getNumRows();
                    expPtr = _exceptionPartitions[curExceptionInd]->lock();
                }
            }

            if (generalRemaining == 0) {
                _generalPartitions[curGeneralInd]->unlock();
                _generalPartitions[curGeneralInd]->invalidate();
                curGeneralInd++;
                if (curGeneralInd < _generalPartitions.size()) {
                    generalRemaining = _generalPartitions[curGeneralInd]->getNumRows();
                    generalPtr = _generalPartitions[curGeneralInd]->lock();
                }
            }
        }

        while (_generalCounter < generalNumRows && _fallbackCounter < fallbackNumRows) {
            auto generalRowInd = *((int64_t *) generalPtr) + _fallbackCounter;
            auto fallbackRowInd = *((int64_t *) fallPtr);

            const uint8_t *buf = nullptr;
            int64_t ecCode = 0, operatorID = -1;
            size_t eSize = 0;
            if (fallbackRowInd <= generalRowInd) {
                fallbackRemaining--;
                _fallbackCounter++;

                auto delta = deserializeExceptionFromMemory(fallPtr, &ecCode, &operatorID, &_currentRowNumber, &buf, &eSize);
                fallPtr += delta;
            } else {
                generalRemaining--;
                _generalCounter++;

                auto delta = deserializeExceptionFromMemory(generalPtr, &ecCode, &operatorID, &_currentRowNumber, &buf, &eSize);
                _currentRowNumber += _fallbackCounter;
                generalPtr += delta;
            }

            processExceptionRow(ecCode, operatorID, buf, eSize);
            _rowNumber++;

            if (generalRemaining == 0) {
                _generalPartitions[curGeneralInd]->unlock();
                _generalPartitions[curGeneralInd]->invalidate();
                curGeneralInd++;
                if (curGeneralInd < _generalPartitions.size()) {
                    generalRemaining = _generalPartitions[curGeneralInd]->getNumRows();
                    generalPtr = _generalPartitions[curGeneralInd]->lock();
                }
            }

            if (fallbackRemaining == 0) {
                _fallbackPartitions[curFallbackInd]->unlock();
                _fallbackPartitions[curFallbackInd]->invalidate();
                curFallbackInd++;
                if (curFallbackInd < _fallbackPartitions.size()) {
                    fallbackRemaining = _fallbackPartitions[curFallbackInd]->getNumRows();
                    fallPtr = _fallbackPartitions[curFallbackInd]->lock();
                }
            }
        }

        while (_exceptionCounter < exceptionNumRows && _fallbackCounter < fallbackNumRows) {
            auto expRowInd = *((int64_t *) expPtr) + _fallbackCounter + _generalCounter;
            auto fallbackRowInd = *((int64_t *) fallPtr);

            const uint8_t *buf = nullptr;
            int64_t ecCode = 0, operatorID = -1;
            size_t eSize = 0;
            if (fallbackRowInd <= expRowInd) {
                fallbackRemaining--;
                _fallbackCounter++;

                auto delta = deserializeExceptionFromMemory(fallPtr, &ecCode, &operatorID, &_currentRowNumber, &buf, &eSize);
                fallPtr += delta;
            } else {
                exceptionsRemaining--;
                _exceptionCounter++;

                auto delta = deserializeExceptionFromMemory(expPtr, &ecCode, &operatorID, &_currentRowNumber, &buf, &eSize);
                _currentRowNumber += _fallbackCounter + _generalCounter;
                expPtr += delta;
            }

            processExceptionRow(ecCode, operatorID, buf, eSize);
            _rowNumber++;

            if (exceptionsRemaining == 0) {
                _exceptionPartitions[curExceptionInd]->unlock();
                _exceptionPartitions[curExceptionInd]->invalidate();
                curExceptionInd++;
                if (curExceptionInd < _exceptionPartitions.size()) {
                    exceptionsRemaining = _exceptionPartitions[curExceptionInd]->getNumRows();
                    expPtr = _exceptionPartitions[curExceptionInd]->lock();
                }
            }

            if (fallbackRemaining == 0) {
                _fallbackPartitions[curFallbackInd]->unlock();
                _fallbackPartitions[curFallbackInd]->invalidate();
                curFallbackInd++;
                if (curFallbackInd < _fallbackPartitions.size()) {
                    fallbackRemaining = _fallbackPartitions[curFallbackInd]->getNumRows();
                    fallPtr = _fallbackPartitions[curFallbackInd]->lock();
                }
            }
        }

        while (_exceptionCounter < exceptionNumRows) {
            const uint8_t *buf = nullptr;
            int64_t ecCode = -1, operatorID = -1;
            size_t eSize = 0;
            auto delta = deserializeExceptionFromMemory(expPtr, &ecCode, &operatorID, &_currentRowNumber, &buf, &eSize);
            _currentRowNumber += _generalCounter + _fallbackCounter;
            expPtr += delta;

            processExceptionRow(ecCode, operatorID, buf, eSize);
            _rowNumber++;

            exceptionsRemaining--;
            _exceptionCounter++;

            if (exceptionsRemaining == 0) {
                _exceptionPartitions[curExceptionInd]->unlock();
                _exceptionPartitions[curExceptionInd]->invalidate();
                curExceptionInd++;
                if (curExceptionInd < _exceptionPartitions.size()) {
                    exceptionsRemaining = _exceptionPartitions[curExceptionInd]->getNumRows();
                    expPtr = _exceptionPartitions[curExceptionInd]->lock();
                }
            }
        }

        while (_generalCounter < generalNumRows) {
            const uint8_t *buf = nullptr;
            int64_t ecCode = -1, operatorID = -1;
            size_t eSize = 0;
            auto delta = deserializeExceptionFromMemory(generalPtr, &ecCode, &operatorID, &_currentRowNumber, &buf, &eSize);
            _currentRowNumber += _fallbackCounter;

            generalPtr += delta;

            processExceptionRow(ecCode, operatorID, buf, eSize);
            _rowNumber++;

            generalRemaining--;
            _generalCounter++;

            if (generalRemaining == 0) {
                _generalPartitions[curGeneralInd]->unlock();
                _generalPartitions[curGeneralInd]->invalidate();
                curGeneralInd++;
                if (curGeneralInd < _generalPartitions.size()) {
                    generalRemaining = _generalPartitions[curGeneralInd]->getNumRows();
                    generalPtr = _generalPartitions[curGeneralInd]->lock();
                }
            }
        }

        while (_fallbackCounter < fallbackNumRows) {
            const uint8_t *buf = nullptr;
            int64_t ecCode = -1, operatorID = -1;
            size_t eSize = 0;
            auto delta = deserializeExceptionFromMemory(fallPtr, &ecCode, &operatorID, &_currentRowNumber, &buf, &eSize);
            fallPtr += delta;

            processExceptionRow(ecCode, operatorID, buf, eSize);
            _rowNumber++;

            fallbackRemaining--;
            _fallbackCounter++;

            if (fallbackRemaining == 0) {
                _fallbackPartitions[curFallbackInd]->unlock();
                _fallbackPartitions[curFallbackInd]->invalidate();
                curFallbackInd++;
                if (curFallbackInd < _fallbackPartitions.size()) {
                    fallbackRemaining = _fallbackPartitions[curFallbackInd]->getNumRows();
                    fallPtr = _fallbackPartitions[curFallbackInd]->lock();
                }
            }
        }

        // add remaining normal rows & partitions to merged partitions
        while(_normalRowNumber < _normalNumRows) {
            // trick: to get row size, you know number of normal elements + variable length!
            // ==> can be used for quick merging!
            size_t size = readOutputRowSize(_normalPtr, _normalPtrBytesRemaining);

            writeRow(_normalPtr, size);
            _normalPtr += size;
            _normalPtrBytesRemaining -= size;
            _normalRowNumber++;
        }

        if (!_partitions.empty()) {
            _partitions[_currentNormalPartitionIdx]->unlock();
            _partitions[_currentNormalPartitionIdx]->invalidate();
        }

        // merging is done, unlock the last partition & copy the others over.
        unlockAll();

        for(int i = _currentNormalPartitionIdx + 1; i < _partitions.size(); ++i) {
            _mergedRowsSink.unlock();
            _mergedRowsSink.partitions.push_back(_partitions[i]);
        }

        // overwrite merged partitions (& in future also exceptions!!!)
        _partitions = _mergedRowsSink.partitions;

        // clear exceptions, because they have been resolved (or put to new exceptions!)
        // if task produced exceptions, they are stored in the IExceptionableTask class!
        // => no need to overwrite them, getter for iexceptionabletask has all info!
        _exceptionPartitions.clear();
        _generalPartitions.clear();
        _fallbackPartitions.clear();
    }

    void ResolveTask::sendStatusToHistoryServer() {

        // check first if history server exists
        // note important to save in variable here. Multi threads may change this...
        auto hs = owner()->historyServer();
        if(!hs)
            return;

        hs->sendTrafoTask(_stageID, 0, 0, this->exceptionCounts(), IExceptionableTask::getExceptions(), false);
    }

    void ResolveTask::unlockAll() {
        _mergedRowsSink.unlock();
        _generalCaseSink.unlock();
        _fallbackSink.unlock();

        // unlock exceptionable task
        IExceptionableTask::unlockAll();
    }

    size_t ResolveTask::readOutputRowSize(const uint8_t *buf, size_t bufSize) {
        assert(buf);

        // read row size depending on format
        switch(_outputFormat) {

            case FileFormat::OUTFMT_CSV: {
                // parse CSV row to get size (greedily parse all delimiters!!!)
                // => need to store output specification here for delimiter & co...
                char delimiter = _csvDelimiter;
                char quotechar = _csvQuotechar;

                return csvOffsetToNextLine(reinterpret_cast<const char*>(_normalPtr), _normalPtrBytesRemaining, delimiter, quotechar);
            }
            case FileFormat::OUTFMT_TUPLEX:
            case FileFormat::OUTFMT_ORC: {
                // tuplex in memory format
                assert(_deserializerNormalOutputCase);
                return std::min(_deserializerNormalOutputCase->inferLength(buf), bufSize);
            }
            default: {
                throw std::runtime_error("unsupported output format in resolve task!");
            }
        }

        return 0;
    }

    void ResolveTask::writeRow(const uint8_t *buf, size_t bufSize) {

        // when hash table is activated, output here has to go to a hash table!
        assert(!hasHashTableSink());

        rowToMemorySink(owner(), _mergedRowsSink, commonCaseOutputSchema(), 0, contextID(), buf, bufSize);
    }

    void ResolveTask::sinkRowToHashTable(PyObject *rowObject) {
        using namespace std;

        // sink rowObject to hash table
        assert(rowObject);

        switch(_hash_agg_type) {
            case AggregateType::AGG_UNIQUE: {
                auto rowType = python::mapPythonClassToTuplexType(rowObject, false);

                // special case: Is it single element column? => this is the only supported right now for unique...
                if(rowType.parameters().size() == 1) {
                    // -> unwrap!
                    rowObject = PyTuple_GetItem(rowObject, 0);
                }

                // lazy create table
                if(!_htable.hybrid_hm) {

                    // adjust element type for single objects
                    // @TODO: this properly has to be thought through again...
                    auto adjusted_key_type = _hash_element_type.isTupleType() && _hash_element_type.parameters().size() == 1 ?
                            _hash_element_type.parameters().front() : _hash_element_type;

                    _htable.hybrid_hm = reinterpret_cast<PyObject *>(CreatePythonHashMapWrapper(_htable,
                                                                                                adjusted_key_type,
                                                                                                _hash_bucket_type));
                }

                assert(_htable.hybrid_hm);
                int rc =((HybridLookupTable*)_htable.hybrid_hm)->putItem(rowObject, nullptr);
                // could also invoke via PyObject_SetItem(_htable.hybrid_hm, rowObject, python::none());
                if(PyErr_Occurred()) {
                    PyErr_Print();
                    cout<<endl;
                    PyErr_Clear();
                }
                break;
            }

            default: {
                string err_msg = "unsupported aggregate fallback encountered, key type: " + _hash_element_type.desc() + ", bucket type: " + _hash_element_type.desc();
                owner()->error(err_msg);
                break;
            }
        }

        // two options: 1.) simple hash table
        // 2.) keyed hashtable -> i.e. extract key col, then put into hash table
        // 3.) potentially look up function to manipulate hash table (aggByKey?)
        // -> 3 functions in python: a.) init aggregate, b.) update aggregate c.) later: combine aggregates (this will be done last)
        // @TODO.
    }
}<|MERGE_RESOLUTION|>--- conflicted
+++ resolved
@@ -662,18 +662,11 @@
                                     mergeRow(buf, serialized_length, BUF_FORMAT_GENERAL_OUTPUT);
                                     delete [] buf;
                                 } else {
-<<<<<<< HEAD
                                     // Unwrap single element tuples before writing them to the fallback sink
                                     if(PyTuple_Check(rowObj) && PyTuple_Size(rowObj) == 1) {
                                         writePythonObjectToFallbackSink(PyTuple_GetItem(rowObj, 0));
                                     } else {
                                         writePythonObjectToFallbackSink(rowObj);
-=======
-                                    if(PyTuple_Check(rowObj) && PyTuple_Size(rowObj) == 1) {
-                                        writePythonObject(PyTuple_GetItem(rowObj, 0));
-                                    } else {
-                                        writePythonObject(rowObj);
->>>>>>> 5afee381
                                     }
                                 }
                                 // Py_XDECREF(rowObj);
@@ -779,7 +772,6 @@
                                                                 &eSize);
 
                     processExceptionRow(ecCode, operatorID, ebuf, eSize);
-<<<<<<< HEAD
 
                     ptr += delta;
                     _rowNumber++;
@@ -788,16 +780,6 @@
                 partition->invalidate();
             }
 
-=======
-
-                    ptr += delta;
-                    _rowNumber++;
-                }
-                partition->unlock();
-                partition->invalidate();
-            }
-
->>>>>>> 5afee381
             for (const auto &partition : _fallbackPartitions) {
                 const uint8_t *ptr = partition->lock();
                 auto numRows = partition->getNumRows();
@@ -913,7 +895,6 @@
                 expPtr = _exceptionPartitions[i]->lock();
                 exceptionsRemaining = numRows;
             }
-<<<<<<< HEAD
         }
 
         size_t curGeneralInd = 0;
@@ -929,23 +910,6 @@
             }
         }
 
-=======
-        }
-
-        size_t curGeneralInd = 0;
-        size_t generalRemaining = 0;
-        const uint8_t *generalPtr = nullptr;
-        size_t generalNumRows = 0;
-        for (int i = 0; i < _generalPartitions.size(); ++i) {
-            auto numRows = _generalPartitions[i]->getNumRows();
-            generalNumRows += numRows;
-            if (i == 0) {
-                generalPtr = _generalPartitions[i]->lock();
-                generalRemaining = numRows;
-            }
-        }
-
->>>>>>> 5afee381
         size_t curFallbackInd = 0;
         size_t fallbackRemaining = 0;
         const uint8_t *fallPtr = nullptr;
