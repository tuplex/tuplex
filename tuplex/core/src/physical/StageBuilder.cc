--- conflicted
+++ resolved
@@ -407,18 +407,6 @@
                         auto oldInputType = op->getInputSchema().getRowType();
                         auto oldOutputType = op->getInputSchema().getRowType();
 
-<<<<<<< HEAD
-#ifdef NDEBUG
-                        if(node->type() == LogicalOperatorType::WITHCOLUMN) {
-                            auto wop = (WithColumnOperator*)node;
-                            if(wop->columnToMap() == "ActualElapsedTime") {
-                                std::cout<<"start checking retyping here!!!"<<std::endl;
-                            }
-                        }
-#endif
-
-=======
->>>>>>> 6853e2c9
                         checkRowType(last_rowtype);
                         // set FIRST the parent. Why? because operators like ingore depend on parent schema
                         // therefore, this needs to get updated first.
