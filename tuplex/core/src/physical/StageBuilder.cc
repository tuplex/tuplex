--- conflicted
+++ resolved
@@ -49,13 +49,8 @@
                                    bool updateInputExceptions)
                 : _stageNumber(stage_number), _isRootStage(rootStage), _allowUndefinedBehavior(allowUndefinedBehavior),
                   _generateParser(generateParser), _normalCaseThreshold(normalCaseThreshold), _sharedObjectPropagation(sharedObjectPropagation),
-<<<<<<< HEAD
                   _nullValueOptimization(nullValueOptimization), _updateInputExceptions(updateInputExceptions),
-                  _inputNode(nullptr) {
-=======
-                  _nullValueOptimization(nullValueOptimization),
                   _inputNode(nullptr), _outputLimit(std::numeric_limits<size_t>::max()) {
->>>>>>> 07f774e4
         }
 
         void StageBuilder::generatePythonCode() {
