//--------------------------------------------------------------------------------------------------------------------//
//                                                                                                                    //
//                                      Tuplex: Blazing Fast Python Data Science                                      //
//                                                                                                                    //
//                                                                                                                    //
//  (c) 2017 - 2021, Tuplex team                                                                                      //
//  Created by Leonhard Spiegelberg first on 1/1/2021                                                                 //
//  License: Apache 2.0                                                                                               //
//--------------------------------------------------------------------------------------------------------------------//

#include <physical/TransformStage.h>
#include <physical/TransformTask.h>
#include <physical/ResolveTask.h>
// to avoid conflicts with Python 3.7
#include "../include/Context.h"
#include <physical/LLVMOptimizer.h>
#include <limits>
#include <RuntimeInterface.h>
#include <functional>
#include <LocalEngine.h>
#include <physical/CSVParserGenerator.h>
#include <PartitionWriter.h>

#include <thread>
#include <random>
#include <chrono>
#include <StringUtils.h>
#include <algorithm>
#include <string>
#include <physical/BlockBasedTaskBuilder.h>
#include <physical/TuplexSourceTaskBuilder.h>
#include <physical/PipelineBuilder.h>
#include <logical/FileOutputOperator.h>
#include <physical/PythonPipelineBuilder.h>
#include <PartitionWriter.h>
#include <limits>
#include <physical/JITCSVSourceTaskBuilder.h>
#include <physical/CellSourceTaskBuilder.h>
#include <logical/JoinOperator.h>
#include <CSVUtils.h>
#include <JSONUtils.h>
#include <int_hashmap.h>
#include "physical/PhysicalPlan.h"

namespace tuplex {

    TransformStage::TransformStage(PhysicalPlan *plan, IBackend *backend,
                                   int64_t number,
                                   bool allowUndefinedBehavior) : PhysicalStage::PhysicalStage(plan, backend, number),
                                                                  _inputLimit(std::numeric_limits<size_t>::max()),
                                                                  _outputLimit(std::numeric_limits<size_t>::max()),
                                                                  _aggMode(AggregateType::AGG_NONE),
                                                                  _updateInputExceptions(false) {

        // TODO: is this code out of date? + is allowUndefinedBehavior needed here?
        // plan stage using operators.
        // there are 2x2 options:
        // 1. file -> memory
        // 2. file -> file
        // 3. memory -> file
        // 4. memory -> memory

//        assert(_operators.size() >= 2); // for now, no other staging etc. implemented
//
//        generateCode(allowUndefinedBehavior);

        // generate fallback, pure python pipeline
        // when is it necessary to actually generate pure python code?
        // ==> 1.) Parsing text data like CSV/JSON because of odd behavior and to resolve this via type sniffing
        // ==> 2.) when objects of different type are parsed to the backend in the PythonWrapper.

        // @TODO: generate this ONLY when either there is weird pyth
//        generatePythonCode();

//        auto& logger = Logger::instance().logger("physical planner");
//        if(!_irCode.empty()) {
//            std::stringstream ss;
//            ss<<"generated stage "<<this->number()<<" ("<<sizeToMemString(_irCode.size())<<" LLVM code)";
//            logger.info(ss.str());
//        }

        // // check if it is memory to memory
        // auto ftype = _operators.front()->type();
        // auto ltype = _operators.back()->type();
        // if(ftype == LogicalOperatorType::PARALLELIZE
        // && ltype == LogicalOperatorType::TAKE) {
        //     // memory -> memory
        // } else if(ftype == LogicalOperatorType::CSV && ltype == LogicalOperatorType::TAKE) {
        //     // file -> memory
        // } else if(ftype == LogicalOperatorType::PARALLELIZE && ltype == LogicalOperatorType::FILEOUTPUT) {
        //     // memory -> file
        // } else if(ftype == LogicalOperatorType::CSV && ltype == LogicalOperatorType::FILEOUTPUT) {
        //     // file -> file
        // } else {
        //     throw std::runtime_error("found unknown trafo stage: " + _operators.front()->name() + " -> ... -> " + _operators.back()->name());
        // }
    }

    void TransformStage::setInputFiles(const std::vector<URI> &uris, const std::vector<size_t> &sizes) {
        using namespace std;
        assert(uris.size() == sizes.size());
        assert(backend());

        vector<Row> rows;
        rows.reserve(uris.size());
        for (int i = 0; i < uris.size(); ++i) {
            rows.push_back(Row(uris[i].toPath(), (int64_t) sizes[i]));
        }

        // write data to partitions
        int64_t dataSetID = 0; // no ID here
        _inputPartitions = rowsToPartitions(backend()->driver(), dataSetID, context().id(), rows);
    }


    void TransformStage::setFileResult(const std::unordered_map<std::tuple<int64_t, ExceptionCode>, size_t> &ecounts) {
        setExceptionCounts(ecounts);

        _rs = emptyResultSet();
    }

    void TransformStage::setMemoryResult(const std::vector<Partition *> &partitions,
                                         const std::vector<Partition*>& generalCase,
                                         const std::unordered_map<std::string, ExceptionInfo>& partitionToExceptionsMap,
                                         const std::vector<std::tuple<size_t, PyObject*>>& interpreterRows,
                                         const std::vector<Partition*>& remainingExceptions,
                                         const std::unordered_map<std::tuple<int64_t, ExceptionCode>, size_t> &ecounts) {
        setExceptionCounts(ecounts);

        if (partitions.empty() && interpreterRows.empty() && generalCase.empty())
            _rs = emptyResultSet();
        else {
            std::vector<Partition *> limitedPartitions;
            auto schema = Schema::UNKNOWN;

            if(!partitions.empty()) {
                schema = partitions.front()->schema();
                for (auto partition : partitions) {
                    assert(schema == partition->schema());
                }

                // check output limit, adjust partitions if necessary
                size_t numOutputRows = 0;
                for (auto partition : partitions) {
                    numOutputRows += partition->getNumRows();
                    if (numOutputRows >= outputLimit()) {
                        // clip last partition & leave loop
                        auto clipped = outputLimit() - (numOutputRows - partition->getNumRows());
                        assert(clipped <= partition->getNumRows());
                        partition->setNumRows(clipped);
                        if (clipped > 0)
                            limitedPartitions.push_back(partition);
                        break;
                    } else {
                        // put full partition to output set
                        limitedPartitions.push_back(partition);
                    }
                }
            }

            // put ALL partitions to result set
            _rs = std::make_shared<ResultSet>(schema, limitedPartitions,
                                              generalCase, partitionToExceptionsMap, interpreterRows,
                                              outputLimit());
        }
    }

    std::unordered_map<std::string, std::string> TransformStage::outputOptions() const {
        // just return params...
        return _fileOutputParameters;
    }

    nlohmann::json TransformStage::getJSON() const {
        using namespace nlohmann;
        using namespace std;

        // get json from base class
        auto j = PhysicalStage::getJSON();

        // add operators...
        vector<json> ops;

        // @TODO: need to change this...
//        for(auto op : _operators) {
//            json val;
//            val["name"] = op->name();
//            val["id"] = "op" + std::to_string(op->getID());
//            val["columns"] = op->columns();
//
//            // UDF code for display...
//            if(hasUDF(op)) {
//                UDFOperator *udfop = (UDFOperator*)op;
//                assert(udfop);
//
//                val["udf"] = udfop->getUDF().getCode();
//            }
//            ops.push_back(val);
//        }
//
//        j["operators"] = ops;

        return j;
    }

    std::shared_ptr<ResultSet> TransformStage::emptyResultSet() const {
        // important to type it, else some converters will fail (rstocpython)
        return std::make_shared<ResultSet>(outputSchema(), std::vector<Partition *>());
    }

    // @TODO: unify hashsink + hashresult
    // Also this should take care of potential hybrid?
    // TODO: this function is basically converting ONLY keys...!
    static std::vector<Partition*> convertHashTableKeysToPartitions(const TransformStage::HashResult& result, const Schema &outputSchema, bool hasFixedSizeKeys, size_t fixedSizeKeyLength, const Context &context) {
        std::vector<std::pair<const char*, size_t>> unique_rows;
        size_t total_serialized_size = 0;
        const map_t &hashtable = result.hash_map;
        MessageHandler& logger = Logger::instance().defaultLogger();

        // check which hashmap is used
        // @TODO: Only two kinds right now supported, expand in the future...
        bool isi64hashmap = (hasFixedSizeKeys && fixedSizeKeyLength == 8);

        // on which executor to store?
        // -> driver for now. This is not ideal!
        auto driver = context.getDriver();
        int64_t outputDataSetID = -1;

        // check whether keys of hashtable can be upcast to output schema.
        // -> if not, error and return empty vector!

        // hashKeyType is the type in which the key is stored. (NOT INCLUDING OPT!)
        python::Type hashKeyType = result.keyType.withoutOptions(); // remove option b.c. of null-bucket design. @TODO: this is not 100% correct, because inner options will also get sacrificed by this...
        python::Type keyRowType = python::Type::propagateToTupleType(hashKeyType);

        bool requiresUpcast = false;
        if(python::canUpcastToRowType(keyRowType, outputSchema.getRowType())) {
            requiresUpcast = keyRowType != outputSchema.getRowType();
        } else {
            std::string err_message = "Hash table keys are given as rowtype " + keyRowType.desc() + ", yet output desired is " + outputSchema.getRowType().desc() + ". Can't upcast rows from hashtable to target type!";
            logger.error(err_message);
            throw std::runtime_error(err_message);
        }

        // shortcut: no rows, empty partitions
        if(!result.hash_map && !result.null_bucket)
           return std::vector<Partition*>();

        Partition* partition = nullptr;
        PartitionWriter pw(driver, outputSchema, outputDataSetID, context.id(), context.getOptions().PARTITION_SIZE());

        // check whether null-bucket is filled, if so output!
        if(result.null_bucket) {
            // make sure it's either NULLVALUE or option type for the row!
            auto out_row_type = outputSchema.getRowType();

            // want to write output to partitions!
            // case 1: NULLVALUE as schema => simply write a single row.
            if(python::Type::propagateToTupleType(python::Type::NULLVALUE) == out_row_type) {
                Row r(Field::null());
                pw.writeRow(r);
            }
            // case 2: Option Type as schema => write null according to schema!
            else if(out_row_type.isTupleType() && out_row_type != python::Type::EMPTYTUPLE && out_row_type.parameters().size() == 1 && out_row_type.parameters().front().isOptionType()) {
                Row r(Field::null());
                r = r.upcastedRow(out_row_type);
                pw.writeRow(r);
            }
            // error case
            else {
                std::string err_message = "null bucket is filled, yet desired output type is " + out_row_type.desc() + ", conversion not supported";
                logger.error(err_message);
                throw std::runtime_error(err_message);
            }
        }

        // get all the other rows if required...
        if(result.hash_map) {
            // i64? => faster copy possible!
            if(isi64hashmap) {
                // upcast required? => can be only into option type!
                if(requiresUpcast) {
                    // make sure it's Opt[i64] type!
                    assert(outputSchema.getRowType() == python::Type::propagateToTupleType(python::Type::makeOptionType(python::Type::I64)));
                    // also issue warning to user b.c. no support for other things yet...
                    if(outputSchema.getRowType() != python::Type::propagateToTupleType(python::Type::makeOptionType(python::Type::I64))) {
                        logger.error("attempting to decode i64 hashtable, yet output schema is "+ outputSchema.getRowType().desc() + ", expected (Opt[i64])");
                    }

                    int64_hashmap_iterator_t iterator = 0;
                    uint64_t key;

                    // an i64, non-null is simply 16bytes -> 0 | value
                    int64_t buf[2]; buf[0] = 0;
                    while(int64_hashmap_get_next_key(hashtable, &iterator, &key)) {
                        buf[1] = key;
                        // copy to partition
                        pw.writeData(reinterpret_cast<const uint8_t *>(buf), sizeof(int64_t) * 2);
                    }
                } else {
                    // super fast copy of integer results (could be done even faster, but this should do...)
                    int64_hashmap_iterator_t iterator = 0;
                    uint64_t key;

                    // an i64, non-null is simply 16bytes -> 0 | value
                    while(int64_hashmap_get_next_key(hashtable, &iterator, &key)) {
                        // copy to partition
                        pw.writeData(reinterpret_cast<const uint8_t *>(&key), sizeof(int64_t));
                    }
                }
            } else {
                // str/bytes based hashmap => slow copy requiring potentially upcasting...

                // this is the old version when keys are assumed to be fully serialized rows!
                // -> i.e. need to define key storage format!!!
                // @TODO: rewrite aggregate code.
                // // just copy over the keys (they're already the correct data format serialized!)
                // hashmap_iterator_t iterator = 0;
                // const char *key = nullptr;
                // uint64_t keylen = 0;
                // while((key = hashmap_get_next_key(hashtable, &iterator, &keylen)) != nullptr) {
                //     // there might be faster way...
                //     pw.writeData(reinterpret_cast<const uint8_t *>(key), keylen);
                // }

                // because string format to store in partitions is different from hashmap, need to convert!

                // get the unique rows + size
                hashmap_iterator_t iterator = 0;
                const char *key = nullptr;
                uint64_t keylen = 0;
                auto input_schema = Schema(Schema::MemoryLayout::ROW, result.keyType);
                auto out_row_type = outputSchema.getRowType();
                while((key = hashmap_get_next_key(hashtable, &iterator, &keylen)) != nullptr) {
                    Row r;

                    if(hashKeyType == python::Type::propagateToTupleType(python::Type::STRING)) {
                        // use directly key as str...
                        std::string s(key);
                        r = Row(s);
                        r = r.upcastedRow(out_row_type);
                    } else {
                        throw std::runtime_error("decoding of other types not yet supported...");

                        // // this is how it potentially should look like...
                        // // decode key into Row, upcast, serialize
                        // Row r = Row::fromMemory(input_schema, key, keylen);
                        // r = r.upcastedRow(out_row_type);
                    }

                    // save row to partition
                    pw.writeRow(r);
                }
            }
        }

        // TODO: need to make mechanism to pass non-conforming python objects along as well...
        // --> some clever refactoring might ease all of this...
        if(result.hybrid) {
            python::lockGIL();
            // check how many non-conforming objects there are...
            auto hybrid = reinterpret_cast<HybridLookupTable*>(result.hybrid);
            if(hybrid->backupItemCount() != 0) {
                logger.error("hash table result contains " + std::to_string(hybrid->backupItemCount()) + " non-schema conforming objects, dropping them for now. NOT YET IMPLEMENTED.");
            }
            python::unlockGIL();
        }

        return pw.getOutputPartitions();
    }

    static void appendToSerializer(Serializer &s, Deserializer &d, python::Type t, int col) {
        if(t == python::Type::I64) {
            s.append(d.getInt(col));
        } else if(t == python::Type::F64) {
            s.append(d.getDouble(col));
        } else if(t == python::Type::STRING) {
            s.append(d.getString(col));
        } else if(t == python::Type::BOOLEAN) {
            s.append(d.getBool(col));
        } else if(t.isListType()) {
            s.append(d.getList(col));
        } else if(t.isDictionaryType()) {
            s.append(d.getDictionary(col));
        } else {
            throw std::runtime_error("invalid type in appendToSerializer: " + t.desc());
        }
    }

    static void appendBucketToSerializer(Serializer &s, const uint8_t* bucket, const int64_t bucket_size, const python::Type &aggType) {
        Deserializer d(Schema(Schema::MemoryLayout::ROW, aggType)); d.deserialize(bucket, bucket_size);
        if(aggType.isTupleType()) {
            for(int i = 0; i < aggType.parameters().size(); i++) {
                appendToSerializer(s, d, aggType.parameters()[i], i);
            }
        } else {
            appendToSerializer(s, d, aggType, 0);
        }
    }

    static void appendBucketToSerializer(Serializer &s, const uint8_t* buffer, const python::Type &aggType) {
        int64_t bucket_size = *(int64_t*)buffer;
        const uint8_t *bucket = buffer + 8;
        appendBucketToSerializer(s, bucket, bucket_size, aggType);
    }

    static size_t appendRow(Serializer &s, std::vector<std::pair<const char *, size_t>> &rows) {
        auto final_length = s.length();
        auto final_val = new char[final_length];
        auto sanity_check = s.serialize(final_val, final_length);
        assert(sanity_check == final_length);
        rows.emplace_back(final_val, final_length);
        return final_length;
    }

    static size_t appendBucketAsPartition(std::vector<std::pair<const char *, size_t>> &rows, const uint8_t *buffer, uint64_t keylen, const char *key, const python::Type &keyType, const python::Type &aggType) {
        Serializer s;

        // get the key
        if(keyType.isOptionType() && key == nullptr) {
            assert(keylen == 0);
            if(keyType == python::Type::STRING) s.append(option<std::string>::none);
            else throw std::runtime_error("unsupported key type");
        }
        else if (keyType == python::Type::STRING) s.append(std::string(key, keylen - 1));
        else if(keyType == python::Type::makeOptionType(python::Type::STRING)) s.append(option<std::string>(std::string(key, keylen-1)));
        else if(keyType.isTupleType()) {
            appendBucketToSerializer(s, reinterpret_cast<const uint8_t *>(key), keylen, keyType);
        }
        else throw std::runtime_error("unsupported key type");

        // get the aggregated values
        appendBucketToSerializer(s, buffer, aggType);

        // save the row
        return appendRow(s, rows);
    }

    static size_t appendInt64BucketAsPartition(std::vector<std::pair<const char *, size_t>> &rows, const uint8_t *buffer, bool null, uint64_t key, const python::Type &keyType, const python::Type &aggType) {
        Serializer s;

        // get the key
        if(keyType.isOptionType() && null) {
            if(keyType == python::Type::STRING) s.append(option<std::string>::none);
            else throw std::runtime_error("unsupported key type");
        }
        else if (keyType == python::Type::I64) s.append(static_cast<int64_t>(key));
        else if(keyType == python::Type::makeOptionType(python::Type::I64)) s.append(option<int64_t>(static_cast<int64_t>(key)));
        else throw std::runtime_error("unsupported key type");

        // get the aggregated values
        appendBucketToSerializer(s, buffer, aggType);

        // save the row
        return appendRow(s, rows);
    }

    static std::vector<Partition*> convertHashTableToPartitionsAggByKey(const TransformStage::HashResult& result, const Schema &schema, const Context &context) {
        std::vector<std::pair<const char*, size_t>> unique_rows;
        size_t total_serialized_size = 0;
        const map_t &hashtable = result.hash_map;

        // check whether null-bucket is filled, if so output!
        auto full_type = schema.getRowType();
        auto agg_type = result.bucketType;

        // get the unique rows + size
        hashmap_iterator_t iterator = 0;
        const char *key = nullptr;
        uint64_t keylen = 0;
        uint8_t *bucket = nullptr;
        while((key = hashmap_get_next_key(hashtable, &iterator, &keylen)) != nullptr) {
            // get the value
            hashmap_get(hashtable, key, keylen, (void **) (&bucket));
            total_serialized_size += appendBucketAsPartition(unique_rows, bucket, keylen, key, result.keyType, result.bucketType);
        }

        if(result.keyType.isOptionType() && result.null_bucket != nullptr) {
            total_serialized_size += appendBucketAsPartition(unique_rows, result.null_bucket, 0, nullptr, result.keyType, result.bucketType);
        }

        // construct return partition
        auto p = context.getDriver()->allocWritablePartition(total_serialized_size + sizeof(uint64_t), schema, -1, context.id());
        auto data_region = reinterpret_cast<char *>(p->lockWrite());
        for(const auto& pr: unique_rows) {
            memcpy(data_region, pr.first, pr.second);
            data_region += pr.second;
        }
        p->setBytesWritten(total_serialized_size);
        p->setNumRows(unique_rows.size());

        // special case: if the type is 0 length serialized, add a dummy row!
        if(result.keyType.isZeroSerializationSize() && total_serialized_size == 0 && result.null_bucket != nullptr) {
            p->setNumRows(1);
        }

        p->unlockWrite();

        std::vector<Partition*> ret;
        ret.push_back(p);

        // @TODO: arbitrary python objects!

        return ret;
    }

    static std::vector<Partition*> convertInt64HashTableToPartitions(const TransformStage::HashResult& result, const Schema &schema, const Context &context) {
        std::vector<std::pair<const char*, size_t>> unique_rows;
        size_t total_serialized_size = 0;
        const map_t &hashtable = result.hash_map;

        // check whether null-bucket is filled, if so output!

        // get the unique rows + size
        int64_hashmap_iterator_t iterator = 0;
        uint64_t key;
        while(int64_hashmap_get_next_key(hashtable, &iterator, &key)) {
            Serializer s;
            s.append(key);
            size_t size = s.length();
            char *buf = new char[size];
            s.serialize(buf, size);
            // save the buffer
            unique_rows.emplace_back(buf, size);
            total_serialized_size += size;
        }

        // construct return partition
        auto p = context.getDriver()->allocWritablePartition(total_serialized_size + sizeof(uint64_t), schema, -1, context.id());
        auto data_region = reinterpret_cast<char *>(p->lockWrite());
        for(const auto& pr: unique_rows) {
            memcpy(data_region, pr.first, pr.second);
            data_region += pr.second;
        }
        p->setBytesWritten(total_serialized_size);
        p->setNumRows(unique_rows.size());
        p->unlockWrite();

        std::vector<Partition*> ret;
        ret.push_back(p);

        return ret;
    }

    static std::vector<Partition*> convertInt64HashTableToPartitionsAggByKey(const TransformStage::HashResult& result,
                                                                             const Schema &schema,
                                                                             const Context &context) {
        std::vector<std::pair<const char*, size_t>> unique_rows;
        size_t total_serialized_size = 0;
        const map_t &hashtable = result.hash_map;

        // check whether null-bucket is filled, if so output!
        auto full_type = schema.getRowType();
        auto agg_type = result.bucketType;

        // get the unique rows + size
        int64_hashmap_iterator_t iterator = 0;
        uint64_t key = 0;
        uint8_t *bucket = nullptr;
        while(int64_hashmap_get_next_key(hashtable, &iterator, &key)) {
            // get the value
            int64_hashmap_get(hashtable, key, (void **) (&bucket));
            total_serialized_size += appendInt64BucketAsPartition(unique_rows, bucket, false, key, result.keyType, result.bucketType);
        }

        if(result.keyType.isOptionType() && result.null_bucket != nullptr) {
            total_serialized_size += appendInt64BucketAsPartition(unique_rows, result.null_bucket, true, 0, result.keyType, result.bucketType);
        }

        // construct return partition
        auto p = context.getDriver()->allocWritablePartition(total_serialized_size + sizeof(uint64_t), schema, -1, context.id());
        auto data_region = reinterpret_cast<char *>(p->lockWrite());
        for(const auto& pr: unique_rows) {
            memcpy(data_region, pr.first, pr.second);
            data_region += pr.second;
        }
        p->setBytesWritten(total_serialized_size);
        p->setNumRows(unique_rows.size());
        p->unlockWrite();

        std::vector<Partition*> ret;
        ret.push_back(p);

        return ret;
    }

    void TransformStage::execute(const Context &context) {
        using namespace std;

        // // use this to log out stage dependence structure
        // stringstream ss;
        // ss<<"Stage"<<this->number()<<" depends on: ";
        // for(auto stage: predecessors())
        //     ss<<"Stage"<<stage->number()<<" ";
        // Logger::instance().defaultLogger().info(ss.str());

        // execute all predecessors (can be at most one!)
        // @TODO: this should be parallelized for tiny stages!
        for (auto stage : predecessors())
            stage->execute(context);

        // if output is hashtable, pass to init function!
        auto numPreds = predecessors().size();

        int64_t numArgs = 0;
        uint8_t** hash_maps = nullptr;
        uint8_t** null_buckets = nullptr;
        PyObject** hybrids = nullptr;

        // check if predecessors exist, if so set input from them.
        if (!predecessors().empty()) {
            hash_maps = new uint8_t*[numPreds];
            null_buckets = new uint8_t*[numPreds];

            vector<Partition*> partitions;
            for(int i = 0; i < numPreds; ++i) {
                hash_maps[i] = nullptr;
                null_buckets[i] = nullptr;

                auto stage = predecessors()[i];
                // hashmap output? fetch result!
                switch(stage->outputMode()) {
                    case EndPointMode::HASHTABLE: {
                        auto tstage = dynamic_cast<TransformStage*>(stage); assert(stage); // hacky version here
                        // ideally should be done in parallel, but for now let's do it single-threaded.
                        // following is fill-in code
                        if(tstage->dataAggregationMode() == AggregateType::AGG_NONE) {
                            hash_maps[numArgs] = (uint8_t*)tstage->hashResult().hash_map;
                            null_buckets[numArgs] = tstage->hashResult().null_bucket;
                            numArgs++;
                        } else if(tstage->dataAggregationMode() == AggregateType::AGG_UNIQUE) {
                            // convert to partitions, and set them via
                            // --> why do we need to do this for every hashtable?
                            // --> if we have a union operator, we need to unify multiple hashops eventually
                            std::vector<Partition *> p;

                            bool hashFixedSizeKeys = tstage->hashtableKeyByteWidth() == 8;
                            p = convertHashTableKeysToPartitions(tstage->hashResult(), tstage->outputSchema(), hashFixedSizeKeys, tstage->hashtableKeyByteWidth(), context);
                            std::copy(std::begin(p), std::end(p), std::back_inserter(partitions));
                        } else if(tstage->dataAggregationMode() == AggregateType::AGG_BYKEY) {
                            std::vector<Partition *> p;
                            // @TODO.
                            // buggy here as well if NVO is used...
                            if(context.getOptions().OPT_NULLVALUE_OPTIMIZATION())
                                Logger::instance().defaultLogger().error("aggregation resolution not supported yet with NVO. Deactivate to make this working. Other bugs might be here as well...");

                            if (tstage->hashtableKeyByteWidth() == 8)
                                p = convertInt64HashTableToPartitionsAggByKey(tstage->hashResult(), tstage->outputSchema(), context);
                            else
                                p = convertHashTableToPartitionsAggByKey(tstage->hashResult(), tstage->outputSchema(), context);
                            std::copy(std::begin(p), std::end(p), std::back_inserter(partitions));
                        } else {
                            throw std::runtime_error("invalid dataAggregationMode");
                        }
                        break;
                    }
                    case EndPointMode::MEMORY:
                    case EndPointMode::FILE: {
                        auto p = stage->resultSet()->partitions();
                        std::copy(std::begin(p), std::end(p), std::back_inserter(partitions));
                        break;
                    }
                    default:
                        throw std::runtime_error("unknown endpoint mode in execute");
                }
            }


            // set input partitions & init Data
            setInitData(numArgs, hash_maps, null_buckets);
            if(inputPartitions().empty()) {
                setInputPartitions(partitions);
            }
        }

        // execute stage via backend
        backend()->execute(this);

        // free hashmaps of dependents (b.c. it's a tree this is ok)
        if(numArgs > 0) {
            for(int i = 0; i < numPreds; ++i) {
                auto stage = predecessors()[i];
                if(stage->outputMode() == EndPointMode::HASHTABLE) {
                    // free hash table and all of its buckets!
                    // (i.e. the combined hash table!, the others have been already freed)

                    auto null_bucket = hashResult().null_bucket;
                    auto hm = hashResult().hash_map;
                    if(null_bucket)
                        free(null_bucket);

                    if(hm) {
                        hashmap_free_key_and_data(hm);
                        hashmap_free(hm);
                        hm = nullptr;
                    }
                }

                // others, nothing todo. Partitions should have been invalidated...
            }
        }
    }

    std::vector<std::string> TransformStage::csvHeader() const {
        using namespace std;

        assert(csvHasHeader());

        auto it = _fileInputParameters.find("csvHeader");
        assert(it != _fileInputParameters.end());

        auto headerLine = it->second;

        assert(!headerLine.empty());

        // decode csv from header line, later direct comparison for speed!
        vector<string> fields;
        size_t numParsedBytes = 0;
        auto code = parseRow(headerLine.c_str(), headerLine.c_str() + headerLine.length(), fields, numParsedBytes,
                             csvInputDelimiter(),
                             csvInputQuotechar());
        assert(numParsedBytes > 0);
        assert(code == ExceptionCode::SUCCESS);
        return fields;
    }

<<<<<<< HEAD
    std::shared_ptr<TransformStage::JITSymbols> TransformStage::compile(JITCompiler &jit, LLVMOptimizer *optimizer,
                                                                        bool excludeSlowPath, bool registerSymbols) {
=======
    void TransformStage::compileSlowPath(JITCompiler &jit, LLVMOptimizer *optimizer) {
        Timer timer;
        JobMetrics& metrics = PhysicalStage::plan()->getContext().metrics();
>>>>>>> d66631c2
        auto& logger = Logger::instance().defaultLogger();

//        _slowCodePath = _slowCodePath_f.get();

        llvm::LLVMContext ctx;
        auto slow_path_bit_code = slowPathBitCode();
        auto slow_path_mod = slow_path_bit_code.empty() ? nullptr : codegen::bitCodeToModule(ctx, slow_path_bit_code);

        if(optimizer) {
            if (slow_path_mod) {
                Timer pathTimer;
                pathTimer.reset();
                optimizer->optimizeModule(*slow_path_mod.get());
            }
        }

        // compile & link with resolve tasks
        if(!resolveWriteCallbackName().empty())
            jit.registerSymbol(resolveWriteCallbackName(), ResolveTask::mergeRowCallback());
        if(!resolveExceptionCallbackName().empty())
            jit.registerSymbol(resolveExceptionCallbackName(), ResolveTask::exceptionCallback());
        if(outputMode() == EndPointMode::HASHTABLE && !resolveExceptionCallbackName().empty()) {
            if(hashtableKeyByteWidth() == 8) {
                if(_slowCodePath._aggregateAggregateFuncName.empty())
                    jit.registerSymbol(resolveHashCallbackName(), ResolveTask::writeInt64HashTableCallback());
                else jit.registerSymbol(resolveHashCallbackName(), ResolveTask::writeInt64HashTableAggregateCallback());
            }
            else {
                if(_slowCodePath._aggregateAggregateFuncName.empty())
                    jit.registerSymbol(resolveHashCallbackName(), ResolveTask::writeStringHashTableCallback());
                else jit.registerSymbol(resolveHashCallbackName(), ResolveTask::writeStringHashTableAggregateCallback());
            }
        }

        // compile slow code path if desired
        if(slow_path_mod && !jit.compile(std::move(slow_path_mod)))
            throw std::runtime_error("could not compile slow code for stage " + std::to_string(number()));
        Timer llvmLowerTimer;
        if(!_syms->resolveFunctor)
            _syms->resolveFunctor = !resolveWriteCallbackName().empty() ? reinterpret_cast<codegen::resolve_f>(jit.getAddrOfSymbol(resolveRowName())) : nullptr;

        if(!_syms->_slowCodePath.initStageFunctor)
            _syms->_slowCodePath.initStageFunctor = reinterpret_cast<codegen::init_stage_f>(jit.getAddrOfSymbol(_slowCodePath._slowPathInitStageFuncName));
        if(!_syms->_slowCodePath.releaseStageFunctor)
            _syms->_slowCodePath.releaseStageFunctor = reinterpret_cast<codegen::release_stage_f>(jit.getAddrOfSymbol(_slowCodePath._slowPathReleaseStageFuncName));
    }

    void TransformStage::compileFastPath(JITCompiler &jit, LLVMOptimizer *optimizer) {
        Timer timer;
        JobMetrics& metrics = PhysicalStage::plan()->getContext().metrics();
        auto& logger = Logger::instance().defaultLogger();

        llvm::LLVMContext ctx;
        auto fast_path_bit_code = fastPathBitCode();
        if(fast_path_bit_code.empty())
            return;

        auto fast_path_mod = codegen::bitCodeToModule(ctx, fast_path_bit_code);
        if(!fast_path_mod)
            throw std::runtime_error("invalid fast path bitcode");

        // step 1: run optimizer if desired
        if(optimizer) {
            Timer pathTimer;
            optimizer->optimizeModule(*fast_path_mod.get());

            double llvm_optimization_time = timer.time();
            metrics.setLLVMOptimizationTime(llvm_optimization_time);
            logger.info("TransformStage - Optimization via LLVM passes took " + std::to_string(llvm_optimization_time) + " ms");

            timer.reset();
        }

        // step 2: register callback functions with compiler
        if(!writeMemoryCallbackName().empty())
            jit.registerSymbol(writeMemoryCallbackName(), TransformTask::writeRowCallback(false));
        if(!exceptionCallbackName().empty())
            jit.registerSymbol(exceptionCallbackName(), TransformTask::exceptionCallback(false));
<<<<<<< HEAD
        if(registerSymbols && !writeFileCallbackName().empty())
            jit.registerSymbol(writeFileCallbackName(), TransformTask::writeRowCallback(hasOutputLimit(), true));

        if(registerSymbols && outputMode() == EndPointMode::HASHTABLE && !_funcHashWriteCallbackName.empty()) {
=======
        if(!writeFileCallbackName().empty())
            jit.registerSymbol(writeFileCallbackName(), TransformTask::writeRowCallback(true));
        if(outputMode() == EndPointMode::HASHTABLE && !_fastCodePath._funcHashWriteCallbackName.empty()) {
>>>>>>> d66631c2
            if (hashtableKeyByteWidth() == 8) {
                if(_fastCodePath._aggregateAggregateFuncName.empty())
                    jit.registerSymbol(_fastCodePath._funcHashWriteCallbackName, TransformTask::writeInt64HashTableCallback());
                else jit.registerSymbol(_fastCodePath._funcHashWriteCallbackName, TransformTask::writeInt64HashTableAggregateCallback());
            }
            else {
                if(_fastCodePath._aggregateAggregateFuncName.empty())
                    jit.registerSymbol(_fastCodePath._funcHashWriteCallbackName, TransformTask::writeStringHashTableCallback());
                else jit.registerSymbol(_fastCodePath._funcHashWriteCallbackName, TransformTask::writeStringHashTableAggregateCallback());
            }
        }
        assert(!_fastCodePath._fastPathInitStageFuncName.empty() && !_fastCodePath._fastPathReleaseStageFuncName.empty());
        if(!_fastCodePath._aggregateCombineFuncName.empty())
            jit.registerSymbol(aggCombineCallbackName(), TransformTask::aggCombineCallback());

<<<<<<< HEAD
        // compile & link with resolve tasks
        if(registerSymbols && !resolveWriteCallbackName().empty())
            jit.registerSymbol(resolveWriteCallbackName(), ResolveTask::mergeRowCallback());
        if(registerSymbols && !resolveExceptionCallbackName().empty())
            jit.registerSymbol(resolveExceptionCallbackName(), ResolveTask::exceptionCallback());

        if(registerSymbols && outputMode() == EndPointMode::HASHTABLE && !resolveExceptionCallbackName().empty()) {
            if(hashtableKeyByteWidth() == 8) {
                if(_aggregateAggregateFuncName.empty())
                    jit.registerSymbol(resolveHashCallbackName(), ResolveTask::writeInt64HashTableCallback());
                else jit.registerSymbol(resolveHashCallbackName(), ResolveTask::writeInt64HashTableAggregateCallback());
            }
            else {
                if(_aggregateAggregateFuncName.empty())
                    jit.registerSymbol(resolveHashCallbackName(), ResolveTask::writeStringHashTableCallback());
                else jit.registerSymbol(resolveHashCallbackName(), ResolveTask::writeStringHashTableAggregateCallback());
            }
        }

        logger.info("starting code compilation");

=======
>>>>>>> d66631c2
        // 3. compile code
        // @TODO: use bitcode or llvm Module for more efficiency...
        if(!jit.compile(std::move(fast_path_mod)))
            throw std::runtime_error("could not compile fast code for stage " + std::to_string(number()));
        std::stringstream ss;

        // fetch symbols (this actually triggers the compilation first with register alloc etc.)
<<<<<<< HEAD
        if(!_syms->functor && !_updateInputExceptions)
            _syms->functor = reinterpret_cast<codegen::read_block_f>(jit.getAddrOfSymbol(funcName()));
        if(!_syms->functorWithExp && _updateInputExceptions)
            _syms->functorWithExp = reinterpret_cast<codegen::read_block_exp_f>(jit.getAddrOfSymbol(funcName()));
        logger.info("functor " + funcName() + " retrieved from llvm");
=======
        Timer llvmLowerTimer;
        if(!_syms->functor)
            _syms->functor = reinterpret_cast<codegen::read_block_f>(jit.getAddrOfSymbol(funcName()));
>>>>>>> d66631c2
        if(_outputMode == EndPointMode::FILE && !_syms->writeFunctor)
            _syms->writeFunctor = reinterpret_cast<codegen::read_block_f>(jit.getAddrOfSymbol(writerFuncName()));
        if(!_syms->_fastCodePath.initStageFunctor)
            _syms->_fastCodePath.initStageFunctor = reinterpret_cast<codegen::init_stage_f>(jit.getAddrOfSymbol(_fastCodePath._fastPathInitStageFuncName));
        if(!_syms->_fastCodePath.releaseStageFunctor)
            _syms->_fastCodePath.releaseStageFunctor = reinterpret_cast<codegen::release_stage_f>(jit.getAddrOfSymbol(_fastCodePath._fastPathReleaseStageFuncName));

        // get aggregate functors
        if(!_fastCodePath._aggregateInitFuncName.empty())
            _syms->aggInitFunctor = reinterpret_cast<codegen::agg_init_f>(jit.getAddrOfSymbol(_fastCodePath._aggregateInitFuncName));
        if(!_fastCodePath._aggregateCombineFuncName.empty())
            _syms->aggCombineFunctor = reinterpret_cast<codegen::agg_combine_f>(jit.getAddrOfSymbol(_fastCodePath._aggregateCombineFuncName));
        if(!_fastCodePath._aggregateAggregateFuncName.empty())
            _syms->aggAggregateFunctor = reinterpret_cast<codegen::agg_agg_f>(jit.getAddrOfSymbol(_fastCodePath._aggregateAggregateFuncName));
    }

    std::shared_ptr<TransformStage::JITSymbols> TransformStage::compile(JITCompiler &jit, LLVMOptimizer *optimizer, bool excludeSlowPath) {
        // lazy compile
        if(!_syms)
            _syms = std::make_shared<JITSymbols>();

<<<<<<< HEAD
        // check symbols are valid...
        bool hasValidFunctor = true;
        if (_updateInputExceptions && !_syms->functorWithExp)
            hasValidFunctor = false;
        if (!_updateInputExceptions && !_syms->functor)
            hasValidFunctor = false;
        if(!hasValidFunctor && _syms->initStageFunctor && _syms->releaseStageFunctor) {
            logger.error("invalid pointer address for JIT code returned");
            throw std::runtime_error("invalid pointer address for JIT code returned");
=======
        Timer timer;
        JobMetrics& metrics = PhysicalStage::plan()->getContext().metrics();
        if (!excludeSlowPath) {
            compileSlowPath(jit, optimizer);
>>>>>>> d66631c2
        }
        compileFastPath(jit, optimizer);

        double compilation_time_via_llvm_this_number = timer.time();
        double compilation_time_via_llvm_thus_far = compilation_time_via_llvm_this_number +
                                                    metrics.getLLVMCompilationTime();
        metrics.setLLVMCompilationTime(compilation_time_via_llvm_thus_far);
        std::stringstream ss;
        ss<<"Compiled code paths for stage "<<number()<<" in "<<std::fixed<<std::setprecision(2)<<compilation_time_via_llvm_this_number<<" ms";

        Logger::instance().defaultLogger().info(ss.str());

        return _syms;
    }

#ifdef BUILD_WITH_AWS

    static messages::FileFormat fileFormat_toproto(FileFormat fmt) {
        switch(fmt) {
            case FileFormat::OUTFMT_CSV:
                return messages::FileFormat::FF_CSV;
            case FileFormat::OUTFMT_TEXT:
                return messages::FileFormat::FF_TEXT;
            case FileFormat::OUTFMT_TUPLEX:
                return messages::FileFormat::FF_TUPLEX;
            case FileFormat::OUTFMT_UNKNOWN:
                return messages::FileFormat::FF_UNKNOWN;
            default:
                throw std::runtime_error("unknown file format " + std::to_string((int)fmt) + " seen in protobuf conversion");
        }
    }

    TransformStage* TransformStage::from_protobuf(const messages::TransformStage &msg) {
        auto stage = new TransformStage(nullptr, nullptr, msg.stagenumber(), true); // dummy, no backend/plan

        // decode columns
        for(int i = 0; i < msg.inputcolumns_size(); ++i)
            stage->_inputColumns.push_back(msg.inputcolumns(i));
        for(int i = 0; i < msg.outputcolumns_size(); ++i)
            stage->_outputColumns.push_back(msg.outputcolumns(i));

        // decode schemas
        stage->_readSchema = Schema(Schema::MemoryLayout::ROW, python::decodeType(msg.readschema()));
        stage->_inputSchema = Schema(Schema::MemoryLayout::ROW, python::decodeType(msg.inputschema()));
        stage->_outputSchema = Schema(Schema::MemoryLayout::ROW, python::decodeType(msg.outputschema()));
        stage->_normalCaseInputSchema = Schema(Schema::MemoryLayout::ROW, python::decodeType(msg.normalcaseinputschema()));
        stage->_normalCaseOutputSchema = Schema(Schema::MemoryLayout::ROW, python::decodeType(msg.normalcaseoutputschema()));

        stage->_outputDataSetID = msg.outputdatasetid();
        stage->_inputNodeID = msg.inputnodeid();
        stage->_inputColumnsToKeep = std::vector<bool>(msg.numcolumns(), false);
        for(auto i : msg.inputcolumnstokeep())
            stage->_inputColumnsToKeep[i] = true;

        stage->_outputURI = msg.outputuri();
        stage->_inputFormat = proto_toFileFormat(msg.inputformat());
        stage->_outputFormat = proto_toFileFormat(msg.outputformat());

        // params??
        stage->_inputMode = static_cast<EndPointMode>(msg.inputmode());
        stage->_outputMode = static_cast<EndPointMode>(msg.outputmode());

        stage->_irBitCode = msg.bitcode();
        stage->_pyCode = msg.pycode();
        stage->_pyPipelineName = msg.pypipelinename();

        stage->_persistSeparateCases = msg.persistseparatecases();
        stage->_updateInputExceptions = msg.updateinputexceptions();

        stage->_funcStageName = msg.funcstagename();
        stage->_funcMemoryWriteCallbackName = msg.funcmemorywritecallbackname();
        stage->_funcExceptionCallback = msg.funcexceptioncallback();
        stage->_funcFileWriteCallbackName = msg.funcfilewritecallbackname();
        stage->_funcHashWriteCallbackName = msg.funchashwritecallbackname();
        stage->_writerFuncName = "";

        stage->_initStageFuncName = msg.funcinitstagename();
        stage->_releaseStageFuncName = msg.funcreleasestagename();
        stage->_resolveRowFunctionName = msg.resolverowfunctionname();
        stage->_resolveRowWriteCallbackName = msg.resolverowwritecallbackname();
        stage->_resolveRowExceptionCallbackName = msg.resolverowexceptioncallbackname();
        stage->_resolveHashCallbackName = msg.resolvehashcallbackname();

        // decode input/output params
        for(const auto& keyval : msg.inputparameters())
            stage->_fileInputParameters[keyval.first] = keyval.second;
        for(const auto& keyval : msg.outputparameters())
            stage->_fileOutputParameters[keyval.first] = keyval.second;

        stage->setInitData();
        return stage;
    }

    std::unique_ptr<messages::TransformStage> TransformStage::to_protobuf() const {
        auto msg = std::make_unique<messages::TransformStage>();

        msg->set_bitcode(_irBitCode);
        msg->set_pycode(_pyCode);
        msg->set_pypipelinename(_pyPipelineName);

        for(const auto& col : _inputColumns)
            msg->add_inputcolumns(col);
        for(const auto& col : _outputColumns)
            msg->add_outputcolumns(col);
        msg->set_readschema(_readSchema.getRowType().desc());
        msg->set_inputschema(_inputSchema.getRowType().desc());
        msg->set_outputschema(_outputSchema.getRowType().desc());
        msg->set_normalcaseinputschema(_normalCaseInputSchema.getRowType().desc());
        msg->set_normalcaseoutputschema(_normalCaseOutputSchema.getRowType().desc());
        msg->set_outputdatasetid(_outputDataSetID);
        msg->set_inputnodeid(_inputNodeID);
        msg->set_inputmode(static_cast<messages::EndPointMode>(_inputMode));
        msg->set_outputmode(static_cast<messages::EndPointMode>(_outputMode));

        msg->set_numcolumns(_inputColumnsToKeep.size());
        for(int i = 0; i < _inputColumnsToKeep.size(); ++i) {
            if(_inputColumnsToKeep[i])
                msg->add_inputcolumnstokeep(i);
        }

        msg->set_outputuri(_outputURI.toString()); // NOTE: this should be overwritten by the task!!!

        msg->set_inputformat(fileFormat_toproto(_inputFormat));
        msg->set_outputformat(fileFormat_toproto(_outputFormat));

        msg->set_persistseparatecases(_persistSeparateCases);
        msg->set_updateinputexceptions(_updateInputExceptions);
        msg->set_funcstagename(_funcStageName);
        msg->set_funcmemorywritecallbackname(_funcMemoryWriteCallbackName);
        msg->set_funcfilewritecallbackname(_funcFileWriteCallbackName);
        msg->set_funchashwritecallbackname(_funcHashWriteCallbackName);
        msg->set_funcexceptioncallback(_funcExceptionCallback);
        msg->set_funcinitstagename(_initStageFuncName);
        msg->set_funcreleasestagename(_releaseStageFuncName);
        msg->set_resolverowfunctionname(_resolveRowFunctionName);
        msg->set_resolverowwritecallbackname(_resolveRowWriteCallbackName);
        msg->set_resolverowexceptioncallbackname(_resolveRowExceptionCallbackName);
        msg->set_resolvehashcallbackname(_resolveHashCallbackName);
        msg->set_stagenumber(number());

        // file params
        auto& imap = *msg->mutable_inputparameters();
        for(const auto& keyval : _fileInputParameters)
            imap[keyval.first] = keyval.second;
        auto& omap = *msg->mutable_outputparameters();
        for(const auto& keyval : _fileOutputParameters)
            omap[keyval.first] = keyval.second;

        return msg;
    }
#endif

}<|MERGE_RESOLUTION|>--- conflicted
+++ resolved
@@ -723,14 +723,9 @@
         return fields;
     }
 
-<<<<<<< HEAD
-    std::shared_ptr<TransformStage::JITSymbols> TransformStage::compile(JITCompiler &jit, LLVMOptimizer *optimizer,
-                                                                        bool excludeSlowPath, bool registerSymbols) {
-=======
-    void TransformStage::compileSlowPath(JITCompiler &jit, LLVMOptimizer *optimizer) {
+    void TransformStage::compileSlowPath(JITCompiler &jit, LLVMOptimizer *optimizer, bool registerSymbols) {
         Timer timer;
         JobMetrics& metrics = PhysicalStage::plan()->getContext().metrics();
->>>>>>> d66631c2
         auto& logger = Logger::instance().defaultLogger();
 
 //        _slowCodePath = _slowCodePath_f.get();
@@ -747,12 +742,15 @@
             }
         }
 
+        logger.debug("Regisreting symbols...");
+
         // compile & link with resolve tasks
-        if(!resolveWriteCallbackName().empty())
+        if(registerSymbols && !resolveWriteCallbackName().empty())
             jit.registerSymbol(resolveWriteCallbackName(), ResolveTask::mergeRowCallback());
-        if(!resolveExceptionCallbackName().empty())
+        if(registerSymbols &&  !resolveExceptionCallbackName().empty())
             jit.registerSymbol(resolveExceptionCallbackName(), ResolveTask::exceptionCallback());
-        if(outputMode() == EndPointMode::HASHTABLE && !resolveExceptionCallbackName().empty()) {
+
+        if(registerSymbols && outputMode() == EndPointMode::HASHTABLE && !resolveExceptionCallbackName().empty()) {
             if(hashtableKeyByteWidth() == 8) {
                 if(_slowCodePath._aggregateAggregateFuncName.empty())
                     jit.registerSymbol(resolveHashCallbackName(), ResolveTask::writeInt64HashTableCallback());
@@ -809,16 +807,9 @@
             jit.registerSymbol(writeMemoryCallbackName(), TransformTask::writeRowCallback(false));
         if(!exceptionCallbackName().empty())
             jit.registerSymbol(exceptionCallbackName(), TransformTask::exceptionCallback(false));
-<<<<<<< HEAD
-        if(registerSymbols && !writeFileCallbackName().empty())
-            jit.registerSymbol(writeFileCallbackName(), TransformTask::writeRowCallback(hasOutputLimit(), true));
-
-        if(registerSymbols && outputMode() == EndPointMode::HASHTABLE && !_funcHashWriteCallbackName.empty()) {
-=======
         if(!writeFileCallbackName().empty())
             jit.registerSymbol(writeFileCallbackName(), TransformTask::writeRowCallback(true));
         if(outputMode() == EndPointMode::HASHTABLE && !_fastCodePath._funcHashWriteCallbackName.empty()) {
->>>>>>> d66631c2
             if (hashtableKeyByteWidth() == 8) {
                 if(_fastCodePath._aggregateAggregateFuncName.empty())
                     jit.registerSymbol(_fastCodePath._funcHashWriteCallbackName, TransformTask::writeInt64HashTableCallback());
@@ -834,30 +825,6 @@
         if(!_fastCodePath._aggregateCombineFuncName.empty())
             jit.registerSymbol(aggCombineCallbackName(), TransformTask::aggCombineCallback());
 
-<<<<<<< HEAD
-        // compile & link with resolve tasks
-        if(registerSymbols && !resolveWriteCallbackName().empty())
-            jit.registerSymbol(resolveWriteCallbackName(), ResolveTask::mergeRowCallback());
-        if(registerSymbols && !resolveExceptionCallbackName().empty())
-            jit.registerSymbol(resolveExceptionCallbackName(), ResolveTask::exceptionCallback());
-
-        if(registerSymbols && outputMode() == EndPointMode::HASHTABLE && !resolveExceptionCallbackName().empty()) {
-            if(hashtableKeyByteWidth() == 8) {
-                if(_aggregateAggregateFuncName.empty())
-                    jit.registerSymbol(resolveHashCallbackName(), ResolveTask::writeInt64HashTableCallback());
-                else jit.registerSymbol(resolveHashCallbackName(), ResolveTask::writeInt64HashTableAggregateCallback());
-            }
-            else {
-                if(_aggregateAggregateFuncName.empty())
-                    jit.registerSymbol(resolveHashCallbackName(), ResolveTask::writeStringHashTableCallback());
-                else jit.registerSymbol(resolveHashCallbackName(), ResolveTask::writeStringHashTableAggregateCallback());
-            }
-        }
-
-        logger.info("starting code compilation");
-
-=======
->>>>>>> d66631c2
         // 3. compile code
         // @TODO: use bitcode or llvm Module for more efficiency...
         if(!jit.compile(std::move(fast_path_mod)))
@@ -865,17 +832,13 @@
         std::stringstream ss;
 
         // fetch symbols (this actually triggers the compilation first with register alloc etc.)
-<<<<<<< HEAD
+        Timer llvmLowerTimer;
+        if(!_syms->functor)
         if(!_syms->functor && !_updateInputExceptions)
             _syms->functor = reinterpret_cast<codegen::read_block_f>(jit.getAddrOfSymbol(funcName()));
         if(!_syms->functorWithExp && _updateInputExceptions)
             _syms->functorWithExp = reinterpret_cast<codegen::read_block_exp_f>(jit.getAddrOfSymbol(funcName()));
         logger.info("functor " + funcName() + " retrieved from llvm");
-=======
-        Timer llvmLowerTimer;
-        if(!_syms->functor)
-            _syms->functor = reinterpret_cast<codegen::read_block_f>(jit.getAddrOfSymbol(funcName()));
->>>>>>> d66631c2
         if(_outputMode == EndPointMode::FILE && !_syms->writeFunctor)
             _syms->writeFunctor = reinterpret_cast<codegen::read_block_f>(jit.getAddrOfSymbol(writerFuncName()));
         if(!_syms->_fastCodePath.initStageFunctor)
@@ -890,14 +853,7 @@
             _syms->aggCombineFunctor = reinterpret_cast<codegen::agg_combine_f>(jit.getAddrOfSymbol(_fastCodePath._aggregateCombineFuncName));
         if(!_fastCodePath._aggregateAggregateFuncName.empty())
             _syms->aggAggregateFunctor = reinterpret_cast<codegen::agg_agg_f>(jit.getAddrOfSymbol(_fastCodePath._aggregateAggregateFuncName));
-    }
-
-    std::shared_ptr<TransformStage::JITSymbols> TransformStage::compile(JITCompiler &jit, LLVMOptimizer *optimizer, bool excludeSlowPath) {
-        // lazy compile
-        if(!_syms)
-            _syms = std::make_shared<JITSymbols>();
-
-<<<<<<< HEAD
+
         // check symbols are valid...
         bool hasValidFunctor = true;
         if (_updateInputExceptions && !_syms->functorWithExp)
@@ -907,14 +863,21 @@
         if(!hasValidFunctor && _syms->initStageFunctor && _syms->releaseStageFunctor) {
             logger.error("invalid pointer address for JIT code returned");
             throw std::runtime_error("invalid pointer address for JIT code returned");
-=======
+        }
+
+    }
+
+    std::shared_ptr<TransformStage::JITSymbols> TransformStage::compile(JITCompiler &jit, LLVMOptimizer *optimizer, bool excludeSlowPath, bool registerSymbols) {
+        // lazy compile
+        if(!_syms)
+            _syms = std::make_shared<JITSymbols>();
+
         Timer timer;
         JobMetrics& metrics = PhysicalStage::plan()->getContext().metrics();
         if (!excludeSlowPath) {
             compileSlowPath(jit, optimizer);
->>>>>>> d66631c2
-        }
-        compileFastPath(jit, optimizer);
+        }
+        compileFastPath(jit, optimizer, registerSymbols);
 
         double compilation_time_via_llvm_this_number = timer.time();
         double compilation_time_via_llvm_thus_far = compilation_time_via_llvm_this_number +
