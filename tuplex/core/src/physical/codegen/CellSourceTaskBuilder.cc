--- conflicted
+++ resolved
@@ -260,7 +260,7 @@
             // what to test first for?
 
             llvm::Value* allChecksPassed = _env->i1Const(true);
-            _env->debugPrint(builder, "Checking normalcase for rowno=", rowNumber);
+            // _env->debugPrint(builder, "Checking normalcase for rowno=", rowNumber);
 
             // Also, need to have some optimization re parsing. Parsing is quite expensive, so only parse if required!
             for(int i = 0; i < _generalCaseColumnsToSerialize.size(); ++i) {
@@ -301,10 +301,7 @@
                                 if(python::Type::STRING == elementType) {
                                     // direct compare
                                     auto val = cachedParse(builder, elementType, i, cellsPtr, sizesPtr);
-<<<<<<< HEAD
-=======
-				    _env->debugPrint(builder, "Checking whether cellsize==", _env->i64Const(const_type.constant().size() + 1));
->>>>>>> 5f169fb7
+				                    // _env->debugPrint(builder, "Checking whether cellsize==", _env->i64Const(const_type.constant().size() + 1));
                                     auto constant_value = str_value_from_python_raw_value(const_type.constant());
                                     check_cond = builder.CreateICmpEQ(val.size, _env->i64Const(constant_value.size() + 1));
                                     check_cond = builder.CreateAnd(check_cond, _env->fixedSizeStringCompare(builder, val.val, constant_value));
@@ -345,9 +342,9 @@
                                 // else, all good!
 
                                 // // debug:
-                                _env->debugPrint(builder, "performing constant check for col=" + std::to_string(i) + " , " + check.constant_type().desc() + " (1=passed): ", check_cond);
-				_env->debugPrint(builder, "cellStr", cellStr);
-				_env->debugPrint(builder, "cellSize", cellSize);
+                                // _env->debugPrint(builder, "performing constant check for col=" + std::to_string(i) + " , " + check.constant_type().desc() + " (1=passed): ", check_cond);
+				                // _env->debugPrint(builder, "cellStr", cellStr);
+				                // _env->debugPrint(builder, "cellSize", cellSize);
 
                             } else {
                                 logger.warn("unsupported check type encountered");
@@ -372,7 +369,7 @@
             auto serialized_row = serializedExceptionRow(builder, generalcase_row);
 
             // directly generate call to handler -> no ignore checks necessary.
-            _env->debugPrint(builder, "normal checks didn't pass");
+            // _env->debugPrint(builder, "normal checks didn't pass");
             callExceptHandler(builder, userData, _env->i64Const(ecToI64(ExceptionCode::NORMALCASEVIOLATION)),
                                               _env->i64Const(_operatorID), rowNumber, serialized_row.val, serialized_row.size);
 
