#!/usr/bin/env python3
#----------------------------------------------------------------------------------------------------------------------#
#                                                                                                                      #
#                                       Tuplex: Blazing Fast Python Data Science                                       #
#                                                                                                                      #
#                                                                                                                      #
#  (c) 2017 - 2021, Tuplex team                                                                                        #
#  Created by Leonhard Spiegelberg first on 1/1/2021                                                                   #
#  License: Apache 2.0                                                                                                 #
#----------------------------------------------------------------------------------------------------------------------#


from thserver import app, socketio, mongo, MONGO_URI
from thserver.database import *
from thserver.config import *
from thserver.common import *
from thserver.version import __version__
from flask import render_template, request, abort, jsonify, make_response
import pymongo

import json
import os
import uuid
import sys
import datetime
import logging

from bson.objectid import ObjectId
# mongodb helpers
def normalize_from_mongo(q):
    def normalize_id(d):
        d['id'] = str(d['_id'])
        del d['_id']
        return d
    return [normalize_id(el) for el in q]


@app.errorhandler(404)
def not_found(error):
    return make_response(jsonify({'error': 'Not found'}), 404)

# test via curl -i http://localhost:5000/api/jobs
@app.route('/api/jobs', methods=['GET'])
def get_jobs():
    # retrieve jobs from mongodb
    # limit to 12 most recent jobs
    num_jobs = 25
    jobs = normalize_from_mongo(mongo.db.jobs.find({}, {'_id': 1,
                                                        'action' : 1,
                                                        'context': 1,
                                                        'status': 1,
                                                        'state_info': 1,
                                                        'progress': 1}).sort([('created', -1)]).limit(num_jobs))

    # Todo: create functions for handling/persisting dates/times better...
    # sort jobs after submitted time
    jobs = sorted(jobs, key=lambda x: string_to_utc(x['state_info']['submitted']), reverse=True)


    return jsonify(jobs)

@app.route('/api/job', methods=['GET'])
def get_job_request():
    job_id = request.args.get('id')

    if not job_id:
        return jsonify({'error': 'id field in request not included'}), 400

    job = Job(job_id).get()

    if not job:
        return jsonify({'error' : 'Could not find a job with id {}'.format(job_id)}), 404

    return jsonify(job), 201


def get_track_url(request, jobid):
    return '{}ui/job?id={}'.format(request.url_root, jobid)

# add a job
# test via curl -i -H "Content-Type: application/json" -X POST -d '{"title":"Read a book"}' http://localhost:5000/api/job
@app.route('/api/job', methods=['POST'])
def create_task():
    if not request.json:
        abort(400)

    jr = request.get_json()['job']
    print(jr)
    operators = request.get_json()['operators']
    job = Job() # creates new mongodb job

    # set_context(self, host, mode, name, user, conf, update=False):
    job.set_context(jr['context']['host'],
                    jr['context']['mode'],
                    jr['context']['name'],
                    jr['context']['user'],
                    jr['context']['config'])

    # set stages (i.e. physical plan info!)
    job.set_stages(jr['stages'])
    job.set_lastStageID(jr['lastStageId'])
    job.set_lastAction(jr['action'])

    # save all data to respective documents
    job.persist()

    # add each operator to operators collection
    operators = [{'idx' : idx, 'jobid' : job.jobid, 'ecount' : 0, 'ncount' : 0, **op} for idx, op in enumerate(operators)]
    mongo.db.operators.insert(operators)

    # notify all socketio clients
    msg = job.socketio_overview()
    print(msg)
    socketio.emit('newjob', msg)

    track_url = get_track_url(request, job.jobid)
    return jsonify({'job': {'id': job.jobid, 'track_url': track_url}}), 201

@app.route('/api/job/update', methods=['POST'])
def update_status():
    """
    update status of a job
    Returns:
    """
    if not request.json:
        abort(400)

    # try:
    data = request.get_json()
    status = {}
    status['jobid'] = data['jobid']
    status['status'] = data['status'] # can be scheduled, started, running, finished
    if 'progress' in data:
        status['progress'] = data['progress']
    status['time'] = current_utc_string()

    duration = 0.0
    state_info = mongo.db.jobs.find_one({'_id': ObjectId(data['jobid'])},
                                        {'_id' : 0, 'state_info' : 1})['state_info']
    if state_info and 'started' in state_info:
        started_dt = state_info['started']

        # duration is in s
        duration = (datetime.datetime.now(datetime.timezone.utc) - string_to_utc(started_dt)).total_seconds()
    status['state_info'] = state_info
    status['state_info']['duration'] = duration
    status['state_info'][data['status']] = status['time']

    # update stateinfo depending on status
    # write to mongodb
    if 'progress' in data:
        mongo.db.jobs.update_one({'_id': ObjectId(status['jobid'])},
                                 {'$set': {'status': data['status'],
                                           'progress': data['progress'],
                                           'state_info.' + data['status']: status['time'],
                                           'state_info.duration': duration}})
    else:
        mongo.db.jobs.update_one({'_id': ObjectId(status['jobid'])},
                                 {'$set': {'status': data['status'],
                                           'state_info.' + data['status']: status['time'],
                                           'state_info.duration': duration}})


    # send status update to all socketio clients
    socketio.emit('status', status)

    # sent job status
    return jsonify(status)

@app.route('/api/task', methods=['POST'])
def update_task():
    """
    updates summary info for task, i.e. how many normal case integers occurred, which etc.
    Returns:
    """
    if not request.json:
        abort(400)

    # @TODO: put this into Job interface??

    js = request.get_json()
    jobid = js['jobid']
    stageid = int(js['stageid'])
    ncount_delta = js['ncount'] # how many normal tuples have been processed in this task?
    ecount_delta = js['ecount'] # how many exceptions were thrown?

    # save to mongodb
    mongo.db.jobs.update_one({'_id': ObjectId(jobid), 'stages.stageid': stageid},
                             {'$inc': {'stages.$.ncount': ncount_delta, 'stages.$.ecount': ecount_delta}})
    mongo.db.jobs.update_one({'_id': ObjectId(jobid)},
                             { '$inc': { 'ncount': ncount_delta, 'ecount' :  ecount_delta }})
    # query full values
    status = mongo.db.jobs.find_one({'_id': ObjectId(jobid)},
                                    {'_id': 0, 'ncount': 1, 'ecount': 1})
    status['jobid'] = jobid

    print('/api/task:\n{}'.format(status))
    # send status update to all socketio clients
    socketio.emit('task_status', status)

    return jsonify({'status': 'ok'})

@app.route('/api/plan', methods=['POST'])
def update_plan():
    """
    stores plan info for physical plan page
    Returns:
    """
    if not request.json:
        abort(400)

    try:
        js = request.get_json()

        jobid = js['jobid']

        ir = {'optimizedIR' : js['stage']['optimizedIR'], 'unoptimizedIR' : js['stage']['unoptimizedIR']}

        # add plan to json dict
        job = Job(jobid)
        job.set_plan(ir)

        return jsonify({'status' : 'ok'})
    except Exception as e:
        return jsonify({'status' : 'error'})

@app.route('/api/operator', methods=['POST'])
def update_operator():
    """
    updates a single exception type for one op in one job
    Returns:
    """
    print('operator progress update request')
    if not request.json:
        abort(400)

    js = request.get_json()

    print(js)

    # update status
    jobid = js['jobid']
    opid = js['opid']
    ncount_delta = js['ncount']  # how many normal tuples have been processed in this task?
    ecount_delta = js['ecount']  # how many exceptions were thrown?
    detailed_ecounts = js['detailed_ecounts'] # counts per exception type

    print('detailed counts:')
    print(detailed_ecounts)
    # old
    # mongo.db.operators.update_one({'jobid': ObjectId(jobid), '_id': opid},
    #                               {'$inc': {'ncount': ncount_delta, 'ecount': ecount_delta}})

    inc_dict = {'ncount' : ncount_delta, 'ecount' : ecount_delta}
    for key, val in detailed_ecounts.items():
        inc_dict['detailed_ecounts.' + key] = val

    # upsert will create inc fields
    mongo.db.operators.update_one({'jobid': jobid, 'id' : opid},
                                  {'$inc': inc_dict},
                                  upsert=True)

    # fetch operator info
    status = mongo.db.operators.find_one({'jobid': ObjectId(jobid), 'id' : opid},
                                         {'_id': 0,
                                          'ncount': 1,
                                          'ecount': 1})

    assert status
    # query full and sent socketio update
    # send status update to all socketio clients
    status.update({'jobid' : jobid, 'opid' : opid})
    socketio.emit('operator_status', status)

    return jsonify({'status': 'ok'})


"""
This method gets a job from mongodb based on
the inputted jobid.
"""
def get_job(jobid):


    # check whether id is valid, else return None
    if not ObjectId.is_valid(jobid):
        return None

    # merge with operators belonging to this job
    # and sort after idx!
    res = list(mongo.db.jobs.aggregate([
        {'$match': {'_id' : ObjectId(jobid)}},
        { "$addFields": { "article_id": { "$toString": "$_id" }}},
        {'$lookup' : {
            'from' : 'operators',
            'localField' : 'article_id',
            'foreignField' : 'jobid',
            'as' : 'operators'
        }}, {'$sort' : {'idx' : 1}}
    ]))


    if 0 == len(res):
        return None

    assert len(res) <= 1
    job = res[0]

    # change ObjectId fields
    job['id'] = str(job['_id'])
    del job['_id']

    def clean_op(op):
        res = op.copy()
        res['jobid'] = str(res['jobid'])
        del res['_id']
        return res


    job['operators'] = [clean_op(op) for op in job['operators']]

    return job

@app.route('/api/operators', methods=['GET'])
def display_all_operators():
    res = normalize_from_mongo(mongo.db.operators.find({}))

    print(res)

    return jsonify(res)


@app.route('/api/operator', methods=['GET'])
def get_operator_details():
    """
    get details for operator
    Returns:
    """
    jobid = request.args.get('jobid')
    opid = request.args.get('opid')

    res = mongo.db.operators.find_one({'id': opid, 'jobid': jobid})
    if 'exceptions' in res:
        res['exceptions'] = sorted(res['exceptions'], key=lambda x: x['code'])
        # update exceptions nicely
        for exc in res['exceptions']:
            exc['count'] = res['detailed_ecounts'][exc['code']]
        res['opid'] = res['id']
        res['jobid'] = str(res['jobid'])
        # del res['_id']
        del res['detailed_ecounts']
        if not res:
            return jsonify({'error' : 'no result found for opid={} and jobid={}'.format(opid, jobid)})
    if 'exceptions' not in res and 'detailed_ecounts' in res:
        res['exceptions'] = []

        # get detailed_ecounts
        for key in sorted(res['detailed_ecounts'].keys()):
            res['exceptions'].append({'count': res['detailed_ecounts'][key], 'code': key})
    res['_id'] = str(res['_id'])
    return jsonify(res)

@app.route('/api/exception', methods=['POST'])
def update_exception():
    """
    updates a single exception type for one op in one job
    Returns:
    """
    print('exception (details) update request')
    if not request.json:
        abort(400)

    js = request.get_json()

    print(js)

    # request should look like this
    # {'jobid' : '...',
    #  'opid' : '...',
    #  'ncount' : 20,
    #  'ecount' : 12,
    #  'sample_column_names' : ['colA', ..., 'colZ'],
    #  'exceptions' : [{'code' : 3765,
    #  'count' : 8734,
    #  'first_row_traceback' : kdjg,
    #  'sample' : ??}, ...]}

    jobid = js['jobid']
    opid = js['opid']
    previous_operator_columns = js['sample_column_names']
    exceptions = js['exceptions']

    # compute ecount:
    ecount = 0

    for exception in exceptions:
        print('exception is: ')
        print(exception)
        assert 'code' in exception
        assert 'first_row_traceback' in exception
        assert 'sample' in exception
        assert 'count' in exception

    mongo.db.operators.update_one({'jobid': jobid, 'id': opid}, {'$set' : {'exceptions' : exceptions,
                                                                           'previous_operator_columns' : previous_operator_columns}})

    return jsonify({'status' : 'ok'})

@app.route('/api/version', methods=['GET'])
def get_info():
<<<<<<< HEAD

    print(mongo.cx.address)
    logging.debug('mongo address: {}'.format(mongo.cx.address))
    mongo_info = dict(zip(('host', 'port'), mongo.cx.address))
=======
    client = mongo.cx
    # there's a bug in the ubuntu version, if no session has been started then
    # the address field is None. Therefore, start by retrieving server info a session
    info = client.server_info()
    nodes = client.nodes
    addr = mongo.cx.address
    if addr is None:
        if nodes is not None and len(nodes) > 0:
            nodes = list(nodes)
            addr = nodes[0]
            if not isinstance(addr, tuple) and len(addr) == 2:
                addr = (None, None)
        else:
            addr = (None, None)

    mongo_info = dict(zip(('host', 'port'), addr))
>>>>>>> 625c209f
    mongo_info['uri'] = MONGO_URI

    return jsonify({'version': __version__,
                    'name': 'Tuplex WebUI',
                    'mongodb': mongo_info})

@socketio.on('message')
def handle_message(message):
    print('received message: ' + message)

@app.route('/api/clearjobs', methods=['POST'])
def clear_jobs():

    mongo.db.jobs.remove({})
    mongo.db.operators.remove({})
    print('cleared all jobs')

    # clear all jobs in overview + operators
    return jsonify({'status' : 'ok'})


@app.route('/api/stage/result', methods=['POST'])
def update_stage_result():

    print(request)


    if not request.json:
        abort(400)

    js = request.get_json()
    # layout is
    print(js)

    # set global normal / exceptional row count for a stage
    job = Job(js['jobid'])


    # i.e. update stats counters within stage in job AND for each operator.
    stageid = js['stageid']
    exceptionCounts = js['exceptionCounts']
    num_exception_rows = js['ecount']
    num_normal_rows = js['ncount']
    job.update_stage_counts(stageid, num_normal_rows, num_exception_rows, exceptionCounts)

    return jsonify({'status' : 'ok'})<|MERGE_RESOLUTION|>--- conflicted
+++ resolved
@@ -408,12 +408,6 @@
 
 @app.route('/api/version', methods=['GET'])
 def get_info():
-<<<<<<< HEAD
-
-    print(mongo.cx.address)
-    logging.debug('mongo address: {}'.format(mongo.cx.address))
-    mongo_info = dict(zip(('host', 'port'), mongo.cx.address))
-=======
     client = mongo.cx
     # there's a bug in the ubuntu version, if no session has been started then
     # the address field is None. Therefore, start by retrieving server info a session
@@ -430,7 +424,6 @@
             addr = (None, None)
 
     mongo_info = dict(zip(('host', 'port'), addr))
->>>>>>> 625c209f
     mongo_info['uri'] = MONGO_URI
 
     return jsonify({'version': __version__,
