--- conflicted
+++ resolved
@@ -31,10 +31,6 @@
 #endif
 
 #include <FileUtils.h>
-<<<<<<< HEAD
-
-=======
->>>>>>> c12cc682
 #include <dirent.h>
 
 // Note: could improve performance prob further by
