--- conflicted
+++ resolved
@@ -709,14 +709,6 @@
     }
 
     void S3FileSystemImpl::initTransferThreadPool(size_t numThreads) {
-<<<<<<< HEAD
-      // there's a typo in older AWS SDK versions
-#if AWS_SDK_VERSION_PATCH < 309
-      auto overflow_policy = Aws::Utils::Threading::OverflowPolicy::QUEUE_TASKS_EVENLY_ACCROSS_THREADS;
-#else
-      auto overflow_policy = Aws::Utils::Threading::OverflowPolicy::QUEUE_TASKS_EVENLY_ACROSS_THREADS;
-#endif
-=======
         // there's a typo in older AWS SDK versions
 #if AWS_SDK_VERSION_PATCH < 309
         auto overflow_policy = Aws::Utils::Threading::OverflowPolicy::QUEUE_TASKS_EVENLY_ACCROSS_THREADS;
@@ -742,34 +734,14 @@
                 if(handle) {
                     target_path = URI::fromS3(handle->GetBucketName().c_str(), handle->GetKey().c_str()).toPath();
                 }
->>>>>>> 8d9e8904
-
-      // lazy init
-      if(!_thread_pool)
-          _thread_pool = std::make_shared<Aws::Utils::Threading::PooledThreadExecutor>(numThreads,
-                                                                                       overflow_policy);
-
-      if(!_transfer_manager) {
-          Aws::Transfer::TransferManagerConfiguration config(_thread_pool.get());
-          config.s3Client = _client;
-
-          // @TODO: add callbacks for better upload etc.?
-          // std::function<void(const TransferManager*, const std::shared_ptr<const TransferHandle>&, const Aws::Client::AWSError<Aws::S3::S3Errors>&)>
-          Aws::Transfer::ErrorCallback error_callback = [](const Aws::Transfer::TransferManager* manager, const std::shared_ptr<const Aws::Transfer::TransferHandle>& handle,
-                                                           const Aws::Client::AWSError<Aws::S3::S3Errors>& err) {
-              auto& logger = Logger::instance().logger("filesystem");
-              std::string target_path;
-              if(handle) {
-                  target_path = URI::fromS3(handle->GetBucketName().c_str(), handle->GetKey().c_str()).toPath();
-              }
-
-              std::stringstream ss;
-              ss<<"AWS File Transfer error ("<<err.GetExceptionName().c_str()<<"). Details: "<<err.GetMessage().c_str();
-              logger.error(ss.str());
-          };
-          config.errorCallback = error_callback;
-          _transfer_manager = Aws::Transfer::TransferManager::Create(config);
-      }
+
+                std::stringstream ss;
+                ss<<"AWS File Transfer error ("<<err.GetExceptionName().c_str()<<"). Details: "<<err.GetMessage().c_str();
+                logger.error(ss.str());
+            };
+            config.errorCallback = error_callback;
+            _transfer_manager = Aws::Transfer::TransferManager::Create(config);
+        }
     }
 
     std::shared_ptr<Aws::Transfer::TransferHandle> S3FileSystemImpl::downloadFile(const URI &s3_uri,
