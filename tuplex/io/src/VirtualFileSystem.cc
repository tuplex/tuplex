//--------------------------------------------------------------------------------------------------------------------//
//                                                                                                                    //
//                                      Tuplex: Blazing Fast Python Data Science                                      //
//                                                                                                                    //
//                                                                                                                    //
//  (c) 2017 - 2021, Tuplex team                                                                                      //
//  Created by Leonhard Spiegelberg first on 1/1/2021                                                                 //
//  License: Apache 2.0                                                                                               //
//--------------------------------------------------------------------------------------------------------------------//

#include <IFileSystemImpl.h>
#include <VirtualFileSystem.h>
#include <memory>
#include <unordered_map>
#include <cassert>
#include <MessageHandler.h>
#include <Logger.h>
#include <PosixFileSystemImpl.h>
#ifdef BUILD_WITH_AWS
    #include <S3FileSystemImpl.h>
#endif
#include <string>
#include <StringUtils.h>
#include "MimeType.h"

namespace tuplex {

    /*!
     * registers some default file systems (local, error)
     * @return
     */
    static std::unordered_map<std::string, std::shared_ptr<IFileSystemImpl>> defaults() {
        std::unordered_map<std::string, std::shared_ptr<IFileSystemImpl>> fs;

        // init AWS SDK?
        auto localFS = std::make_shared<PosixFileSystemImpl>();
        fs["file://"] = localFS;
        fs[""] = localFS; // no prefix defaults to local paths
        return fs;
    }

    // init with local file system per default
    static std::unordered_map<std::string, std::shared_ptr<IFileSystemImpl>> fsRegistry = defaults();

#ifdef BUILD_WITH_AWS
    VirtualFileSystemStatus VirtualFileSystem::addS3FileSystem(const std::string& access_key, const std::string& secret_key, const std::string& session_token, const std::string& region, const NetworkSettings& ns, bool lambdaMode, bool requesterPay) {
        return VirtualFileSystem::registerFileSystem(std::make_shared<S3FileSystemImpl>(access_key, secret_key, session_token, region, ns, lambdaMode, requesterPay), "s3://");
    }

    std::map<std::string, size_t> VirtualFileSystem::s3TransferStats() {
        MessageHandler& logger = Logger::instance().logger("filesystem");
        std::map<std::string, size_t> m;

        if(fsRegistry.find("s3://") != fsRegistry.end()) {
            auto s3fs = dynamic_cast<S3FileSystemImpl*>(fsRegistry["s3://"].get());

            if(!s3fs) {
                logger.warn("under s3:// a system not called S3FileSystemImpl is registered. Can't retrieve stats");
                return m;
            }

            // fill up values
            m["put"] = s3fs->numPuts();
            m["get"] = s3fs->numGets();
            m["ls"] = s3fs->numLs();
            m["multipart"] = s3fs->numMultipart();
            m["transferred"] = s3fs->bytesTransferred();
            m["received"] = s3fs->bytesReceived();

        } else logger.warn("calling S3 stats, but no system registered under s3://");

        return m;
    }

    void VirtualFileSystem::s3ResetCounters() {
        MessageHandler& logger = Logger::instance().logger("filesystem");

        if(fsRegistry.find("s3://") != fsRegistry.end()) {
            auto s3fs = dynamic_cast<S3FileSystemImpl*>(fsRegistry["s3://"].get());

            if(!s3fs) {
                logger.warn("under s3:// a system not called S3FileSystemImpl is registered. Can't retrieve stats");
                return;
            }

            s3fs->resetCounters();

        } else logger.warn("calling S3 resetCounters, but no system registered under s3://");
    }

    std::shared_ptr<Aws::Transfer::TransferHandle> VirtualFileSystem::s3DownloadFile(const URI &s3_uri, const std::string &local_path) {
        MessageHandler& logger = Logger::instance().logger("filesystem");

        if(fsRegistry.find("s3://") != fsRegistry.end()) {
            auto s3fs = dynamic_cast<S3FileSystemImpl*>(fsRegistry["s3://"].get());

            if(!s3fs) {
                logger.warn("under s3:// a system not called S3FileSystemImpl is registered. Can't download file " + s3_uri.toPath() + " to " + local_path);
                return nullptr;
            }

            return s3fs->downloadFile(s3_uri, local_path);
        } else logger.warn("calling S3 downloadFile, but no system registered under s3://");

        return nullptr;
    }

    // content type is MIME type https://www.w3.org/Protocols/rfc2616/rfc2616-sec14.html#sec14.17
    std::shared_ptr<Aws::Transfer::TransferHandle> VirtualFileSystem::s3UploadFile(const std::string &local_path, const URI &s3_uri,
                                        const std::string &content_type) {
        MessageHandler& logger = Logger::instance().logger("filesystem");

        if(fsRegistry.find("s3://") != fsRegistry.end()) {
            auto s3fs = dynamic_cast<S3FileSystemImpl*>(fsRegistry["s3://"].get());

            if(!s3fs) {
                logger.warn("under s3:// a system not called S3FileSystemImpl is registered. Can't upload file " + local_path + " to " + s3_uri.toPath());
                return nullptr;
            }

            return s3fs->uploadFile(local_path, s3_uri, content_type);
        } else logger.warn("calling S3 uploadFile, but no system registered under s3://");

        return nullptr;
    }

#endif

    static std::shared_ptr<IFileSystemImpl> getFileSystemImpl(const URI& uri) {
        auto prefix = uri.prefix();

        // check if prefix is in registry, else return error file system and issue warning
        if(fsRegistry.find(prefix) == fsRegistry.end()) {
            return nullptr;
        } else {
            return fsRegistry[prefix];
        }
    }

    VirtualFileSystemStatus VirtualFileSystem::registerFileSystem(std::shared_ptr<IFileSystemImpl> impl,
                                                                  const std::string &uriPrefix) {
        MessageHandler& logger = Logger::instance().logger("filesystem");
        assert(impl);

        // check that prefix is not yet registered
        if(fsRegistry.find(uriPrefix) != fsRegistry.end()) {
            logger.debug("filesystem already registered under prefix '" + uriPrefix + "'");
            return VirtualFileSystemStatus::VFS_PREFIXALREADYREGISTERED;
        }

        fsRegistry[uriPrefix] = impl;
        return VirtualFileSystemStatus::VFS_OK;
    }

    VirtualFileSystem VirtualFileSystem::fromURI(const URI &uri) {
        MessageHandler& logger = Logger::instance().logger("filesystem");
        auto prefix = uri.prefix();

        VirtualFileSystem vfs;

        // check if prefix is in registry, else return error file system and issue warning
        if(fsRegistry.find(prefix) == fsRegistry.end()) {
            logger.error("could not find filesystem for URI prefix '" + prefix + "'");
            vfs._impl = nullptr;
        } else {
            vfs._impl = fsRegistry[prefix].get();
        }
        return vfs;
    }

    VirtualFileSystemStatus VirtualFileSystem::create_dir(const URI &uri) const {
        // check impl is valid, else return invalid
        if(!_impl)
            return VirtualFileSystemStatus::VFS_NOFILESYSTEM;

        // call implementation
        return _impl->create_dir(uri);
    }

    VirtualFileSystemStatus VirtualFileSystem::remove(const URI &uri) {
        auto impl = VirtualFileSystem::fromURI(uri)._impl;
        if(!impl)
            return VirtualFileSystemStatus::VFS_NOFILESYSTEM;

        // call implementation
        return impl->remove(uri);
    }


    std::unique_ptr<VirtualFile> VirtualFileSystem::open_file(const URI &uri, VirtualFileMode vfm) {
        auto impl = getFileSystemImpl(uri);
        return impl ? impl->open_file(uri, vfm) : nullptr;
    }

    std::unique_ptr<VirtualMappedFile> VirtualFileSystem::map_file(const URI &uri) {
        auto impl = getFileSystemImpl(uri);
        return impl ? impl->map_file(uri) : nullptr;
    }

    VirtualFileSystemStatus VirtualFileSystem::file_size(const URI &uri, uint64_t &size) const {
        if(!_impl)
            return VirtualFileSystemStatus::VFS_NOFILESYSTEM;

        return _impl->file_size(uri, size);
    }

    std::vector<URI> VirtualFileSystem::globAll(const std::string &pattern) {
        std::vector<URI> files;
        // step 1: separate pattern after ,
        // then for each subpattern, find corresponding filesystem & glob results
        splitString(pattern, ',', [&](std::string pattern) {

            // trim whitespace
            trim(pattern);

           // call filesystems glob
           auto uri = URI(pattern);
           auto vfs = fromURI(uri);
           auto subfiles = vfs.glob(uri.toString());
           files.insert(std::end(files), std::begin(subfiles), std::end(subfiles));
        });

        return files;
    }


    bool VirtualFileSystem::walkPattern(const tuplex::URI &pattern,
                                        std::function<bool(void *, const tuplex::URI &, size_t)> callback,
                                        void *userData) {

        auto v = splitToArray(pattern.toPath(), ',');
        // trim all strings with the array
        for(auto& s: v)
            trim(s);

        // go through patterns & call walkPattern of impl
        for(const auto& pattern : v) {
            // get filesystem
            auto vfs = fromURI(URI(pattern));

            if(!vfs._impl)
                throw std::runtime_error("could not find file system for prefix " + URI(pattern).prefix());

            if(!vfs._impl->walkPattern(pattern, callback, userData))
                return false;
        }

        return true;
    }

    std::vector<URI> VirtualFileSystem::glob(const std::string &pattern) {
        if(!_impl)
            return std::vector<URI>();

        return _impl->glob(pattern);
    }


    int VirtualFileSystem::copyLocalToLocal(const std::vector<std::string> &src_uris, const URI &target,
                                            const std::string &lcp, std::vector<URI> &copied_uris, bool overwrite) {
        using namespace std;
        auto& logger = Logger::instance().logger("filesystem");
        int rc = 0;
        // simple copy via posix primitives...
        // need to be careful regarding folder structure though...
        for(auto src : src_uris) {
            auto src_without_prefix = URI(src).withoutPrefix();
            URI target_uri = target.join_path(src.substr(lcp.size()));

            // when single file, just overwrite whatever the target is
            // unless it's a separator because then copy into folder is desired...
            if(src_uris.size() == 1 && target.toString().back() != '/') {
                target_uri = target;
            }

            // single file or folder?
            if(URI(src).isFile()) {
                logger.debug("copying local file " + src_without_prefix + " to "
                             + target_uri.toPath());
                // overwrite per default
                if(VirtualFileSystemStatus::VFS_OK != PosixFileSystemImpl::copySingleFile(src, target_uri, overwrite))
                    return -1;
                copied_uris.push_back(target_uri);
            } else {
                // folder!
                // expand URI
                auto expanded_src_uris = PosixFileSystemImpl::expandFolder(src);
                for(auto uri : expanded_src_uris) {
                    target_uri = target.join_path(uri.withoutPrefix().substr(lcp.size()));
                    logger.debug("copying local file " + uri.withoutPrefix() + " to "
                                 + target_uri.toPath());
                    // overwrite per default
                    if(VirtualFileSystemStatus::VFS_OK != PosixFileSystemImpl::copySingleFile(uri, target_uri, overwrite))
                        return -1;
                    copied_uris.push_back(target_uri);
                }
            }
        }

        return rc;
    }

#ifdef BUILD_WITH_AWS
    int VirtualFileSystem::copyLocalToS3(const std::vector<std::string> &src_uris, const URI &target,
                                            const std::string &lcp, std::vector<URI> &copied_uris, bool overwrite) {
        using namespace std;
        auto& logger = Logger::instance().logger("filesystem");
        int rc = 0;
        // simple copy via posix primitives...
        // need to be careful regarding folder structure though...
        for(auto src : src_uris) {
            auto src_without_prefix = URI(src).withoutPrefix();
            URI target_uri = target.join_path(src.substr(lcp.size()));

            // when single file, just overwrite whatever the target is
            // unless it's a separator because then copy into folder is desired...
            if(src_uris.size() == 1 && target.toString().back() != '/') {
                target_uri = target;
            }

            // single file or folder?
            if(URI(src).isFile()) {
                logger.debug("copying local file " + src_without_prefix + " to "
                             + target_uri.toPath());
                auto content_type = detectMIMEType(URI(src).withoutPrefix());
                assert(!content_type.empty());
                logger.debug("uploading local file " + src_without_prefix + " to "
                             + target_uri.toPath() + " (MIME: "+ content_type + ")");
                auto handle = s3UploadFile(src_without_prefix, target_uri, content_type);
                if(!handle)
                    return -1;
                copied_uris.push_back(target_uri);
            } else {
                // folder!
                // expand URI
                auto expanded_src_uris = PosixFileSystemImpl::expandFolder(src);
                for(auto uri : expanded_src_uris) {
                    target_uri = target.join_path(uri.withoutPrefix().substr(lcp.size()));
                    logger.debug("copying local file " + uri.withoutPrefix() + " to "
                                 + target_uri.toPath());
                    auto content_type = detectMIMEType(URI(uri).withoutPrefix());
                    assert(!content_type.empty());
                    logger.debug("uploading local file " + uri.toString() + " to "
                                 + target_uri.toPath() + " (MIME: "+ content_type + ")");
                    auto handle = s3UploadFile(uri.withoutPrefix(), target_uri, content_type);
                    if(!handle)
                        return -1;
                    copied_uris.push_back(target_uri);
                }
            }
        }

        return rc;
    }
#endif

    // @TODO: add overwrite parameter??
    VirtualFileSystemStatus VirtualFileSystem::copy(const std::string &src_pattern, const URI &target) {
        using namespace std;
        auto& logger = Logger::instance().logger("filesystem");

        // TODO: making VFS async could speed up things a lot!

#ifndef BUILD_WITH_AWS
        if(target.prefix() == "s3://") {
            logger.error("Tuplex version was build without AWS SDK support. Can't process S3 URI " + target.toPath());
            return VirtualFileSystemStatus::VFS_IOERROR;
        }
#endif
        // check whether target is supported
        if(target.prefix() != "s3://" && target.prefix() != "file://" && !target.prefix().empty()) {
            logger.error("unsupported target file system prefix " + target.toPath() + " found, aborting copy operation");
            return VirtualFileSystemStatus::VFS_IOERROR;
        }

        // glob the pattern
        vector<URI> src_uris;

        // copy has a different behavior than the other patterns. Therefore, use for S3 different strategy
        splitString(src_pattern, ',', [&](std::string pattern) {

            // trim whitespace
            trim(pattern);

            // call filesystems glob
            auto uri = URI(pattern);
            auto vfs = fromURI(uri);
            vector<URI> subfiles;
            if(uri.isLocal()) {
                subfiles = vfs.glob(uri.toString());
            } else if(uri.prefix() == "s3://") {
#ifdef BUILD_WITH_AWS
                // use prefix match
                assert(vfs._impl);
                subfiles = ((S3FileSystemImpl*)vfs._impl)->lsPrefix(uri);
#endif
            } else {
                logger.error("unsupported fs prefix " + uri.prefix() + " found, skipping copy.");
            }
            src_uris.insert(std::end(src_uris), std::begin(subfiles), std::end(subfiles));
        });


        // sort after file systems (i.e. prefix)
        unordered_map<string, vector<string>> mapped_uris;
        for(auto uri : src_uris) {
            mapped_uris[uri.prefix()].push_back(uri.toPath());
        }

        vector<URI> copied_uris;

        VirtualFileSystemStatus rc = VirtualFileSystemStatus::VFS_OK;
        // go through groups
        for(auto kv : mapped_uris) {
            assert(!kv.first.empty());
            // find longest shared prefix
            auto lcp = longestCommonPrefix(kv.second);
            // adjust lcp to be ending with /
            lcp = lcp.substr(0, lcp.rfind("/"));

            if(kv.first == "file://") {
                // what is the target?
                if(target.isLocal()) {
                    if(0 != copyLocalToLocal(kv.second, target, lcp, copied_uris, true))
                        goto COPY_FAILURE;
                } else if(target.prefix() == "s3://") {
#ifdef BUILD_WITH_AWS
                    if(0 != copyLocalToS3(kv.second, target, lcp, copied_uris, true))
                        goto COPY_FAILURE;
#endif
                }
            } else if(kv.first == "s3://") {
                if(target.isLocal()) {
                    // download file from S3
                    for(auto src : kv.second) {
                        // create dir for local files
                        URI target_uri = target.join_path(src.substr(lcp.size()));

                        // when single file, just overwrite whatever the target is
                        // unless it's a separator because then copy into folder is desired...
                        if(src_uris.size() == 1 && target.toString().back() != '/') {
                            target_uri = target;
                        }

                        auto vfs = VirtualFileSystem::fromURI(target_uri);
                        rc = vfs.create_dir(target_uri.parent());
                        if(rc != VirtualFileSystemStatus::VFS_OK)
                            goto COPY_FAILURE;
#ifdef BUILD_WITH_AWS
                        auto handle = s3DownloadFile(src, target_uri.withoutPrefix());
                        if(!handle) {
                            rc = VirtualFileSystemStatus::VFS_IOERROR;
                            goto COPY_FAILURE;
                        }
                        //s3UploadFile(src_without_prefix, target_uri, content_type);
#endif
                        copied_uris.push_back(target_uri);
                    }
                } else if(target.prefix() == "s3://") {
#ifdef BUILD_WITH_AWS
                    // copy s3 to s3
                    // -> there's a request for this!
                    // https://docs.aws.amazon.com/code-samples/latest/catalog/cpp-s3-copy_object.cpp.html

                    // issue copy requests
                    // --> need to perform one for each file!
                    // -> src uris have been expanded from S3 already, thus simply iterating will work.
                    // only the target scenario needs to be figured out
                    for(auto src : kv.second) {
                        // create dir for local files
                        URI target_uri = target.join_path(src.substr(lcp.size()));

                        // when single file, just overwrite whatever the target is
                        // unless it's a separator because then copy into folder is desired...
                        if (src_uris.size() == 1 && target.toString().back() != '/') {
                            target_uri = target;
                        }

                        assert(target_uri.prefix() == "s3://");
                        auto vfs = VirtualFileSystem::fromURI(target_uri);
                        assert(vfs._impl);
                        auto s3sys = (S3FileSystemImpl*)vfs._impl;

                        // creation of target dir not neccessary for object store
                        if(!s3sys->copySingleFileWithinS3(src, target_uri))
                            goto COPY_FAILURE;
                        copied_uris.push_back(target_uri);
                    }
#endif
                }
            } else {
                logger.error("unsupported file system prefix " + kv.first + " found, aborting copy operation");
                rc = VirtualFileSystemStatus::VFS_IOERROR;
                goto COPY_FAILURE; // ugly, but best way here...
            }
        }
        return VirtualFileSystemStatus::VFS_OK;

COPY_FAILURE:
        // remove all copied uris (s.t. this operation here becomes atomic)
        for(auto uri : copied_uris)
            VirtualFileSystem::remove(uri);
        return rc;
    }

    void stringToFile(const URI& uri, const std::string content) {
        auto vfs = VirtualFileSystem::fromURI(uri);

        auto file = vfs.open_file(uri, VirtualFileMode::VFS_OVERWRITE);
        if(!file) {
            Logger::instance().defaultLogger().error("could not open file " + uri.toString());
            return;
        }

        file->write(content.c_str(), content.length());
        file->close();
    }

    std::string fileToString(const URI& uri) {
        auto vfs = VirtualFileSystem::fromURI(uri);

        auto file = vfs.open_file(uri, VirtualFileMode::VFS_READ | VirtualFileMode::VFS_TEXTMODE);
        if(!file) {
            Logger::instance().defaultLogger().error("could not open file " + uri.toString());
            return "";
        }

        auto numBytes = file->size();
        std::string s(numBytes + 1, '\0');
        file->read(&s[0], numBytes);
        file->close();
        s.resize(numBytes);
        return s;
    }

<<<<<<< HEAD
    bool validateOutputSpecification(const URI& baseURI) {
        // validates output specification, i.e. following is accepted:

        // for local filesystem
        // it's a file -> okay
        // it's a dir -> must not exist or be empty
        if(baseURI.isLocal()) {
            auto local_path = baseURI.withoutPrefix();
            if(fileExists(local_path))
                return true;
            if(dirExists(local_path)) {
                // empty or non empty?
                auto vfs = VirtualFileSystem::fromURI(uri);

            } else {
                // ok.
                return true;
            }
        } else {
            // S3: same, using ls function!
#ifdef BUILD_WITH_AWS

#endif
            return true;
        }
=======
    VirtualFileSystemStatus VirtualFileSystem::ls(const URI &parent, std::vector<URI> &uris) const {
        // check if impl exists
        if(!_impl)
            return VirtualFileSystemStatus::VFS_NOFILESYSTEM;

        return _impl->ls(parent, uris);
>>>>>>> c12cc682
    }
}<|MERGE_RESOLUTION|>--- conflicted
+++ resolved
@@ -533,7 +533,14 @@
         return s;
     }
 
-<<<<<<< HEAD
+    VirtualFileSystemStatus VirtualFileSystem::ls(const URI &parent, std::vector<URI> &uris) const {
+        // check if impl exists
+        if(!_impl)
+            return VirtualFileSystemStatus::VFS_NOFILESYSTEM;
+
+        return _impl->ls(parent, uris);
+    }
+
     bool validateOutputSpecification(const URI& baseURI) {
         // validates output specification, i.e. following is accepted:
 
@@ -559,13 +566,5 @@
 #endif
             return true;
         }
-=======
-    VirtualFileSystemStatus VirtualFileSystem::ls(const URI &parent, std::vector<URI> &uris) const {
-        // check if impl exists
-        if(!_impl)
-            return VirtualFileSystemStatus::VFS_NOFILESYSTEM;
-
-        return _impl->ls(parent, uris);
->>>>>>> c12cc682
     }
 }