--- conflicted
+++ resolved
@@ -74,11 +74,7 @@
         'astor',
         'prompt_toolkit>=2.0.7',
         'jedi>=0.13.2',
-<<<<<<< HEAD
         'cloudpickle>=0.6.1,<2.0.0', # cloudpickle 2.x is too buggy to use yet
-=======
-        'cloudpickle>=0.6.1,<2.0.0',
->>>>>>> e2a42664
         'PyYAML>=3.13',
         'psutil',
         'pymongo',
