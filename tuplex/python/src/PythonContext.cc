//--------------------------------------------------------------------------------------------------------------------//
//                                                                                                                    //
//                                      Tuplex: Blazing Fast Python Data Science                                      //
//                                                                                                                    //
//                                                                                                                    //
//  (c) 2017 - 2021, Tuplex team                                                                                      //
//  Created by Leonhard Spiegelberg first on 1/1/2021                                                                 //
//  License: Apache 2.0                                                                                               //
//--------------------------------------------------------------------------------------------------------------------//

#include <PythonContext.h>
#include <LocalEngine.h>
#include <Row.h>
#include "python3_sink.h"
#include <JSONUtils.h>
#include <limits>
#include <Signals.h>

// possible classes are
// int, float, str, list, tuple, dict
// @TODO: there is also a possibility to add numpy array support!!!


// General notes:
// Interacting with boost python/PyObjects
// ==> boost::python::handle transfers ownership to boost python. Use with caution! Use on newly constructed objects
// ==> boost::python::borrowed is a borrowed reference, safer to use.

namespace tuplex {

    DataSet& PythonContext::fastF64Parallelize(PyObject* listObj, const std::vector<std::string>& columns, bool upcast) {
        assert(listObj);
        assert(PyList_Check(listObj));


        assert(columns.size() <= 1); // up to 1 column!

        size_t numElements = PyList_GET_SIZE(listObj);

        Schema schema(Schema::MemoryLayout::ROW, python::Type::makeTupleType({python::Type::F64}));

        // check if empty?
        if(0 == numElements)
            return _context->fromPartitions(schema, std::vector<Partition*>(), columns);

        // create new partition on driver
        auto driver = _context->getDriver();

        std::vector<Partition*> partitions;
        Partition* partition = driver->allocWritablePartition(allocMinSize, schema, -1, _context->id());
        int64_t* rawPtr = (int64_t*)partition->lockWriteRaw();
        *rawPtr = 0;
        double* ptr = (double*)(rawPtr + 1);
        size_t numBytesSerialized = 0;
        size_t prevNumExceptions = 0;
        size_t prevNumRows = 0;
        for(unsigned i = 0; i < numElements; ++i) {
            auto obj = PyList_GET_ITEM(listObj, i);
            Py_XINCREF(obj);

            // check capacity and realloc if necessary get a new partition
            if(partition->capacity() < numBytesSerialized + sizeof(double)) {
                auto newExceptions = _badParallelizeObjects.size() - prevNumExceptions;
                _inputPartitionInfo.emplace_back(std::make_tuple(uuidToString(partition->uuid()), newExceptions));
                prevNumExceptions = _badParallelizeObjects.size();
                prevNumRows += newExceptions + *rawPtr;

                partition->unlockWrite();
                partitions.push_back(partition);
                partition = driver->allocWritablePartition(std::max(sizeof(double), allocMinSize), schema, -1, _context->id());
                rawPtr = (int64_t*)partition->lockWriteRaw();
                *rawPtr = 0;
                ptr = (double*)(rawPtr + 1);
                numBytesSerialized = 0;
            }

            double val = 0.0;
            if(PyFloat_CheckExact(obj)) {
                val = PyFloat_AS_DOUBLE(obj);
            } else {
                if(upcast && (obj == Py_True || obj == Py_False || PyLong_CheckExact(obj))) {
                    if(obj == Py_True || obj == Py_False)
                        val = (double)(obj == Py_True);
                    else {
                        val = (double)PyLong_AsLongLong(obj);
                        if(PyErr_Occurred()) { // too large integer?
                            PyErr_Clear();
                            _badParallelizeObjects.emplace_back(std::make_tuple(i - prevNumRows, obj));
                            continue;
                        }
                    }

                } else {
                    _badParallelizeObjects.emplace_back(std::make_tuple(i - prevNumRows, obj));
                    continue;
                }
            }

            *ptr = val;
            ptr++;
            *rawPtr = *rawPtr + 1;
            numBytesSerialized += sizeof(double);
        }

        auto newExceptions = _badParallelizeObjects.size() - prevNumExceptions;
        _inputPartitionInfo.emplace_back(std::make_tuple(uuidToString(partition->uuid()), newExceptions));

        partition->unlockWrite();
        partitions.push_back(partition);

        // create dataset from partitions.
        return _context->fromPartitions(schema, partitions, columns);
    }

    DataSet& PythonContext::fastI64Parallelize(PyObject* listObj, const std::vector<std::string>& columns, bool upcast) {
        assert(listObj);
        assert(PyList_Check(listObj));

        size_t numElements = PyList_GET_SIZE(listObj);

        Schema schema(Schema::MemoryLayout::ROW, python::Type::makeTupleType({python::Type::I64}));

        // check if empty?
        if(0 == numElements)
            return _context->fromPartitions(schema, std::vector<Partition*>(), columns);

        // create new partition on driver
        auto driver = _context->getDriver();

        std::vector<Partition*> partitions;
        Partition* partition = driver->allocWritablePartition(std::max(sizeof(int64_t), allocMinSize), schema, -1,  _context->id());
        int64_t* rawPtr = (int64_t*)partition->lockWriteRaw();
        *rawPtr = 0;
        int64_t* ptr = rawPtr + 1;
        size_t numBytesSerialized = 0;
        size_t prevNumExceptions = 0;
        size_t prevNumRows = 0;
        for(unsigned i = 0; i < numElements; ++i) {
            auto obj = PyList_GET_ITEM(listObj, i);
            Py_XINCREF(obj);

            // check capacity and realloc if necessary get a new partition
            if(partition->capacity() < numBytesSerialized + sizeof(int64_t)) {
                auto newExceptions = _badParallelizeObjects.size() - prevNumExceptions;
                _inputPartitionInfo.emplace_back(std::make_tuple(uuidToString(partition->uuid()), newExceptions));
                prevNumExceptions = _badParallelizeObjects.size();
                prevNumRows += newExceptions + *rawPtr;

                partition->unlockWrite();
                partitions.push_back(partition);
                partition = driver->allocWritablePartition(std::max(sizeof(int64_t), allocMinSize), schema, -1, _context->id());
                rawPtr = (int64_t*)partition->lockWriteRaw();
                *rawPtr = 0;
                ptr = rawPtr + 1;
                numBytesSerialized = 0;
            }

            int64_t val = 0;
            if(PyLong_CheckExact(obj)) {
                val = PyLong_AsLongLong(obj);
                if(PyErr_Occurred()) { // too large integer?
                    PyErr_Clear();
                    _badParallelizeObjects.emplace_back(std::make_tuple(i - prevNumRows, obj));
                    continue;
                }
            } else {
                // auto upcast?
                if(upcast && (obj == Py_True || obj == Py_False))
                    val = obj == Py_True;
                else {
                    _badParallelizeObjects.emplace_back(std::make_tuple(i - prevNumRows, obj));
                    continue;
                }
            }

            *ptr = val;
            ptr++;
            *rawPtr = *rawPtr + 1;
            numBytesSerialized += sizeof(int64_t);
        }

        auto newExceptions = _badParallelizeObjects.size() - prevNumExceptions;
        _inputPartitionInfo.emplace_back(std::make_tuple(uuidToString(partition->uuid()), newExceptions));

        partition->unlockWrite();
        partitions.push_back(partition);

        // create dataset from partitions.
        return _context->fromPartitions(schema, partitions, columns);
    }

    DataSet& PythonContext::fastMixedSimpleTypeTupleTransfer(PyObject *listObj, const python::Type &majType,
                                                             const std::vector<std::string> &columns) {
        assert(listObj);
        assert(PyList_Check(listObj));
        assert(majType.isTupleType());

        size_t numElements = PyList_GET_SIZE(listObj);
        size_t numTupleElements = majType.parameters().size();
        assert(columns.empty() || numTupleElements == columns.size());

        // now create partitions super fast
        Schema schema(Schema::MemoryLayout::ROW, majType);

        // check if empty?
        if(0 == numElements)
            return _context->fromPartitions(schema, std::vector<Partition*>(), columns);

        // encode type of tuple quickly into string
        char *typeStr = new char[numTupleElements];
        bool varLenField = makeTypeStr(majType, typeStr);

        size_t baseRequiredBytes = (numTupleElements + varLenField) * sizeof(int64_t); // if there's a varlen field, then we need to store also the varlen size!

        // create new partition on driver
        auto driver = _context->getDriver();

        std::vector<Partition*> partitions;
        Partition* partition = driver->allocWritablePartition(allocMinSize, schema, -1, _context->id());
        int64_t* rawPtr = (int64_t*)partition->lockWriteRaw();
        *rawPtr = 0;
        uint8_t* ptr = (uint8_t*)(rawPtr + 1);
        size_t numBytesSerialized = 0;
        size_t prevNumExceptions = 0;
        size_t prevNumRows = 0;
        for(unsigned i = 0; i < numElements; ++i) {
            auto obj = PyList_GET_ITEM(listObj, i);
            Py_XINCREF(obj);

            // needs to be tuple with correct size
            bool check = PyTuple_Check(obj);
            check = check ? PyTuple_Size(obj) == numTupleElements : false;
            if(check) {

                // it's a tuple with macthing size
                // first get how many bytes are required
                size_t requiredBytes = baseRequiredBytes;
                if(varLenField) {
                    bool nonConforming = false;
                    for(int j = 0; j < numTupleElements; ++j) {
                        if (typeStr[j] == 's') {
                            auto tupleItem = PyTuple_GET_ITEM(obj, j);
                            if (PyUnicode_Check(tupleItem)) {
                                requiredBytes += PyUnicode_GET_SIZE(tupleItem) + 1; // +1 for '\0'
                            } else {
                                nonConforming = true;
                                break;
                            }
                        }
                    }
                    if (nonConforming) {
                        _badParallelizeObjects.emplace_back(i - prevNumRows, obj);
                        continue;
                    }
                }

                // get new partition if capacity exhausted
                if(partition->capacity() < numBytesSerialized + requiredBytes) {
                    auto newExceptions = _badParallelizeObjects.size() - prevNumExceptions;
                    _inputPartitionInfo.emplace_back(std::make_tuple(uuidToString(partition->uuid()), newExceptions));
                    prevNumExceptions = _badParallelizeObjects.size();
                    prevNumRows += newExceptions + *rawPtr;

                    partition->unlockWrite();
                    partitions.push_back(partition);
                    partition = driver->allocWritablePartition(std::max(allocMinSize, requiredBytes), schema, -1, _context->id());
                    rawPtr = (int64_t*)partition->lockWriteRaw();
                    *rawPtr = 0;
                    ptr = (uint8_t*)(rawPtr + 1);
                    numBytesSerialized = 0;
                }

                auto rowStartPtr = ptr;
                size_t rowVarFieldSizes = 0;
                // serialize based on type str
                for(int j = 0; j < numTupleElements; ++j) {
                    auto el = PyTuple_GET_ITEM(obj, j);
                    switch(typeStr[j]) {
                        case 'b': {
                            if(!PyBool_Check(el))
                                goto bad_element;

                            *((int64_t*)(ptr)) = el == Py_True ? 1 : 0;
                            ptr += sizeof(int64_t);
                            break;
                        }
                        case 'i': {
                            if(!PyLong_CheckExact(el))
                                goto bad_element;

                            *((int64_t*)(ptr)) = PyLong_AsLongLong(el);
                            ptr += sizeof(int64_t);
                            break;
                        }
                        case 'f': {
                            if(!PyFloat_CheckExact(el))
                                goto bad_element;

                            *((double*)(ptr)) = PyFloat_AS_DOUBLE(el);
                            ptr += sizeof(int64_t);
                            break;
                        }
                        case 's': {
                            if(!PyUnicode_Check(el))
                                goto bad_element;

                            auto utf8ptr = PyUnicode_AsUTF8(el);
                            auto len = PyUnicode_GET_SIZE(el);

                            assert(len == strlen(utf8ptr));
                            size_t varFieldSize = len + 1; // + 1 for '\0' char!
                            size_t varLenOffset = (numTupleElements + 1 - j) * sizeof(int64_t) + rowVarFieldSizes; // 16 bytes offset
                            int64_t info_field = varLenOffset | (varFieldSize << 32);

                            *((int64_t*)(ptr)) = info_field;

                            // copy string contents
                            memcpy(ptr + varLenOffset, utf8ptr, len + 1); // +1 for 0 delimiter
                            ptr += sizeof(int64_t); // move to next field
                            rowVarFieldSizes += varFieldSize;

                            break;
                        }
                    }
                }

                // serialize var len field if required
                if(varLenField) {
                    // after fixed length fields comes total varlen info field
                    *((int64_t*)(ptr)) = rowVarFieldSizes;
                }

                // inc row counter + push bytes + update ptr
                *rawPtr = *rawPtr + 1;
                numBytesSerialized += requiredBytes;
                ptr = rowStartPtr + requiredBytes;
                continue;

                // special part when bad row encountered
            bad_element:
                ptr = rowStartPtr;
                _badParallelizeObjects.emplace_back(std::make_tuple(i - prevNumRows, obj));
            } else {
                _badParallelizeObjects.emplace_back(std::make_tuple(i - prevNumRows, obj));
            }

            // serialization code here is a little bit more complicated
            // 3 fields need to be serialized:
            // (1) is the field containing offset + varlength
            // (2) is the field containing total varlength
            // (3) is the actual string content (incl. '\0' delimiter)
        }
        auto newExceptions = _badParallelizeObjects.size() - prevNumExceptions;
        _inputPartitionInfo.emplace_back(std::make_tuple(uuidToString(partition->uuid()), newExceptions));

        partition->unlockWrite();
        partitions.push_back(partition);

        delete [] typeStr;

        // create dataset from partitions.
        return _context->fromPartitions(schema, partitions, columns);
    }

    DataSet& PythonContext::fastBoolParallelize(PyObject *listObj, const std::vector<std::string>& columns) {
        assert(listObj);
        assert(PyList_Check(listObj));

        size_t numElements = PyList_GET_SIZE(listObj);

        Schema schema(Schema::MemoryLayout::ROW, python::Type::makeTupleType({python::Type::BOOLEAN}));

        // check if empty?
        if(0 == numElements)
            return _context->fromPartitions(schema, std::vector<Partition*>(), columns);

        // create new partition on driver
        auto driver = _context->getDriver();

        std::vector<Partition*> partitions;
        Partition* partition = driver->allocWritablePartition(std::max(sizeof(int64_t), allocMinSize), schema, -1, _context->id());
        int64_t* rawPtr = (int64_t*)partition->lockWriteRaw();
        *rawPtr = 0;
        int64_t* ptr = rawPtr + 1;
        size_t numBytesSerialized = 0;
        size_t prevNumExceptions = 0;
        size_t prevNumRows = 0;
        for(unsigned i = 0; i < numElements; ++i) {
            auto obj = PyList_GET_ITEM(listObj, i);
            Py_XINCREF(obj);

            // check capacity and realloc if necessary get a new partition
            if(partition->capacity() < numBytesSerialized + sizeof(int64_t)) {
                auto newExceptions = _badParallelizeObjects.size() - prevNumExceptions;
                _inputPartitionInfo.emplace_back(std::make_tuple(uuidToString(partition->uuid()), newExceptions));
                prevNumExceptions = _badParallelizeObjects.size();
                prevNumRows += newExceptions + *rawPtr;

                partition->unlockWrite();
                partitions.push_back(partition);
                partition = driver->allocWritablePartition(std::max(sizeof(int64_t), allocMinSize), schema, -1, _context->id());
                rawPtr = (int64_t*)partition->lockWriteRaw();
                *rawPtr = 0;
                ptr = rawPtr + 1;
                numBytesSerialized = 0;
            }

            if(PyBool_Check(obj)) {
                *ptr = obj == Py_True ? 1 : 0;
                ptr++;
                *rawPtr = *rawPtr + 1;
                numBytesSerialized += sizeof(int64_t);
            } else {
                _badParallelizeObjects.emplace_back(std::make_tuple(i - prevNumRows, obj));
            }
        }

        auto newExceptions = _badParallelizeObjects.size() - prevNumExceptions;
        _inputPartitionInfo.emplace_back(std::make_tuple(uuidToString(partition->uuid()), newExceptions));

        partition->unlockWrite();
        partitions.push_back(partition);

        // create dataset from partitions.
        return _context->fromPartitions(schema, partitions, columns);
    }

    DataSet& PythonContext::fastStrParallelize(PyObject* listObj, const std::vector<std::string>& columns) {
        assert(listObj);
        assert(PyList_Check(listObj));

        size_t numElements = PyList_GET_SIZE(listObj);

        Schema schema(Schema::MemoryLayout::ROW, python::Type::makeTupleType({python::Type::STRING}));

        // check if empty?
        if(0 == numElements)
            return _context->fromPartitions(schema, std::vector<Partition*>(), columns);

        // create new partition on driver
        auto driver = _context->getDriver();

        std::vector<Partition*> partitions;
        Partition* partition = driver->allocWritablePartition(allocMinSize, schema, -1, _context->id());
        int64_t* rawPtr = (int64_t*)partition->lockWriteRaw();
        *rawPtr = 0;
        uint8_t* ptr = (uint8_t*)(rawPtr + 1);
        size_t numBytesSerialized = 0;
        size_t prevNumExceptions = 0;
        size_t prevNumRows = 0;
        for(unsigned i = 0; i < numElements; ++i) {
            auto obj = PyList_GET_ITEM(listObj, i);
            Py_XINCREF(obj);

            // serialization code here is a little bit more complicated
            // 3 fields need to be serialized:
            // (1) is the field containing offset + varlength
            // (2) is the field containing total varlength
            // (3) is the actual string content (incl. '\0' delimiter)
            if(PyUnicode_Check(obj)) {

                auto len = PyUnicode_GET_SIZE(obj);

                auto utf8ptr = PyUnicode_AsUTF8(obj);

                size_t requiredBytes = sizeof(int64_t) * 2 + len + 1;

                // check capacity and realloc if necessary get a new partition
                if(partition->capacity() < numBytesSerialized + requiredBytes) {
                    auto newExceptions = _badParallelizeObjects.size() - prevNumExceptions;
                    _inputPartitionInfo.emplace_back(std::make_tuple(uuidToString(partition->uuid()), newExceptions));
                    prevNumExceptions = _badParallelizeObjects.size();
                    prevNumRows += newExceptions + *rawPtr;

                    partition->unlockWrite();
                    partitions.push_back(partition);
                    partition = driver->allocWritablePartition(std::max(allocMinSize, requiredBytes), schema, -1, _context->id());
                    rawPtr = (int64_t*)partition->lockWriteRaw();
                    *rawPtr = 0;
                    ptr = (uint8_t*)(rawPtr + 1);
                    numBytesSerialized = 0;
                }

                assert(len == strlen(utf8ptr));

                size_t varFieldSize = len + 1; // + 1 for '\0' char!
                size_t varLenOffset = 2 * sizeof(int64_t); // 16 bytes offset
                int64_t info_field = varLenOffset | (varFieldSize << 32);

                *((int64_t*)(ptr)) = info_field;
                // after fixed length fields comes total varlen info field
                *((int64_t*)(ptr + sizeof(int64_t))) = varFieldSize;
                // copy string contents
                memcpy(ptr + sizeof(int64_t) * 2, utf8ptr, len + 1); // +1 for 0 delimiter
                ptr += requiredBytes;
                *rawPtr = *rawPtr + 1;
                numBytesSerialized += requiredBytes;
            } else {
                _badParallelizeObjects.emplace_back(std::make_tuple(i - prevNumRows, obj));
            }
        }
        auto newExceptions = _badParallelizeObjects.size() - prevNumExceptions;
        _inputPartitionInfo.emplace_back(std::make_tuple(uuidToString(partition->uuid()), newExceptions));

        partition->unlockWrite();
        partitions.push_back(partition);

        // create dataset from partitions.
        return _context->fromPartitions(schema, partitions, columns);
    }

    // Returns true if t1 can be considered a subtype of t2, specifically in the context of Option types
    // For example, t1=int, t2=Option[int] -> true
    // Similarly, t2=(int, none), t2=(Option[int], Option[int]) -> true
    bool isSubOptionType(python::Type t1, python::Type t2) {
        if(t1 == t2) return true; // same type -> return true
        if(t2.isOptionType() && (t1 == t2.getReturnType() || t1 == python::Type::NULLVALUE)) return true; // t2 is an option and t1 is a subtype
        if(t1.isTupleType() && t2.isTupleType() && t1.parameters().size() == t2.parameters().size()) {
            // if they are both tuples of the same size, recursively check each field to see whether they are subtypes
            for(int i=0; i<t2.parameters().size(); i++) {
                if(!isSubOptionType(t1.parameters()[i], t2.parameters()[i])) return false;
            }
            return true;
        }

        return false;
    }

    DataSet & PythonContext::parallelizeAnyType(boost::python::list &L, const python::Type &majType, const std::vector<std::string>& columns) {

        auto& logger = Logger::instance().logger("python");
        logger.info("using slow transfer to backend");

        // ref counting error has to occur somewhere here...

        // general slow version
        Schema schema(Schema::MemoryLayout::ROW, majType);

        // get list item
        auto listObj = L.ptr();

        auto numElements = PyList_Size(listObj);
        logger.debug("transferring " + std::to_string(numElements) + " elements. ");

        if(0 == numElements) {
            return _context->fromPartitions(schema, std::vector<Partition *>(), columns);
        }

        auto firstRow = PyList_GET_ITEM(listObj, 0);
        Py_XINCREF(firstRow);
        schema = Schema(Schema::MemoryLayout::ROW, python::pythonToRow(firstRow, majType).getRowType());

        // create new partition on driver
        auto driver = _context->getDriver();

        std::vector<Partition*> partitions;
        Partition* partition = driver->allocWritablePartition(allocMinSize, schema, -1);
        int64_t* rawPtr = (int64_t*)partition->lockWriteRaw();
        *rawPtr = 0;
        uint8_t* ptr = (uint8_t*)(rawPtr + 1);
        size_t numBytesSerialized = 0;
        size_t prevNumExceptions = 0;
        size_t prevNumRows = 0;
        for (unsigned i = 0; i < numElements; ++i) {

            // because this a slow transfer loop, check explicitly for signals and free anything if there's something...
            // if(check_and_forward_signals(true)) {
            // check if interrupted, if so return!
            // Note: correct signal behavior should call whatever user function exists...
            if(check_interrupted()) {
                // do not clear signal yet! => leads to correct calling of python's signal handlers!
                logger.warn("slow transfer to backend interrupted.");

                // free items (decref)
                for(auto t : _badParallelizeObjects) {
                    Py_XDECREF(std::get<1>(t));
                }
                _badParallelizeObjects.clear();

                return _context->makeError("interrupted transfer");
            }

            auto item = PyList_GET_ITEM(listObj, i);

            // cf. http://www.cse.psu.edu/~gxt29/papers/refcount.pdf
            Py_XINCREF(item);

            python::Type t = python::mapPythonClassToTuplexType(item);
            if(isSubOptionType(t, majType)) {
                // In this case, t is a subtype of the majority type; this accounts for the case where the majority type
                // is an option (e.g. majType=Option[int] should encompass both t=I64 and t=NULLVALUE).
                auto row = python::pythonToRow(item, majType);
                auto requiredBytes = row.serializedLength();

                if(partition->capacity() < numBytesSerialized + requiredBytes) {
                    auto newExceptions = _badParallelizeObjects.size() - prevNumExceptions;
                    _inputPartitionInfo.emplace_back(std::make_tuple(uuidToString(partition->uuid()), newExceptions));
                    prevNumExceptions = _badParallelizeObjects.size();
                    prevNumRows += newExceptions + *rawPtr;

                    partition->unlockWrite();
                    partitions.push_back(partition);
                    partition = driver->allocWritablePartition(std::max(allocMinSize, requiredBytes), schema, -1);
                    rawPtr = (int64_t*)partition->lockWriteRaw();
                    *rawPtr = 0;
                    ptr = (uint8_t*)(rawPtr + 1);
                    numBytesSerialized = 0;
                }

                row.serializeToMemory(ptr, partition->capacity() - numBytesSerialized);

                ptr += requiredBytes;
                *rawPtr = *rawPtr + 1;
                numBytesSerialized += requiredBytes;
            } else
                _badParallelizeObjects.emplace_back(std::make_tuple(i - prevNumRows, item));
        }
        auto newExceptions = _badParallelizeObjects.size() - prevNumExceptions;
        _inputPartitionInfo.emplace_back(std::make_tuple(uuidToString(partition->uuid()), newExceptions));

        partition->unlockWrite();
        partitions.push_back(partition);

        // serialize in main memory
        return _context->fromPartitions(schema, partitions, columns);
    }

    DataSet& PythonContext::strDictParallelize(PyObject *listObj, const python::Type &rowType,
                                               const std::vector<std::string> &columns) {
        assert(listObj);
        assert(PyList_Check(listObj));

        const auto allocMinSize = 100;

        size_t numElements = PyList_GET_SIZE(listObj);

        assert(rowType.isTupleType()); // important!!!
        assert(rowType.parameters().size() == columns.size()); // also very important!!!
        Schema schema(Schema::MemoryLayout::ROW, rowType);

        // check if empty?
        if(0 == numElements)
            return _context->fromPartitions(schema, std::vector<Partition*>(), columns);

        // create new partition on driver
        auto driver = _context->getDriver();

        std::vector<Partition*> partitions;
        Partition* partition = driver->allocWritablePartition(allocMinSize, schema, -1, _context->id());
        int64_t* rawPtr = (int64_t*)partition->lockWriteRaw();
        *rawPtr = 0;
        uint8_t* ptr = (uint8_t*)(rawPtr + 1);
        size_t numBytesSerialized = 0;
        size_t prevNumExceptions = 0;
        size_t prevNumRows = 0;
        for(unsigned i = 0; i < numElements; ++i) {
            auto obj = PyList_GET_ITEM(listObj, i);

            // check that it is a dict!
            if (PyDict_Check(obj)) {
                PyObject * tupleObj = PyTuple_New(rowType.parameters().size());
                int j = 0;
                for (const auto &c: columns) {
                    auto item = PyDict_GetItemString(obj, c.c_str());
                    Py_XINCREF(item);

                    if (item) {
                        PyTuple_SET_ITEM(tupleObj, j, item);
                    } else {
                        Py_XINCREF(Py_None);
                        PyTuple_SET_ITEM(tupleObj, j, Py_None);
                    }

<<<<<<< HEAD
                    ++j;
                }
=======
                    // check if all good still or there was an issue with a column...
                    if(!good)
                        continue;

                    // all the item are extracted into a tuple.
                    // ==> convert to row object & check type
                    Row row = python::pythonToRow(tupleObj);

                    // Py_XDECREF(tupleObj); // remove temporary tupleObject

                    if(row.getRowType() != rowType)
                        _badParallelizeObjects.emplace_back(std::make_tuple(i, obj));
                    else {
                        // write to partition

                        size_t requiredBytes = row.serializedLength();
                        // check capacity and realloc if necessary get a new partition
                        if(partition->capacity() < numBytesSerialized + allocMinSize) {
                            partition->unlockWrite();
                            partitions.push_back(partition);
                            partition = driver->allocWritablePartition(allocMinSize, schema, -1, _context->id());
                            rawPtr = (int64_t*)partition->lockWriteRaw();
                            *rawPtr = 0;
                            ptr = (uint8_t*)(rawPtr + 1);
                            numBytesSerialized = 0;
                        }
>>>>>>> 07f774e4

                try {
                    Row row = python::pythonToRow(tupleObj, rowType);
                    size_t requiredBytes = row.serializedLength();
                    // check capacity and realloc if necessary get a new partition
                    if (partition->capacity() < numBytesSerialized + allocMinSize) {
                        auto newExceptions = _badParallelizeObjects.size() - prevNumExceptions;
                        _inputPartitionInfo.emplace_back(std::make_tuple(uuidToString(partition->uuid()), newExceptions));
                        prevNumExceptions = _badParallelizeObjects.size();
                        prevNumRows += newExceptions + *rawPtr;

                        partition->unlockWrite();
                        partitions.push_back(partition);
                        partition = driver->allocWritablePartition(allocMinSize, schema, -1);
                        rawPtr = (int64_t *) partition->lockWriteRaw();
                        *rawPtr = 0;
                        ptr = (uint8_t *) (rawPtr + 1);
                        numBytesSerialized = 0;
                    }

                    row.serializeToMemory(ptr, partition->capacity());
                    ptr += requiredBytes;
                    *rawPtr = *rawPtr + 1;
                    numBytesSerialized += requiredBytes;
                } catch (const std::exception& e) {
                    _badParallelizeObjects.emplace_back(i - prevNumRows, obj);
                }

            } else {
                _badParallelizeObjects.emplace_back(i - prevNumRows, obj);
            }
        }
        auto newExceptions = _badParallelizeObjects.size() - prevNumExceptions;
        _inputPartitionInfo.emplace_back(std::make_tuple(uuidToString(partition->uuid()), newExceptions));

        partition->unlockWrite();
        partitions.push_back(partition);

        // create dataset from partitions.
        return _context->fromPartitions(schema, partitions, columns);
    }

    PythonDataSet PythonContext::parallelize(boost::python::list L,
                                             boost::python::object cols,
                                             boost::python::object schema,
                                             bool autoUnpack) {

        assert(_context);

        // clear bad parallelize cache
        _badParallelizeObjects.clear(); // <-- this holds all objects who don't comply with majority type

        auto& logger = Logger::instance().logger("python");
        auto columns = extractFromListOfStrings(cols.ptr(), "columns ");
        PythonDataSet pds;
        DataSet *ds = nullptr;
        python::Type majType; // the type assumed for the dataset
        auto autoUpcast = _context->getOptions().AUTO_UPCAST_NUMBERS();

        Timer timer;
        auto numElements = boost::python::len(L);
        std::stringstream ss;
        ss<<"transferring "<<numElements<<" elements to tuplex";
        logger.info(ss.str());


        // Transfer logic starts here
        // ---------------------------------------------------------------------

        // check if schema is not none, if so deduce
        auto schemaObj = schema.ptr(); assert(schemaObj);
        bool hasExplicitSchema = schemaObj != Py_None;
        python::Type explicitRowType;
        if(hasExplicitSchema) {
            majType = python::decodePythonSchema(schemaObj);
        } else
            majType = inferType(L);

        // special case: majType is a dict with strings as key, i.e. perform String Dict unpacking
        if(autoUnpack && (majType.isDictionaryType() && majType != python::Type::EMPTYDICT && majType != python::Type::GENERICDICT) && majType.keyType() == python::Type::STRING) {
            // automatic unpacking!
            // ==> first check if columns are defined, if not infer columns from sample!
            auto dictTypes = inferColumnsFromDictObjects(L, _context->getOptions().NORMALCASE_THRESHOLD());

            // are columns empty? ==> keys are new columns, create type out of that!
            if(columns.empty()) {
                for(auto keyval : dictTypes)
                    columns.push_back(keyval.first);
            }

            // create type based on columns
            std::vector<python::Type> types;
            for(const auto& c : columns) {
                auto it = dictTypes.find(c);
                if(it == dictTypes.end()) {
                    logger.warn("column " + c + " not found in sample. Assuming type Any for it.");
                    types.push_back(python::Type::PYOBJECT);
                }
                else
                    types.push_back(dictTypes[c]);
            }

            majType = python::Type::makeTupleType(types);

            // have to use special dict parallelize function here!
            ds = &strDictParallelize(L.ptr(), majType, columns);
        }
        // fast convert
        else if(majType == python::Type::BOOLEAN)
            ds = &fastBoolParallelize(L.ptr(), columns);
        else if(majType == python::Type::I64)
            ds = &fastI64Parallelize(L.ptr(), columns, autoUpcast);
        else if(majType == python::Type::F64)
            ds = &fastF64Parallelize(L.ptr(), columns, autoUpcast);
        else if(majType == python::Type::STRING)
            ds = &fastStrParallelize(L.ptr(), columns);
        else if(majType.isTupleType()) {
            // check whether it's a tuple consisting of simple types only, if so transfer super fast!
                if(python::tupleElementsHaveSimpleTypes(majType)) {

                // mixed simple types ==> can do faster transfer here!
                    ds = &fastMixedSimpleTypeTupleTransfer(L.ptr(), majType, columns);
                } else {
                    // general slow transfer...
               ds = &parallelizeAnyType(L, majType, columns);}
        } else if(majType.isDictionaryType() || majType == python::Type::GENERICDICT) {
            ds = &parallelizeAnyType(L, majType, columns);
        } else if(majType.isOptionType()) {
            // TODO: special case to fast conversion for the option types with fast underlying types
            ds = &parallelizeAnyType(L, majType, columns);
        } else if(majType == python::Type::NULLVALUE) {
            // TODO: special case to fast conversion for the option types with fast underlying types
            ds = &parallelizeAnyType(L, majType, columns);
        } else if(majType.isListType()) {
            ds = &parallelizeAnyType(L, majType, columns);
        } else if(majType == python::Type::PYOBJECT) {
            ds = &parallelizeAnyType(L, majType, columns);
        } else {
            std::string msg = "unsupported type '" + majType.desc() + "' found, could not transfer data to backend";
            Logger::instance().logger("python").error(msg);
            ds = &_context->makeError(msg);
        }

        // check if unknown type
        if(majType == python::Type::UNKNOWN)
            logger.error("unknown type detected as default type, can't process normal case");

        // else, transfer data under this type...
        logger.info("inferred default type is " + majType.desc());


        // success message only if dataset is not an error dataset
        if(!ds->isError()) {
            // compute size in memory
            size_t sizeInMemory = 0;
            for(auto p : ds->getPartitions())
                sizeInMemory += p->size();

            Logger::instance().logger("python").info("Data transfer to backend took "
            + std::to_string(timer.time()) + " seconds (materialized: " + sizeToMemString(sizeInMemory) + ")");
        }

        if(!_badParallelizeObjects.empty()) {
            logger.warn("Found " + pluralize(_badParallelizeObjects.size(), "row") + " not complying with inferred type " + majType.desc());

            auto serializedExceptions = serializeExceptions(_badParallelizeObjects, ds->getOperator()->getID());
            _context->setParallelizePythonObjects(ds, serializedExceptions, _inputPartitionToPythonObjectsMap);
            _inputPartitionInfo.clear();
            _inputPartitionToPythonObjectsMap.clear();
            _badParallelizeObjects.clear();
        }

        // assign dataset to wrapper
        pds.wrap(ds);

        Logger::instance().logger("python").debug("wrapped dataset, returning it");

        // Logger::instance().flushAll();
        Logger::instance().flushToPython();

        return pds;
    }

    // This function returns true if there is an Option type that both t1, t2 can be classified as
    // If it returns true, it places the "super option" type into the parameter [super].
    // For example, t1=int, t2=None -> super = Option[int]
    // Similarly, t1=(int, none), t2=(none, int) -> super = (Option[int], Option[int])
    bool hasSuperOptionType(python::Type t1, python::Type t2, python::Type &super) {
        // same type
        if(t1 == t2) {
            super = t1;
            return true;
        }
        if(t1.isOptionType() && (t1.getReturnType() == t2 || python::Type::NULLVALUE == t2)) {
            super = t1;
            return true;
        }
        if(t2.isOptionType() && (t2.getReturnType() == t1 || python::Type::NULLVALUE == t1)) {
            super = t2;
            return true;
        }

        // one of them is null
        if(t1 == python::Type::NULLVALUE) {
            super = python::Type::makeOptionType(t2);
            return true;
        }
        if(t2 == python::Type::NULLVALUE) {
            super = python::Type::makeOptionType(t1);
            return true;
        }

        // both tuples, recurse
        if (t1.isTupleType() && t2.isTupleType() && t1.parameters().size() == t2.parameters().size()) {
            std::vector<python::Type> types(t1.parameters().size());
            for(int i=0; i<types.size(); i++) {
                if(!hasSuperOptionType(t1.parameters()[i], t2.parameters()[i], types[i])) return false;
            }
            super = python::Type::makeTupleType(types);
            return true;
        }

        return false;
    }

    python::Type buildRowTypeFromSamples(const std::map<python::Type, int> &colTypes, int numSamples, double threshold) {
        Logger::instance().logger("python").info("inferring type!");
        std::map<int, int> tupleLengthCounter; // count for each length of tuples how often it was seen in the sample

        // get majority type (--> i.e. hash aggregate!)
        int max = std::numeric_limits<int>::min();
        python::Type majType = python::Type::UNKNOWN;
        int maxTuple = std::numeric_limits<int>::min();
        python::Type majTupleType = python::Type::UNKNOWN; // we are willing to "optionize" each of the fields of this

        // Note: need to prefer bigger types over smaller ones!
        // ==> convert to tuples, then sort & fetch max!
        std::vector<std::tuple<python::Type, int>> types;

        for(const auto& it : colTypes)
            types.emplace_back(std::make_tuple(it.first, it.second));

        std::sort(types.begin(), types.end(), [](const std::tuple<python::Type, int>& lhs,
                const std::tuple<python::Type, int>& rhs) {
            return std::get<0>(rhs).isSubclass(std::get<0>(lhs));
        });

        for(const auto& entry : types) {
            const auto& type = std::get<0>(entry);
            auto frequency = std::get<1>(entry);
            if(frequency > max) {
                max = frequency;
                majType = type;
            }
            if(type.isTupleType() && frequency > maxTuple) {
                maxTuple = frequency;
                majTupleType = type;
            }
        }

        if(majTupleType.isTupleType()) {
            // check if we can optionize the tuple fields and make it the majority type
            python::Type superTuple = majTupleType;
            int num = 0; // the number of elements that will go under the new type
            for (const auto &it : colTypes) {
                // recurse on each of the fields
                if(hasSuperOptionType(it.first, superTuple, superTuple)) {
                    num += it.second;
                }
            }
            double fraction = (double)(num - colTypes.at(majTupleType))/(double)numSamples;
            if(num > max && fraction > 1-threshold && fraction < threshold) majType = superTuple;
        }

        // count number of none
        if(majType != python::Type::UNKNOWN && majType != python::Type::NULLVALUE && colTypes.count(python::Type::NULLVALUE)) {
            double noneFraction = (double)colTypes.at(python::Type::NULLVALUE)/(double)numSamples;
            if(noneFraction > 1 - threshold && noneFraction < threshold) {
                majType = python::Type::makeOptionType(majType);
            }
        }

        return majType;
    }

    std::vector<Partition *> PythonContext::serializeExceptions(std::vector<std::tuple<size_t, PyObject *>> exceptions, int64_t opID) {
        std::vector<Partition *> partitions;

        Schema schema(Schema::MemoryLayout::ROW, python::Type::makeTupleType({python::Type::STRING}));
        auto driver = _context->getDriver();

        Partition* partition = driver->allocWritablePartition(allocMinSize, schema, -1);
        int64_t* rawPtr = (int64_t*)partition->lockWriteRaw();
        *rawPtr = 0;
        uint8_t* ptr = (uint8_t*)(rawPtr + 1);
        size_t numBytesSerialized = 0;

        // Serialize each exception to a partition using the following schema:
        // (1) is the field containing rowNum
        // (2) is the field containing ecCode
        // (3) is the field containing opID
        // (4) is the field containing pickledObjectSize
        // (5) is the field containing pickledObject
        for(auto &exception : exceptions) {
            auto rowNum = std::get<0>(exception);
            auto pyObj = std::get<1>(exception);
            auto ecCode = ecToI64(ExceptionCode::PYTHON_PARALLELIZE);
            auto pickledObject = python::pickleObject(python::getMainModule(), pyObj);
            auto pickledObjectSize = pickledObject.size();
            size_t requiredBytes = sizeof(int64_t) * 4 + pickledObjectSize;

            if (partition->capacity() < numBytesSerialized + requiredBytes) {
                partition->unlockWrite();
                partitions.push_back(partition);
                partition = driver->allocWritablePartition(std::max(allocMinSize, requiredBytes), schema, -1);
                rawPtr = (int64_t *) partition->lockWriteRaw();
                *rawPtr = 0;
                ptr = (uint8_t * )(rawPtr + 1);
                numBytesSerialized = 0;
            }

            *((int64_t*)(ptr)) = rowNum; ptr += sizeof(int64_t);
            *((int64_t*)(ptr)) = ecCode; ptr += sizeof(int64_t);
            *((int64_t*)(ptr)) = opID; ptr += sizeof(int64_t);
            *((int64_t*)(ptr)) = pickledObjectSize; ptr += sizeof(int64_t);
            memcpy(ptr, pickledObject.c_str(), pickledObjectSize); ptr += pickledObjectSize;

            *rawPtr = *rawPtr + 1;
            numBytesSerialized += requiredBytes;
        }

        partition->unlockWrite();
        partitions.push_back(partition);

        int eInd = 0;
        int eOff = 0;
        auto eNumRows = partitions[eInd]->getNumRows();
        for (auto info : _inputPartitionInfo) {
            auto partitionId = std::get<0>(info);
            auto numExceptions = std::get<1>(info);
            _inputPartitionToPythonObjectsMap[partitionId] = std::make_tuple(numExceptions, eInd, eOff);
            while (eOff + numExceptions >= eNumRows) {
                numExceptions -= eNumRows - eOff;
                eOff = 0;
                eInd++;
                if (eInd < partitions.size()) {
                    eNumRows = partitions[eInd]->getNumRows();
                }
            }
            eOff += numExceptions;
        }

        return partitions;
    }

    python::Type PythonContext::inferType(const boost::python::list &L) const {
        // elements must be either simple objects, i.e. str/int/float
        // or tuples of simple objects
        // ==> no support for lists yet!!!
        // first of all start scanning elements and determine type of the partition where data is streamed to

        auto numSample = sampleSize(L);

        // new thing about tuplex is, that we allow for erroneous data => i.e. determine from sampling normal case
        std::map<python::Type, int> mTypes; // count for each type how often it was seen in the sample
        for(unsigned i = 0; i < numSample; ++i) {
            boost::python::object o = L[i];

            // describe using internal types
            python::Type t = python::mapPythonClassToTuplexType(o.ptr());

            if(mTypes.find(t) == mTypes.end())
                mTypes[t] = 1;
            else
                mTypes[t] += 1;
        }

        // be sure to also collapse types to supertypes if possible...
        if(mTypes.size() > 1)
            Logger::instance().logger("python").warn("more than one type in column found");

        return buildRowTypeFromSamples(mTypes, numSample, _context->getOptions().OPTIONAL_THRESHOLD());
    }

    std::unordered_map<std::string, python::Type> PythonContext::inferColumnsFromDictObjects(const boost::python::list &L, double normalThreshold) {
        using namespace std;

        auto& logger = Logger::instance().logger("python");

        auto numSample = sampleSize(L);
        PyObject* listObj = L.ptr(); assert(listObj); assert(PyList_Check(listObj));

        std::unordered_map<std::string, std::vector<PyObject*>> columns;
        for (int i = 0; i < numSample; ++i) {
            auto item = PyList_GET_ITEM(listObj, i);

            Py_INCREF(item);

            if (PyDict_Check(item)) {
                PyObject *key = nullptr, *val = nullptr;
                Py_ssize_t pos = 0;
                while (PyDict_Next(item, &pos, &key, &val)) {
                    if (PyUnicode_Check(key)) {
                        auto skey = python::PyString_AsString(key);
                        auto it = columns.find(skey);
                        if (it == columns.end()) {
                            columns[skey] = std::vector<PyObject*>();
                        }
                        Py_XINCREF(val);
                        columns[skey].push_back(val);
                    }
                }
            }
        }

        std::unordered_map<std::string, python::Type> m;
        for (const auto &c : columns) {
            PyObject *listColObj = PyList_New(numSample);
            int i = 0;
            while (i < columns[c.first].size()) {
                Py_XINCREF(columns[c.first][i]);
                PyList_SET_ITEM(listColObj, i, columns[c.first][i]);
                ++i;
            }
            while (i < numSample) {
                Py_XINCREF(Py_None);
                PyList_SET_ITEM(listColObj, i, Py_None);
                ++i;
            }
            auto type = inferType(boost::python::list(boost::python::handle<>(listColObj)));
            m[c.first] = type;
        }

        // special case: no inference was possible ==> take as backup the first row as schema. warn message.
        if(m.empty()) {
            logger.warn("could not infer column names from sample according to threshold. Defaulting to schema defined by first row.");

            PyObject *item = nullptr;
            for(int i = 0; i < PyList_Size(listObj); ++i) {
                item = PyList_GET_ITEM(listObj, i);
                Py_XINCREF(item);

                if(PyDict_Check(item)) {

                    // check that keys are all strings
                    auto keys = PyDict_Keys(item);
                    assert(PyList_Check(keys));
                    bool all_strs = true;
                    for(int j = 0; j < PyList_Size(keys); ++j)
                        if(PyList_GET_ITEM(keys, j)->ob_type != &PyUnicode_Type)
                            all_strs = false;
                    if(all_strs)
                        break;
                }
                item = nullptr;
            }

            if(!item || !PyDict_Check(item))
                throw std::runtime_error("type inference from dictionary objects failed. Please provide manually a schema.");

            // fetch all values and
            auto items = PyDict_Items(item);
            assert(PyList_Check(items));
            for(int j = 0; j < PyList_Size(items); ++j) {
                auto keyval = PyList_GET_ITEM(items, j);
                Py_XINCREF(keyval);

                assert(PyTuple_Check(keyval));
                assert(PyTuple_Size(keyval) == 2);
                // just use directly the type...
                auto key = PyTuple_GET_ITEM(keyval, 0);
                auto val = PyTuple_GET_ITEM(keyval, 1);
                assert(PyUnicode_Check(key));
                m[python::PyString_AsString(key)] = python::mapPythonClassToTuplexType(val);
            }
        }

        Logger::instance().flushToPython();

        // return map
        return m;
    }

    PythonDataSet PythonContext::csv(const std::string &pattern,
                                     boost::python::object cols,
                                     bool autodetect_header,
                                     bool header,
                                     const std::string& delimiter,
                                     const std::string& quotechar,
                                     boost::python::object null_values,
                                     boost::python::object type_hints) {
        assert(_context);

        // reset signals
        if(check_and_forward_signals(true))
            return makeError("job aborted via signal");

        PythonDataSet pds;

        //#ifndef NDEBUG
        //        using namespace std;
        //        cout<<"file pattern is: "<<pattern<<endl;
        //        cout<<"auto detect header: "<<boolToString(autodetect_header)<<endl;
        //        cout<<"header: "<<boolToString(header)<<endl;
        //        cout<<"delimiter: "<<delimiter<<endl;
        //        cout<<"quotechar: "<<quotechar<<endl;
        //#endif

        assert(quotechar.size() == 1);
        assert(delimiter.size() <= 1);

        assert(PyGILState_Check()); // make sure this thread holds the GIL!

        // extract columns (if not none)
        auto columns = extractFromListOfStrings(cols.ptr(), "columns ");
        auto null_value_strs = extractFromListOfStrings(null_values.ptr(), "null_values ");
        auto type_idx_hints_c = extractIndexBasedTypeHints(type_hints.ptr(), columns, "type_hints ");
        auto type_col_hints_c = extractColumnBasedTypeHints(type_hints.ptr(), columns, "type_hints ");

        python::unlockGIL();
        DataSet *ds = nullptr;
        std::string err_message = "";
        try {
            ds = &_context->csv(pattern, columns, autodetect_header ? option<bool>::none : option<bool>(header),
                                delimiter.empty() ? option<char>::none : option<char>(delimiter[0]),
                                quotechar[0], null_value_strs, type_idx_hints_c, type_col_hints_c);
        } catch(const std::exception& e) {
            err_message = e.what();
            Logger::instance().defaultLogger().error(err_message);
        } catch(...) {
            err_message = "unknown C++ exception occurred, please change type.";
            Logger::instance().defaultLogger().error(err_message);
        }

        python::lockGIL();

        // nullptr? then error dataset!
        if(!ds || !err_message.empty()) {
            Logger::instance().flushAll();
            assert(_context);
            ds = &_context->makeError(err_message);
        }
        pds.wrap(ds);
        // Logger::instance().flushAll();
        Logger::instance().flushToPython();
        return pds;
    }

    PythonDataSet PythonContext::text(const std::string &pattern, boost::python::object null_values ) {
        assert(_context);

        // reset signals
        if(check_and_forward_signals(true))
            return makeError("job aborted via signal");

        PythonDataSet pds;
        assert(PyGILState_Check()); // make sure this thread holds the GIL!
        auto null_value_strs = extractFromListOfStrings(null_values.ptr(), "null_values ");

        python::unlockGIL();
        DataSet *ds = nullptr;
        std::string err_message = "";
        try {
            ds = &_context->text(pattern, null_value_strs);
        } catch(const std::exception& e) {
            err_message = e.what();
            Logger::instance().defaultLogger().error(err_message);
        } catch(...) {
            err_message = "unknown C++ exception occurred, please change type.";
            Logger::instance().defaultLogger().error(err_message);
        }

        python::lockGIL();

        // nullptr? then error dataset!
        if(!ds || !err_message.empty()) {
            Logger::instance().flushAll();
            assert(_context);
            ds = &_context->makeError(err_message);
        }
        pds.wrap(ds);
        // Logger::instance().flushAll();
        Logger::instance().flushToPython();
        return pds;
    }

    PythonDataSet PythonContext::orc(const std::string &pattern,
                                     boost::python::object cols) {
        assert(_context);

        // reset signals
        if(check_and_forward_signals(true))
            return makeError("job aborted via signal");

        PythonDataSet pds;

        assert(PyGILState_Check()); // make sure this thread holds the GIL!

        // extract columns (if not none)
        auto columns = extractFromListOfStrings(cols.ptr(), "columns ");

        python::unlockGIL();
        DataSet *ds = nullptr;
        std::string err_message = "";
        try {
            ds = &_context->orc(pattern, columns);
        } catch(const std::exception& e) {
            err_message = e.what();
            Logger::instance().defaultLogger().error(err_message);
        } catch(...) {
            err_message = "unknown C++ exception occurred, please change type.";
            Logger::instance().defaultLogger().error(err_message);
        }
        python::lockGIL();

        // assign dataset to wrapper
        pds.wrap(ds);

        // Logger::instance().flushAll();
        Logger::instance().flushToPython();

        return pds;
    }

    ContextOptions updateOptionsWithDict(ContextOptions co, const std::string& options) {
        // convert json dictionary to C++ map
        auto m = jsonToMap(options);

        ContextOptions defaults = ContextOptions::defaults();

        auto& logger = Logger::instance().logger("python");

        // go through keyval pairs and check whether they exist in default
        for(auto keyval : m) {
            auto key = keyval.first;
            auto val = keyval.second;

            // check if key or key with tuplex. appended exists
            if(defaults.containsKey(key)) {
                co.set(key, val);
            } else if(defaults.containsKey("tuplex." + key)) {
                co.set("tuplex." + key, val);
            }
            else
                logger.warn("key '" + key + "' with value '" + val + "' is not a valid Tuplex option.");
        }

        return co;
    }

   // // running with another python version might lead to severe issues
   // // hence, perform check at context startup!
   // bool checkPythonVersion() {
   //    using namespace std;
   //    cout<<"PYTHON ABI: "<<PYTHON_ABI_STRING<<endl;
   //    cout<<"Compiled Python version: "<<PY_MAJOR_VERSION<<"."<<PY_MINOR_VERSION<<"."<<PY_MICRO_VERSION<<endl;
   //    cout<<"Retrieved Python version: "<<Py_GetVersion()<<endl;
   //    cout<<"Python home: "<<Py_GetPythonHome()<<endl;
   //    return true;
   // }

    PythonContext::PythonContext(const std::string& name,
                                 const std::string &runtimeLibraryPath,
                                 const std::string& options) : _context(nullptr) {

        using namespace std;

        TUPLEX_TRACE("entering PythonContext");

        // checkPythonVersion();

        ContextOptions co = ContextOptions::defaults();

#warning "this code is commented, because it will cause a deadlock sometimes... Uncomment to activate output in Jupyter notebook."
        // init logging system here
        // @TODO: add as context option
        // note: this should come BEFORE any Logger::instance()... calls
        //Logger::init({std::make_shared<python3_sink_mt>()});

        if(runtimeLibraryPath.length() > 0)
            co.set("tuplex.runTimeLibrary", runtimeLibraryPath);

        co = updateOptionsWithDict(co, options);

        // #ifndef NDEBUG
        //        // print settings
        //        Logger::instance().defaultLogger().info("Tuplex configuration:");
        //        auto store = co.store();
        //        for(auto keyval : store) {
        //            Logger::instance().defaultLogger().info(keyval.first + "=" + keyval.second);
        //        }
        // #endif

        // testwise retrieve runtime path. This may be a critical error, hence throw PyException!
        python::unlockGIL();
        auto uri = co.RUNTIME_LIBRARY(true);
        python::lockGIL();
        if(uri == URI::INVALID) {
            throw PythonException("Could not find runtime library under " + co.get("tuplex.runTimeLibrary"));
        }

        TUPLEX_TRACE("Found Runtime in ", uri.toString());

        // store explicitly uri in context options so no searching happens anymore
        Logger::instance().defaultLogger().debug("Using runtime library from  " + uri.toPath());
        co.set("tuplex.runTimeLibrary", uri.toPath());

        // for context creation release GIL
        assert(PyGILState_Check()); // make sure this thread holds the GIL!
        python::unlockGIL();
        std::string err_message = ""; // leave this as empty string!
        try {
            TUPLEX_TRACE("Initializing C++ object");
            _context = new Context(co);
            TUPLEX_TRACE("C++ context created");
            if(!name.empty())
                _context->setName(name);
        } catch(const std::exception& e) {
            err_message = e.what();
            assert(!err_message.empty());
            Logger::instance().defaultLogger().error(err_message);
        } catch(...) {
            err_message = "unknown C++ exception occurred, please change type s.t. it's derived from std::exception for meaningful display.";
            Logger::instance().defaultLogger().error(err_message);
        }

        // restore GIL
        python::lockGIL();
        // Logger::instance().flushAll();
        Logger::instance().flushToPython();

        // manually set python error -> do not trust boost::python exception translation, it's faulty!
        if(!err_message.empty()) {
            PyErr_SetString(PyExc_RuntimeError, err_message.c_str());
        }
    }


    PythonContext::~PythonContext() {
        Logger::instance().flushAll();

        assert(python::holdsGIL()); // make sure this thread holds the GIL!
        python::unlockGIL();

        if(_context)
            delete _context;
        _context = nullptr;

        // need to hold GIL,
        // i.e. restore GIL
        python::lockGIL();
    }

    boost::python::dict PythonContext::options() const {
        assert(_context);
        ContextOptions co = _context->getOptions();

        assert(PyGILState_Check()); // make sure this thread holds the GIL!
        PyObject* dictObject = PyDict_New();


        // bool options
        PyDict_SetItem(dictObject,
                python::PyString_FromString("tuplex.useLLVMOptimizer"),
                python::boolToPython(co.USE_LLVM_OPTIMIZER()));
        PyDict_SetItem(dictObject,
                       python::PyString_FromString("tuplex.autoUpcast"),
                       python::boolToPython(co.AUTO_UPCAST_NUMBERS()));
        PyDict_SetItem(dictObject,
                       python::PyString_FromString("tuplex.allowUndefinedBehavior"),
                       python::boolToPython(co.UNDEFINED_BEHAVIOR_FOR_OPERATORS()));
        PyDict_SetItem(dictObject,
                       python::PyString_FromString("tuplex.optimizer.codeStats"),
                       python::boolToPython(co.OPT_DETAILED_CODE_STATS()));
        PyDict_SetItem(dictObject,
                       python::PyString_FromString("tuplex.optimizer.generateParser"),
                       python::boolToPython(co.OPT_GENERATE_PARSER()));
        PyDict_SetItem(dictObject,
                       python::PyString_FromString("tuplex.optimizer.nullValueOptimization"),
                       python::boolToPython(co.OPT_NULLVALUE_OPTIMIZATION()));
        PyDict_SetItem(dictObject,
                       python::PyString_FromString("tuplex.optimizer.filterPushdown"),
                       python::boolToPython(co.OPT_FILTER_PUSHDOWN()));
        PyDict_SetItem(dictObject,
                       python::PyString_FromString("tuplex.optimizer.sharedObjectPropagation"),
                       python::boolToPython(co.OPT_SHARED_OBJECT_PROPAGATION()));
        PyDict_SetItem(dictObject,
                       python::PyString_FromString("tuplex.optimizer.mergeExceptionsInOrder"),
                       python::boolToPython(co.OPT_MERGE_EXCEPTIONS_INORDER()));
        PyDict_SetItem(dictObject,
                       python::PyString_FromString("tuplex.optimizer.operatorReordering"),
                       python::boolToPython(co.OPT_OPERATOR_REORDERING()));
        PyDict_SetItem(dictObject,
                       python::PyString_FromString("tuplex.interleaveIO"),
                       python::boolToPython(co.INTERLEAVE_IO()));
        PyDict_SetItem(dictObject,
                       python::PyString_FromString("tuplex.resolveWithInterpreterOnly"),
                       python::boolToPython(co.RESOLVE_WITH_INTERPRETER_ONLY()));

        PyDict_SetItem(dictObject,
                       python::PyString_FromString("tuplex.network.verifySSL"),
                       python::boolToPython(co.NETWORK_VERIFY_SSL()));

        PyDict_SetItem(dictObject,
                       python::PyString_FromString("tuplex.redirectToPythonLogging"),
                       python::boolToPython(co.REDIRECT_TO_PYTHON_LOGGING()));

        // @TODO: move to optimizer
        PyDict_SetItem(dictObject,
                       python::PyString_FromString("tuplex.csv.selectionPushdown"),
                       python::boolToPython(co.CSV_PARSER_SELECTION_PUSHDOWN()));


        PyDict_SetItem(dictObject,
                       python::PyString_FromString("tuplex.webui.enable"),
                       python::boolToPython(co.USE_WEBUI()));

        // int options
        PyDict_SetItem(dictObject,
                       python::PyString_FromString("tuplex.executorCount"),
                       PyLong_FromLongLong(co.EXECUTOR_COUNT()));
        PyDict_SetItem(dictObject,
                       python::PyString_FromString("tuplex.csv.maxDetectionRows"),
                       PyLong_FromLongLong(co.CSV_MAX_DETECTION_ROWS()));
        PyDict_SetItem(dictObject,
                       python::PyString_FromString("tuplex.webui.port"),
                       PyLong_FromLongLong(co.WEBUI_PORT()));
        PyDict_SetItem(dictObject,
                       python::PyString_FromString("tuplex.webui.mongodb.port"),
                       PyLong_FromLongLong(co.WEBUI_DATABASE_PORT()));
        PyDict_SetItem(dictObject,
                       python::PyString_FromString("tuplex.webui.exceptionDisplayLimit"),
                       PyLong_FromLongLong(co.WEBUI_EXCEPTION_DISPLAY_LIMIT()));

        // aws options
#ifdef BUILD_WITH_AWS
        //                      {"tuplex.aws.requestTimeout", "600"},
        //                     {"tuplex.aws.connectTimeout", "1"},
        //                     {"tuplex.aws.maxConcurrency", "100"},
        //                     {"tuplex.aws.httpThreadCount", std::to_string(std::min(8u, std::thread::hardware_concurrency()))},
        //                     {"tuplex.aws.region", "us-east-1"},
        //                     {"tuplex.aws.lambdaMemory", "1536"},
        //                     {"tuplex.aws.lambdaTimeout", "600"},
        //                     {"tuplex.aws.requesterPay", "false"},
        PyDict_SetItem(dictObject,
                       python::PyString_FromString("tuplex.aws.requestTimeout"),
                       PyLong_FromLongLong(co.AWS_REQUEST_TIMEOUT()));
        PyDict_SetItem(dictObject,
                       python::PyString_FromString("tuplex.aws.connectTimeout"),
                       PyLong_FromLongLong(co.AWS_CONNECT_TIMEOUT()));
        PyDict_SetItem(dictObject,
                       python::PyString_FromString("tuplex.aws.maxConcurrency"),
                       PyLong_FromLongLong(co.AWS_MAX_CONCURRENCY()));
        PyDict_SetItem(dictObject,
                       python::PyString_FromString("tuplex.aws.httpThreadCount"),
                       PyLong_FromLongLong(co.AWS_NUM_HTTP_THREADS()));
        PyDict_SetItem(dictObject,
                       python::PyString_FromString("tuplex.aws.lambdaMemory"),
                       PyLong_FromLongLong(co.AWS_LAMBDA_MEMORY()));
        PyDict_SetItem(dictObject,
                       python::PyString_FromString("tuplex.aws.lambdaTimeout"),
                       PyLong_FromLongLong(co.AWS_LAMBDA_TIMEOUT()));
        PyDict_SetItem(dictObject,
                       python::PyString_FromString("tuplex.aws.requesterPay"),
                       python::boolToPython(co.AWS_REQUESTER_PAY()));
#endif

        // float options
        PyDict_SetItem(dictObject,
                       python::PyString_FromString("tuplex.normalcaseThreshold"),
                       PyFloat_FromDouble(co.NORMALCASE_THRESHOLD()));
        PyDict_SetItem(dictObject,
                       python::PyString_FromString("tuplex.optionalThreshold"),
                       PyFloat_FromDouble(co.OPTIONAL_THRESHOLD()));

        // boost python has problems with the code below. I.e. somehow the nested structure does not
        // get correctly copied. Hence, there is a hack for these two in options() in Context.py
        // // list options
        // PyObject* list = nullptr;
        // auto vSeparators = co.CSV_SEPARATORS();
        // list = PyList_New(vSeparators.size());
        // for(unsigned i = 0; i < vSeparators.size(); ++i) {
        //     //PyList_SET_ITEM(list, i, python::PyString_FromChar(vSeparators[i]));
        //     PyList_SetItem(list, i, python::PyString_FromString(","));
        // }
        // PyDict_SetItem(dictObject,
        //                python::PyString_FromString("tuplex.csv.separators"),
        //                list);
        // auto vComments = co.CSV_COMMENTS();
        // list = PyList_New(vComments.size());
        // for(unsigned i = 0; i < vComments.size(); ++i) {
        //     PyList_SET_ITEM(list, i, python::PyString_FromChar(vComments[i]));
        // }
        // PyDict_SetItem(dictObject,
        //                python::PyString_FromString("tuplex.csv.comments"),
        //                list);

        // strings
        // i.e. for the rest
        auto store = co.store();
        for(const auto& keyval : store) {
            // check if contained in dict, if not add
            auto key = keyval.first;
            auto val = keyval.second;

            auto pykey = python::PyString_FromString(key.c_str());
            // if not contains, add
            // cf. https://docs.python.org/3/c-api/dict.html
            if(PyDict_Contains(dictObject, pykey) == 0) {
                PyObject* pyval = python::PyString_FromString(val.c_str());
                PyDict_SetItem(dictObject, pykey, pyval);
            }
        }

        // this is a backup function, to set all remaining options as strings, so nothing gets lost...
        for(auto keyval : co.store()) {
            // check if exists in dict
            if(!PyDict_Contains(dictObject, python::PyString_FromString(keyval.first.c_str()))) {
                auto py_key = python::PyString_FromString(keyval.first.c_str());
                auto py_val = python::PyString_FromString(keyval.second.c_str());
                PyDict_SetItem(dictObject, py_key, py_val);
            }
        }

        Logger::instance().flushToPython();

        // first manual fetch
       return boost::python::dict(boost::python::handle<>(dictObject));
    }

    boost::python::object PythonContext::ls(const std::string &pattern) const {
        Timer timer;
        python::unlockGIL();
        std::vector<URI> uris;
        auto vfs = VirtualFileSystem::fromURI(pattern);
        vfs.ls(pattern, uris);
        python::lockGIL();

        // create list object from result
        auto listObj = PyList_New(uris.size());
        for(unsigned i = 0; i < uris.size(); ++i) {
            PyList_SET_ITEM(listObj, i, python::PyString_FromString(uris[i].toPath().c_str()));
        }
        Logger::instance().logger("filesystem").info("listed " + std::to_string(uris.size()) + " files in " + std::to_string(timer.time()) +"s");
        // Logger::instance().flushAll();
        Logger::instance().flushToPython();
        return boost::python::list(boost::python::handle<>(listObj));
    }

    void PythonContext::cp(const std::string &pattern, const std::string &target) const {
        throw std::runtime_error("cp command is not yet supported");
    }

    void PythonContext::rm(const std::string &pattern) const {
        Timer timer;
        python::unlockGIL();
        auto rc = VirtualFileSystem::remove(pattern);
        python::lockGIL();
        if(rc != VirtualFileSystemStatus::VFS_OK)
            Logger::instance().logger("filesystem").error("failed to remove files from " + pattern);
        Logger::instance().logger("filesystem").info("removed files in " + std::to_string(timer.time()) +"s");
        //Logger::instance().flushAll();
        Logger::instance().flushToPython();
    }

    std::string getDefaultOptionsAsJSON() {
        ContextOptions co = ContextOptions::defaults();
        return co.asJSON();
    }
}<|MERGE_RESOLUTION|>--- conflicted
+++ resolved
@@ -655,6 +655,7 @@
         size_t prevNumRows = 0;
         for(unsigned i = 0; i < numElements; ++i) {
             auto obj = PyList_GET_ITEM(listObj, i);
+            Py_XINCREF(obj);
 
             // check that it is a dict!
             if (PyDict_Check(obj)) {
@@ -671,37 +672,8 @@
                         PyTuple_SET_ITEM(tupleObj, j, Py_None);
                     }
 
-<<<<<<< HEAD
                     ++j;
                 }
-=======
-                    // check if all good still or there was an issue with a column...
-                    if(!good)
-                        continue;
-
-                    // all the item are extracted into a tuple.
-                    // ==> convert to row object & check type
-                    Row row = python::pythonToRow(tupleObj);
-
-                    // Py_XDECREF(tupleObj); // remove temporary tupleObject
-
-                    if(row.getRowType() != rowType)
-                        _badParallelizeObjects.emplace_back(std::make_tuple(i, obj));
-                    else {
-                        // write to partition
-
-                        size_t requiredBytes = row.serializedLength();
-                        // check capacity and realloc if necessary get a new partition
-                        if(partition->capacity() < numBytesSerialized + allocMinSize) {
-                            partition->unlockWrite();
-                            partitions.push_back(partition);
-                            partition = driver->allocWritablePartition(allocMinSize, schema, -1, _context->id());
-                            rawPtr = (int64_t*)partition->lockWriteRaw();
-                            *rawPtr = 0;
-                            ptr = (uint8_t*)(rawPtr + 1);
-                            numBytesSerialized = 0;
-                        }
->>>>>>> 07f774e4
 
                 try {
                     Row row = python::pythonToRow(tupleObj, rowType);
@@ -715,7 +687,7 @@
 
                         partition->unlockWrite();
                         partitions.push_back(partition);
-                        partition = driver->allocWritablePartition(allocMinSize, schema, -1);
+                        partition = driver->allocWritablePartition(allocMinSize, schema, -1, _context->id());
                         rawPtr = (int64_t *) partition->lockWriteRaw();
                         *rawPtr = 0;
                         ptr = (uint8_t *) (rawPtr + 1);
