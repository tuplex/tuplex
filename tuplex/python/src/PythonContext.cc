//--------------------------------------------------------------------------------------------------------------------//
//                                                                                                                    //
//                                      Tuplex: Blazing Fast Python Data Science                                      //
//                                                                                                                    //
//                                                                                                                    //
//  (c) 2017 - 2021, Tuplex team                                                                                      //
//  Created by Leonhard Spiegelberg first on 1/1/2021                                                                 //
//  License: Apache 2.0                                                                                               //
//--------------------------------------------------------------------------------------------------------------------//

#include <PythonContext.h>
#include <ee/local/LocalEngine.h>
#include <Row.h>
#include "python3_sink.h"
#include <JSONUtils.h>
#include <limits>
#include <utils/Signals.h>

// possible classes are
// int, float, str, list, tuple, dict
// @TODO: there is also a possibility to add numpy array support!!!


// General notes:
// Interacting with boost python/PyObjects
// ==> py::handle transfers ownership to boost python. Use with caution! Use on newly constructed objects
// ==> py::borrowed is a borrowed reference, safer to use.

namespace tuplex {

    DataSet& PythonContext::fastF64Parallelize(PyObject* listObj, const std::vector<std::string>& columns, bool upcast, const SamplingMode& sm) {
        assert(listObj);
        assert(PyList_Check(listObj));


        assert(columns.size() <= 1); // up to 1 column!

        size_t numElements = PyList_GET_SIZE(listObj);

        Schema schema(Schema::MemoryLayout::ROW, python::Type::makeTupleType({python::Type::F64}));

        // check if empty?
        if(0 == numElements)
<<<<<<< HEAD
            return _context->fromPartitions(schema, std::vector<Partition*>(), columns, badParallelizeObjects, numExceptionsInPartition, sm);
=======
            return _context->fromPartitions(schema, std::vector<Partition*>(), std::vector<Partition*>(), std::vector<PartitionGroup>(), columns);
>>>>>>> 625c209f

        // create new partition on driver
        auto driver = _context->getDriver();

        // contains tuple of row index to python object for non-conforming rows
        std::vector<std::tuple<size_t, PyObject*>> fallbackRows;
        // contains fallback rows after they have been serialized to Tuplex format
        std::vector<Partition*> fallbackPartitions;
        // maps fallback partitions to the normal partitions they originated from
        std::vector<PartitionGroup> partitionMergeInfo;

        std::vector<Partition*> partitions;
        Partition* partition = driver->allocWritablePartition(allocMinSize, schema, -1, _context->id());
        int64_t* rawPtr = (int64_t*)partition->lockWriteRaw();
        *rawPtr = 0;
        double* ptr = (double*)(rawPtr + 1);
        size_t numBytesSerialized = 0;
        auto rowDelta = 0;
        for(unsigned i = 0; i < numElements; ++i) {
            auto obj = PyList_GET_ITEM(listObj, i);
            Py_XINCREF(obj);

            // check capacity and realloc if necessary get a new partition
            if(partition->capacity() < numBytesSerialized + sizeof(double)) {
                rowDelta += *rawPtr + fallbackRows.size();
                auto serializedRows = serializeFallbackRows(fallbackRows, _context->getDriver());
                fallbackRows.clear();
                partitionMergeInfo.push_back(PartitionGroup(1, partitions.size(), 0, 0, serializedRows.size(), fallbackPartitions.size()));
                std::copy(serializedRows.begin(), serializedRows.end(), std::back_inserter(fallbackPartitions));

                partition->unlockWrite();
                partitions.push_back(partition);
                partition = driver->allocWritablePartition(std::max(sizeof(double), allocMinSize), schema, -1, _context->id());
                rawPtr = (int64_t*)partition->lockWriteRaw();
                *rawPtr = 0;
                ptr = (double*)(rawPtr + 1);
                numBytesSerialized = 0;
            }

            double val = 0.0;
            if(PyFloat_CheckExact(obj)) {
                val = PyFloat_AS_DOUBLE(obj);
            } else {
                if(upcast && (obj == Py_True || obj == Py_False || PyLong_CheckExact(obj))) {
                    if(obj == Py_True || obj == Py_False)
                        val = (double)(obj == Py_True);
                    else {
                        val = (double)PyLong_AsLongLong(obj);
                        if(PyErr_Occurred()) { // too large integer?
                            PyErr_Clear();
                            assert(i >= rowDelta);
                            fallbackRows.emplace_back(std::make_tuple(i - rowDelta, obj));
                            continue;
                        }
                    }

                } else {
                    assert(i >= rowDelta);
                    fallbackRows.emplace_back(std::make_tuple(i - rowDelta, obj));
                    continue;
                }
            }

            *ptr = val;
            ptr++;
            *rawPtr = *rawPtr + 1;
            numBytesSerialized += sizeof(double);
        }

        auto serializedRows = serializeFallbackRows(fallbackRows, _context->getDriver());
        fallbackRows.clear();
        partitionMergeInfo.push_back(PartitionGroup(1, partitions.size(), 0, 0, serializedRows.size(), fallbackPartitions.size()));
        std::copy(serializedRows.begin(), serializedRows.end(), std::back_inserter(fallbackPartitions));

        partition->unlockWrite();
        partitions.push_back(partition);

        // create dataset from partitions.
<<<<<<< HEAD
        return _context->fromPartitions(schema, partitions, columns, badParallelizeObjects, numExceptionsInPartition, sm);
=======
        return _context->fromPartitions(schema, partitions, fallbackPartitions, partitionMergeInfo, columns);
>>>>>>> 625c209f
    }

    DataSet& PythonContext::fastI64Parallelize(PyObject* listObj, const std::vector<std::string>& columns, bool upcast, const SamplingMode& sm) {
        assert(listObj);
        assert(PyList_Check(listObj));

        size_t numElements = PyList_GET_SIZE(listObj);

        Schema schema(Schema::MemoryLayout::ROW, python::Type::makeTupleType({python::Type::I64}));

        // check if empty?
        if(0 == numElements)
<<<<<<< HEAD
            return _context->fromPartitions(schema, std::vector<Partition*>(), columns, badParallelizeObjects, numExceptionsInPartition, sm);
=======
            return _context->fromPartitions(schema, std::vector<Partition*>(), std::vector<Partition*>(), std::vector<PartitionGroup>(), columns);
>>>>>>> 625c209f

        // create new partition on driver
        auto driver = _context->getDriver();

        std::vector<std::tuple<size_t, PyObject*>> fallbackRows;
        std::vector<Partition*> fallbackPartitions;
        std::vector<PartitionGroup> partitionMergeInfo;

        std::vector<Partition*> partitions;
        Partition* partition = driver->allocWritablePartition(std::max(sizeof(int64_t), allocMinSize), schema, -1,  _context->id());
        int64_t* rawPtr = (int64_t*)partition->lockWriteRaw();
        *rawPtr = 0;
        int64_t* ptr = rawPtr + 1;
        size_t numBytesSerialized = 0;
        size_t prevNumExceptions = 0;
        auto rowDelta = 0;
        for(unsigned i = 0; i < numElements; ++i) {
            auto obj = PyList_GET_ITEM(listObj, i);
            Py_XINCREF(obj);

            // check capacity and realloc if necessary get a new partition
            if(partition->capacity() < numBytesSerialized + sizeof(int64_t)) {
                rowDelta += *rawPtr + fallbackRows.size();
                auto serializedRows = serializeFallbackRows(fallbackRows, _context->getDriver());
                fallbackRows.clear();
                partitionMergeInfo.push_back(PartitionGroup(1, partitions.size(), 0, 0, serializedRows.size(), fallbackPartitions.size()));
                std::copy(serializedRows.begin(), serializedRows.end(), std::back_inserter(fallbackPartitions));

                partition->unlockWrite();
                partitions.push_back(partition);
                partition = driver->allocWritablePartition(std::max(sizeof(int64_t), allocMinSize), schema, -1, _context->id());
                rawPtr = (int64_t*)partition->lockWriteRaw();
                *rawPtr = 0;
                ptr = rawPtr + 1;
                numBytesSerialized = 0;
            }

            int64_t val = 0;
            if(PyLong_CheckExact(obj)) {
                val = PyLong_AsLongLong(obj);
                if(PyErr_Occurred()) { // too large integer?
                    PyErr_Clear();
                    assert(i >= rowDelta);
                    fallbackRows.emplace_back(std::make_tuple(i - rowDelta, obj));
                    continue;
                }
            } else {
                // auto upcast?
                if(upcast && (obj == Py_True || obj == Py_False))
                    val = obj == Py_True;
                else {
                    assert(i >= rowDelta);
                    fallbackRows.emplace_back(std::make_tuple(i - rowDelta, obj));
                    continue;
                }
            }

            *ptr = val;
            ptr++;
            *rawPtr = *rawPtr + 1;
            numBytesSerialized += sizeof(int64_t);
        }
        auto serializedRows = serializeFallbackRows(fallbackRows, _context->getDriver());
        fallbackRows.clear();
        partitionMergeInfo.push_back(PartitionGroup(1, partitions.size(), 0, 0, serializedRows.size(), fallbackPartitions.size()));
        std::copy(serializedRows.begin(), serializedRows.end(), std::back_inserter(fallbackPartitions));

        partition->unlockWrite();
        partitions.push_back(partition);

        // create dataset from partitions.
<<<<<<< HEAD
        return _context->fromPartitions(schema, partitions, columns, badParallelizeObjects, numExceptionsInPartition, sm);
=======
        return _context->fromPartitions(schema, partitions, fallbackPartitions, partitionMergeInfo, columns);
>>>>>>> 625c209f
    }

    DataSet& PythonContext::fastMixedSimpleTypeTupleTransfer(PyObject *listObj, const python::Type &majType,
                                                             const std::vector<std::string> &columns, const SamplingMode& sm) {
        assert(listObj);
        assert(PyList_Check(listObj));
        assert(majType.isTupleType());

        size_t numElements = PyList_GET_SIZE(listObj);
        size_t numTupleElements = majType.parameters().size();
        assert(columns.empty() || numTupleElements == columns.size());

        // now create partitions super fast
        Schema schema(Schema::MemoryLayout::ROW, majType);

        // check if empty?
        if(0 == numElements)
<<<<<<< HEAD
            return _context->fromPartitions(schema, std::vector<Partition*>(), columns, badParallelizeObjects, numExceptionsInPartition, sm);
=======
            return _context->fromPartitions(schema, std::vector<Partition*>(), std::vector<Partition*>(), std::vector<PartitionGroup>(), columns);
>>>>>>> 625c209f


        // encode type of tuple quickly into string
        char *typeStr = new char[numTupleElements];
        bool varLenField = makeTypeStr(majType, typeStr);

        size_t baseRequiredBytes = (numTupleElements + varLenField) * sizeof(int64_t); // if there's a varlen field, then we need to store also the varlen size!

        // create new partition on driver
        auto driver = _context->getDriver();

        std::vector<std::tuple<size_t, PyObject*>> fallbackRows;
        std::vector<Partition*> fallbackPartitions;
        std::vector<PartitionGroup> partitionMergeInfo;

        std::vector<Partition*> partitions;
        Partition* partition = driver->allocWritablePartition(allocMinSize, schema, -1, _context->id());
        int64_t* rawPtr = (int64_t*)partition->lockWriteRaw();
        *rawPtr = 0;
        uint8_t* ptr = (uint8_t*)(rawPtr + 1);
        size_t numBytesSerialized = 0;
        size_t prevNumExceptions = 0;
        auto rowDelta = 0;
        for(unsigned i = 0; i < numElements; ++i) {
            auto obj = PyList_GET_ITEM(listObj, i);
            Py_XINCREF(obj);

            // needs to be tuple with correct size
            bool check = PyTuple_Check(obj);
            check = check ? PyTuple_Size(obj) == numTupleElements : false;
            if(check) {

                // it's a tuple with macthing size
                // first get how many bytes are required
                size_t requiredBytes = baseRequiredBytes;
                if(varLenField) {
                    bool nonConforming = false;
                    for(int j = 0; j < numTupleElements; ++j) {
                        if (typeStr[j] == 's') {
                            auto tupleItem = PyTuple_GET_ITEM(obj, j);
                            if (PyUnicode_Check(tupleItem)) {
                                requiredBytes += PyUnicode_GET_SIZE(tupleItem) + 1; // +1 for '\0'
                            } else {
                                nonConforming = true;
                                break;
                            }
                        }
                    }
                    if (nonConforming) {
                        assert(i >= rowDelta);
                        fallbackRows.emplace_back(i - rowDelta, obj);
                        continue;
                    }
                }

                // get new partition if capacity exhausted
                if(partition->capacity() < numBytesSerialized + requiredBytes) {
                    rowDelta += *rawPtr + fallbackRows.size();
                    auto serializedRows = serializeFallbackRows(fallbackRows, _context->getDriver());
                    fallbackRows.clear();
                    partitionMergeInfo.push_back(PartitionGroup(1, partitions.size(), 0, 0, serializedRows.size(), fallbackPartitions.size()));
                    std::copy(serializedRows.begin(), serializedRows.end(), std::back_inserter(fallbackPartitions));

                    partition->unlockWrite();
                    partitions.push_back(partition);
                    partition = driver->allocWritablePartition(std::max(allocMinSize, requiredBytes), schema, -1, _context->id());
                    rawPtr = (int64_t*)partition->lockWriteRaw();
                    *rawPtr = 0;
                    ptr = (uint8_t*)(rawPtr + 1);
                    numBytesSerialized = 0;
                }

                auto rowStartPtr = ptr;
                size_t rowVarFieldSizes = 0;
                // serialize based on type str
                for(int j = 0; j < numTupleElements; ++j) {
                    auto el = PyTuple_GET_ITEM(obj, j);
                    switch(typeStr[j]) {
                        case 'b': {
                            if(!PyBool_Check(el))
                                goto bad_element;

                            *((int64_t*)(ptr)) = el == Py_True ? 1 : 0;
                            ptr += sizeof(int64_t);
                            break;
                        }
                        case 'i': {
                            if(!PyLong_CheckExact(el))
                                goto bad_element;

                            *((int64_t*)(ptr)) = PyLong_AsLongLong(el);
                            ptr += sizeof(int64_t);
                            break;
                        }
                        case 'f': {
                            if(!PyFloat_CheckExact(el))
                                goto bad_element;

                            *((double*)(ptr)) = PyFloat_AS_DOUBLE(el);
                            ptr += sizeof(int64_t);
                            break;
                        }
                        case 's': {
                            if(!PyUnicode_Check(el))
                                goto bad_element;

                            auto utf8ptr = PyUnicode_AsUTF8(el);
                            auto len = PyUnicode_GET_SIZE(el);

                            assert(len == strlen(utf8ptr));
                            size_t varFieldSize = len + 1; // + 1 for '\0' char!
                            size_t varLenOffset = (numTupleElements + 1 - j) * sizeof(int64_t) + rowVarFieldSizes; // 16 bytes offset
                            int64_t info_field = varLenOffset | (varFieldSize << 32);

                            *((int64_t*)(ptr)) = info_field;

                            // copy string contents
                            memcpy(ptr + varLenOffset, utf8ptr, len + 1); // +1 for 0 delimiter
                            ptr += sizeof(int64_t); // move to next field
                            rowVarFieldSizes += varFieldSize;

                            break;
                        }
                    }
                }

                // serialize var len field if required
                if(varLenField) {
                    // after fixed length fields comes total varlen info field
                    *((int64_t*)(ptr)) = rowVarFieldSizes;
                }

                // inc row counter + push bytes + update ptr
                *rawPtr = *rawPtr + 1;
                numBytesSerialized += requiredBytes;
                ptr = rowStartPtr + requiredBytes;
                continue;

                // special part when bad row encountered
            bad_element:
                ptr = rowStartPtr;
                assert(i >= rowDelta);
                fallbackRows.emplace_back(i - rowDelta, obj);
            } else {
                assert(i >= rowDelta);
                fallbackRows.emplace_back(i - rowDelta, obj);
            }

            // serialization code here is a little bit more complicated
            // 3 fields need to be serialized:
            // (1) is the field containing offset + varlength
            // (2) is the field containing total varlength
            // (3) is the actual string content (incl. '\0' delimiter)
        }
        auto serializedRows = serializeFallbackRows(fallbackRows, _context->getDriver());
        fallbackRows.clear();
        partitionMergeInfo.push_back(PartitionGroup(1, partitions.size(), 0, 0, serializedRows.size(), fallbackPartitions.size()));
        std::copy(serializedRows.begin(), serializedRows.end(), std::back_inserter(fallbackPartitions));

        partition->unlockWrite();
        partitions.push_back(partition);

        delete [] typeStr;

        // create dataset from partitions.
<<<<<<< HEAD
        return _context->fromPartitions(schema, partitions, columns, badParallelizeObjects, numExceptionsInPartition, sm);
=======
        return _context->fromPartitions(schema, partitions, fallbackPartitions, partitionMergeInfo, columns);
>>>>>>> 625c209f
    }

    DataSet& PythonContext::fastBoolParallelize(PyObject *listObj, const std::vector<std::string>& columns, const SamplingMode& sm) {
        assert(listObj);
        assert(PyList_Check(listObj));

        size_t numElements = PyList_GET_SIZE(listObj);

        Schema schema(Schema::MemoryLayout::ROW, python::Type::makeTupleType({python::Type::BOOLEAN}));

        // check if empty?
        if(0 == numElements)
<<<<<<< HEAD
            return _context->fromPartitions(schema, std::vector<Partition*>(), columns, badParallelizeObjects, numExceptionsInPartition, sm);
=======
            return _context->fromPartitions(schema, std::vector<Partition*>(), std::vector<Partition*>(), std::vector<PartitionGroup>(), columns);
>>>>>>> 625c209f


        // create new partition on driver
        auto driver = _context->getDriver();

        std::vector<std::tuple<size_t, PyObject*>> fallbackRows;
        std::vector<Partition*> fallbackPartitions;
        std::vector<PartitionGroup> partitionMergeInfo;

        std::vector<Partition*> partitions;
        Partition* partition = driver->allocWritablePartition(std::max(sizeof(int64_t), allocMinSize), schema, -1, _context->id());
        int64_t* rawPtr = (int64_t*)partition->lockWriteRaw();
        *rawPtr = 0;
        int64_t* ptr = rawPtr + 1;
        size_t numBytesSerialized = 0;
        size_t prevNumExceptions = 0;
        auto rowDelta = 0;
        for(unsigned i = 0; i < numElements; ++i) {
            auto obj = PyList_GET_ITEM(listObj, i);
            Py_XINCREF(obj);

            // check capacity and realloc if necessary get a new partition
            if(partition->capacity() < numBytesSerialized + sizeof(int64_t)) {
                rowDelta += *rawPtr + fallbackRows.size();
                auto serializedRows = serializeFallbackRows(fallbackRows, _context->getDriver());
                fallbackRows.clear();
                partitionMergeInfo.push_back(PartitionGroup(1, partitions.size(), 0, 0, serializedRows.size(), fallbackPartitions.size()));
                std::copy(serializedRows.begin(), serializedRows.end(), std::back_inserter(fallbackPartitions));

                partition->unlockWrite();
                partitions.push_back(partition);
                partition = driver->allocWritablePartition(std::max(sizeof(int64_t), allocMinSize), schema, -1, _context->id());
                rawPtr = (int64_t*)partition->lockWriteRaw();
                *rawPtr = 0;
                ptr = rawPtr + 1;
                numBytesSerialized = 0;
            }

            if(PyBool_Check(obj)) {
                *ptr = obj == Py_True ? 1 : 0;
                ptr++;
                *rawPtr = *rawPtr + 1;
                numBytesSerialized += sizeof(int64_t);
            } else {
                assert(i >= rowDelta);
                fallbackRows.emplace_back(i - rowDelta, obj);
            }
        }
        auto serializedRows = serializeFallbackRows(fallbackRows, _context->getDriver());
        fallbackRows.clear();
        partitionMergeInfo.push_back(PartitionGroup(1, partitions.size(), 0, 0, serializedRows.size(), fallbackPartitions.size()));
        std::copy(serializedRows.begin(), serializedRows.end(), std::back_inserter(fallbackPartitions));

        partition->unlockWrite();
        partitions.push_back(partition);

        // create dataset from partitions.
<<<<<<< HEAD
        return _context->fromPartitions(schema, partitions, columns, badParallelizeObjects, numExceptionsInPartition, sm);
=======
        return _context->fromPartitions(schema, partitions, fallbackPartitions, partitionMergeInfo, columns);
>>>>>>> 625c209f
    }

    DataSet& PythonContext::fastStrParallelize(PyObject* listObj, const std::vector<std::string>& columns, const SamplingMode& sm) {
        assert(listObj);
        assert(PyList_Check(listObj));

        size_t numElements = PyList_GET_SIZE(listObj);

        Schema schema(Schema::MemoryLayout::ROW, python::Type::makeTupleType({python::Type::STRING}));

        // check if empty?
        if(0 == numElements)
<<<<<<< HEAD
            return _context->fromPartitions(schema, std::vector<Partition*>(), columns, badParallelizeObjects, numExceptionsInPartition, sm);
=======
            return _context->fromPartitions(schema, std::vector<Partition*>(), std::vector<Partition*>(), std::vector<PartitionGroup>(), columns);
>>>>>>> 625c209f


        // create new partition on driver
        auto driver = _context->getDriver();

        std::vector<std::tuple<size_t, PyObject*>> fallbackRows;
        std::vector<Partition*> fallbackPartitions;
        std::vector<PartitionGroup> partitionMergeInfo;

        std::vector<Partition*> partitions;
        Partition* partition = driver->allocWritablePartition(allocMinSize, schema, -1, _context->id());
        int64_t* rawPtr = (int64_t*)partition->lockWriteRaw();
        *rawPtr = 0;
        uint8_t* ptr = (uint8_t*)(rawPtr + 1);
        size_t numBytesSerialized = 0;
        size_t prevNumExceptions = 0;
        auto rowDelta = 0;
        for(unsigned i = 0; i < numElements; ++i) {
            auto obj = PyList_GET_ITEM(listObj, i);
            Py_XINCREF(obj);

            // serialization code here is a little bit more complicated
            // 3 fields need to be serialized:
            // (1) is the field containing offset + varlength
            // (2) is the field containing total varlength
            // (3) is the actual string content (incl. '\0' delimiter)
            if(PyUnicode_Check(obj)) {

                auto len = PyUnicode_GET_SIZE(obj);

                auto utf8ptr = PyUnicode_AsUTF8(obj);

                size_t requiredBytes = sizeof(int64_t) * 2 + len + 1;

                // check capacity and realloc if necessary get a new partition
                if(partition->capacity() < numBytesSerialized + requiredBytes) {
                    rowDelta += *rawPtr + fallbackRows.size();
                    auto serializedRows = serializeFallbackRows(fallbackRows, _context->getDriver());
                    fallbackRows.clear();
                    partitionMergeInfo.push_back(PartitionGroup(1, partitions.size(), 0, 0, serializedRows.size(), fallbackPartitions.size()));
                    std::copy(serializedRows.begin(), serializedRows.end(), std::back_inserter(fallbackPartitions));

                    partition->unlockWrite();
                    partitions.push_back(partition);
                    partition = driver->allocWritablePartition(std::max(allocMinSize, requiredBytes), schema, -1, _context->id());
                    rawPtr = (int64_t*)partition->lockWriteRaw();
                    *rawPtr = 0;
                    ptr = (uint8_t*)(rawPtr + 1);
                    numBytesSerialized = 0;
                }

                assert(len == strlen(utf8ptr));

                size_t varFieldSize = len + 1; // + 1 for '\0' char!
                size_t varLenOffset = 2 * sizeof(int64_t); // 16 bytes offset
                int64_t info_field = varLenOffset | (varFieldSize << 32);

                *((int64_t*)(ptr)) = info_field;
                // after fixed length fields comes total varlen info field
                *((int64_t*)(ptr + sizeof(int64_t))) = varFieldSize;
                // copy string contents
                memcpy(ptr + sizeof(int64_t) * 2, utf8ptr, len + 1); // +1 for 0 delimiter
                ptr += requiredBytes;
                *rawPtr = *rawPtr + 1;
                numBytesSerialized += requiredBytes;
            } else {
                assert(i >= rowDelta);
                fallbackRows.emplace_back(i - rowDelta, obj);
            }
        }
        auto serializedRows = serializeFallbackRows(fallbackRows, _context->getDriver());
        fallbackRows.clear();
        partitionMergeInfo.push_back(PartitionGroup(1, partitions.size(), 0, 0, serializedRows.size(), fallbackPartitions.size()));
        std::copy(serializedRows.begin(), serializedRows.end(), std::back_inserter(fallbackPartitions));

        partition->unlockWrite();
        partitions.push_back(partition);

        // create dataset from partitions.
<<<<<<< HEAD
        return _context->fromPartitions(schema, partitions, columns, badParallelizeObjects, numExceptionsInPartition, sm);
=======
        return _context->fromPartitions(schema, partitions, fallbackPartitions, partitionMergeInfo, columns);
>>>>>>> 625c209f
    }

    // Returns true if t1 can be considered a subtype of t2, specifically in the context of Option types
    // For example, t1=int, t2=Option[int] -> true
    // Similarly, t2=(int, none), t2=(Option[int], Option[int]) -> true
    bool isSubOptionType(python::Type t1, python::Type t2) {
        if(t1 == t2) return true; // same type -> return true
        if(t2.isOptionType() && (t1 == t2.getReturnType() || t1 == python::Type::NULLVALUE)) return true; // t2 is an option and t1 is a subtype
        if(t1.isTupleType() && t2.isTupleType() && t1.parameters().size() == t2.parameters().size()) {
            // if they are both tuples of the same size, recursively check each field to see whether they are subtypes
            for(int i=0; i<t2.parameters().size(); i++) {
                if(!isSubOptionType(t1.parameters()[i], t2.parameters()[i])) return false;
            }
            return true;
        }

        return false;
    }

    DataSet & PythonContext::parallelizeAnyType(const py::list &L, const python::Type &majType,
                                                const std::vector<std::string> &columns, bool autoUpcast, const SamplingMode& sm) {

        auto& logger = Logger::instance().logger("python");
        logger.info("using slow transfer to backend");

        // ref counting error has to occur somewhere here...

        // general slow version
        Schema schema(Schema::MemoryLayout::ROW, majType);

        // get list item
        auto listObj = L.ptr();

        auto numElements = PyList_Size(listObj);
        logger.debug("transferring " + std::to_string(numElements) + " elements. ");

        // check if empty?
        if(0 == numElements)
<<<<<<< HEAD
            return _context->fromPartitions(schema, std::vector<Partition*>(), columns, badParallelizeObjects, numExceptionsInPartition, sm);
=======
            return _context->fromPartitions(schema, std::vector<Partition*>(), std::vector<Partition*>(), std::vector<PartitionGroup>(), columns);
>>>>>>> 625c209f

        auto firstRow = PyList_GET_ITEM(listObj, 0);
        Py_XINCREF(firstRow);
        schema = Schema(Schema::MemoryLayout::ROW, python::pythonToRow(firstRow, majType, autoUpcast).getRowType());

        // create new partition on driver
        auto driver = _context->getDriver();

        std::vector<std::tuple<size_t, PyObject*>> fallbackRows;
        std::vector<Partition*> fallbackPartitions;
        std::vector<PartitionGroup> partitionMergeInfo;

        std::vector<Partition*> partitions;
        Partition* partition = driver->allocWritablePartition(allocMinSize, schema, -1, _context->id());
        int64_t* rawPtr = (int64_t*)partition->lockWriteRaw();
        *rawPtr = 0;
        uint8_t* ptr = (uint8_t*)(rawPtr + 1);
        size_t numBytesSerialized = 0;
        size_t prevNumExceptions = 0;
        auto rowDelta = 0;
        for (unsigned i = 0; i < numElements; ++i) {

            // because this a slow transfer loop, check explicitly for signals and free anything if there's something...
            // if(check_and_forward_signals(true)) {
            // check if interrupted, if so return!
            // Note: correct signal behavior should call whatever user function exists...
            if(check_interrupted()) {
                // do not clear signal yet! => leads to correct calling of python's signal handlers!
                logger.warn("slow transfer to backend interrupted.");

                // free items (decref)
                for(auto t : fallbackRows) {
                    Py_XDECREF(std::get<1>(t));
                }
                fallbackRows.clear();

                return _context->makeError("interrupted transfer");
            }

            auto item = PyList_GET_ITEM(listObj, i);

            // cf. http://www.cse.psu.edu/~gxt29/papers/refcount.pdf
            Py_XINCREF(item);

            python::Type t = python::mapPythonClassToTuplexType(item, autoUpcast);
            if(unifyTypes(majType, t, autoUpcast) == majType) {
                // In this case, t is a subtype of the majority type; this accounts for the case where the majority type
                // is an option (e.g. majType=Option[int] should encompass both t=I64 and t=NULLVALUE).
                auto row = python::pythonToRow(item, majType, autoUpcast);
                auto requiredBytes = row.serializedLength();

                if(partition->capacity() < numBytesSerialized + requiredBytes) {
                    rowDelta += *rawPtr + fallbackRows.size();
                    auto serializedRows = serializeFallbackRows(fallbackRows, _context->getDriver());
                    fallbackRows.clear();
                    partitionMergeInfo.push_back(PartitionGroup(1, partitions.size(), 0, 0, serializedRows.size(), fallbackPartitions.size()));
                    std::copy(serializedRows.begin(), serializedRows.end(), std::back_inserter(fallbackPartitions));

                    partition->unlockWrite();
                    partitions.push_back(partition);
                    partition = driver->allocWritablePartition(std::max(allocMinSize, requiredBytes), schema, -1, _context->id());
                    rawPtr = (int64_t*)partition->lockWriteRaw();
                    *rawPtr = 0;
                    ptr = (uint8_t*)(rawPtr + 1);
                    numBytesSerialized = 0;
                }

                row.serializeToMemory(ptr, partition->capacity() - numBytesSerialized);

                ptr += requiredBytes;
                *rawPtr = *rawPtr + 1;
                numBytesSerialized += requiredBytes;
            } else
                fallbackRows.emplace_back(std::make_tuple(i - rowDelta, item));
        }
        auto serializedRows = serializeFallbackRows(fallbackRows, _context->getDriver());
        fallbackRows.clear();
        partitionMergeInfo.push_back(PartitionGroup(1, partitions.size(), 0, 0, serializedRows.size(), fallbackPartitions.size()));
        std::copy(serializedRows.begin(), serializedRows.end(), std::back_inserter(fallbackPartitions));

        partition->unlockWrite();
        partitions.push_back(partition);

        // serialize in main memory
<<<<<<< HEAD
        return _context->fromPartitions(schema, partitions, columns, badParallelizeObjects, numExceptionsInPartition, sm);
=======
        return _context->fromPartitions(schema, partitions, fallbackPartitions, partitionMergeInfo, columns);
>>>>>>> 625c209f
    }

    DataSet& PythonContext::strDictParallelize(PyObject *listObj, const python::Type &rowType,
                                               const std::vector<std::string> &columns, const SamplingMode& sm) {
        assert(listObj);
        assert(PyList_Check(listObj));

        const auto allocMinSize = 100;

        size_t numElements = PyList_GET_SIZE(listObj);

        assert(rowType.isTupleType()); // important!!!
        assert(rowType.parameters().size() == columns.size()); // also very important!!!
        Schema schema(Schema::MemoryLayout::ROW, rowType);

        // check if empty?
        if(0 == numElements)
<<<<<<< HEAD
            return _context->fromPartitions(schema, std::vector<Partition*>(), columns, badParallelizeObjects, numExceptionsInPartition, sm);
=======
            return _context->fromPartitions(schema, std::vector<Partition*>(), std::vector<Partition*>(), std::vector<PartitionGroup>(), columns);
>>>>>>> 625c209f

        // create new partition on driver
        auto driver = _context->getDriver();

        std::vector<std::tuple<size_t, PyObject*>> fallbackRows;
        std::vector<Partition*> fallbackPartitions;
        std::vector<PartitionGroup> partitionMergeInfo;

        std::vector<Partition*> partitions;
        Partition* partition = driver->allocWritablePartition(allocMinSize, schema, -1, _context->id());
        int64_t* rawPtr = (int64_t*)partition->lockWriteRaw();
        *rawPtr = 0;
        uint8_t* ptr = (uint8_t*)(rawPtr + 1);
        size_t numBytesSerialized = 0;
        size_t prevNumExceptions = 0;
        auto rowDelta = 0;
        for(unsigned i = 0; i < numElements; ++i) {
            auto obj = PyList_GET_ITEM(listObj, i);
            Py_XINCREF(obj);

            // check that it is a dict!
            if (PyDict_Check(obj)) {
                PyObject * tupleObj = PyTuple_New(rowType.parameters().size());
                int j = 0;
                for (const auto &c: columns) {
                    auto item = PyDict_GetItemString(obj, c.c_str());
                    Py_XINCREF(item);

                    if (item) {
                        PyTuple_SET_ITEM(tupleObj, j, item);
                    } else {
                        Py_XINCREF(Py_None);
                        PyTuple_SET_ITEM(tupleObj, j, Py_None);
                    }

                    ++j;
                }

                try {
                    Row row = python::pythonToRow(tupleObj, rowType, false);
                    size_t requiredBytes = row.serializedLength();
                    // check capacity and realloc if necessary get a new partition
                    if (partition->capacity() < numBytesSerialized + allocMinSize) {
                        rowDelta += *rawPtr + fallbackRows.size();
                        auto serializedRows = serializeFallbackRows(fallbackRows, _context->getDriver());
                        fallbackRows.clear();
                        partitionMergeInfo.push_back(PartitionGroup(1, partitions.size(), 0, 0, serializedRows.size(), fallbackPartitions.size()));
                        std::copy(serializedRows.begin(), serializedRows.end(), std::back_inserter(fallbackPartitions));

                        partition->unlockWrite();
                        partitions.push_back(partition);
                        partition = driver->allocWritablePartition(allocMinSize, schema, -1, _context->id());
                        rawPtr = (int64_t *) partition->lockWriteRaw();
                        *rawPtr = 0;
                        ptr = (uint8_t *) (rawPtr + 1);
                        numBytesSerialized = 0;
                    }

                    row.serializeToMemory(ptr, partition->capacity());
                    ptr += requiredBytes;
                    *rawPtr = *rawPtr + 1;
                    numBytesSerialized += requiredBytes;
                } catch (const std::exception& e) {
                    assert(i >= rowDelta);
                    fallbackRows.emplace_back(std::make_tuple(i - rowDelta, obj));
                }

            } else {
                assert(i >= rowDelta);
                fallbackRows.emplace_back(i - rowDelta, obj);
            }
        }
        auto serializedRows = serializeFallbackRows(fallbackRows, _context->getDriver());
        fallbackRows.clear();
        partitionMergeInfo.push_back(PartitionGroup(1, partitions.size(), 0, 0, serializedRows.size(), fallbackPartitions.size()));
        std::copy(serializedRows.begin(), serializedRows.end(), std::back_inserter(fallbackPartitions));

        partition->unlockWrite();
        partitions.push_back(partition);

        // create dataset from partitions.
<<<<<<< HEAD
        return _context->fromPartitions(schema, partitions, columns, badParallelizeObjects, numExceptionsInPartition, sm);
=======
        return _context->fromPartitions(schema, partitions, fallbackPartitions, partitionMergeInfo, columns);
>>>>>>> 625c209f
    }

    PythonDataSet PythonContext::parallelize(py::list L,
                                             py::object cols,
                                             py::object schema,
                                             bool autoUnpack,
                                             int sampling_mode) {

        assert(_context);

        auto& logger = Logger::instance().logger("python");
        auto columns = extractFromListOfStrings(cols.ptr(), "columns ");
        PythonDataSet pds;
        DataSet *ds = nullptr;
        python::Type majType; // the type assumed for the dataset
        auto autoUpcast = _context->getOptions().AUTO_UPCAST_NUMBERS();
        auto sm = sampling_mode == 0 ? DEFAULT_SAMPLING_MODE : static_cast<SamplingMode>(sampling_mode);
        Timer timer;
        auto numElements = py::len(L);
        std::stringstream ss;
        ss<<"transferring "<<numElements<<" elements to tuplex";
        logger.info(ss.str());


        // Transfer logic starts here
        // ---------------------------------------------------------------------

        // check if schema is not none, if so deduce
        auto schemaObj = schema.ptr(); assert(schemaObj);
        bool hasExplicitSchema = schemaObj != Py_None;
        python::Type explicitRowType;
        if(hasExplicitSchema) {
            majType = python::decodePythonSchema(schemaObj);
        } else
            majType = inferType(L, autoUpcast);

        // special case: majType is a dict with strings as key, i.e. perform String Dict unpacking
        if(autoUnpack && (majType.isDictionaryType() && majType != python::Type::EMPTYDICT && majType != python::Type::GENERICDICT) && majType.keyType() == python::Type::STRING) {
            // automatic unpacking!
            // ==> first check if columns are defined, if not infer columns from sample!
            auto dictTypes = inferColumnsFromDictObjects(L, _context->getOptions().NORMALCASE_THRESHOLD(), autoUpcast);

            // are columns empty? ==> keys are new columns, create type out of that!
            if(columns.empty()) {
                for(auto keyval : dictTypes)
                    columns.push_back(keyval.first);
            }

            // create type based on columns
            std::vector<python::Type> types;
            for(const auto& c : columns) {
                auto it = dictTypes.find(c);
                if(it == dictTypes.end()) {
                    logger.warn("column " + c + " not found in sample. Assuming type Any for it.");
                    types.push_back(python::Type::PYOBJECT);
                }
                else
                    types.push_back(dictTypes[c]);
            }

            majType = python::Type::makeTupleType(types);

            // have to use special dict parallelize function here!
            ds = &strDictParallelize(L.ptr(), majType, columns, sm);
        }
        // fast convert
        else if(majType == python::Type::BOOLEAN)
            ds = &fastBoolParallelize(L.ptr(), columns, sm);
        else if(majType == python::Type::I64)
            ds = &fastI64Parallelize(L.ptr(), columns, autoUpcast, sm);
        else if(majType == python::Type::F64)
            ds = &fastF64Parallelize(L.ptr(), columns, autoUpcast, sm);
        else if(majType == python::Type::STRING)
            ds = &fastStrParallelize(L.ptr(), columns, sm);
        else if(majType.isTupleType()) {
            // check whether it's a tuple consisting of simple types only, if so transfer super fast!
                if(python::tupleElementsHaveSimpleTypes(majType)) {
                    // mixed simple types ==> can do faster transfer here!
                    ds = &fastMixedSimpleTypeTupleTransfer(L.ptr(), majType, columns, sm);
                } else {
                    // general slow transfer...
                    ds = &parallelizeAnyType(L, majType, columns, autoUpcast, sm);
                }
        } else if(majType.isDictionaryType() || majType == python::Type::GENERICDICT) {
            ds = &parallelizeAnyType(L, majType, columns, autoUpcast, sm);
        } else if(majType.isOptionType()) {
            // TODO: special case to fast conversion for the option types with fast underlying types
            ds = &parallelizeAnyType(L, majType, columns, autoUpcast, sm);
        } else if(majType == python::Type::NULLVALUE) {
            // TODO: special case to fast conversion for the option types with fast underlying types
            ds = &parallelizeAnyType(L, majType, columns, autoUpcast, sm);
        } else if(majType.isListType()) {
            ds = &parallelizeAnyType(L, majType, columns, autoUpcast, sm);
        } else if(majType == python::Type::PYOBJECT) {
            ds = &parallelizeAnyType(L, majType, columns, autoUpcast, sm);
        } else {
            std::string msg = "unsupported type '" + majType.desc() + "' found, could not transfer data to backend";
            Logger::instance().logger("python").error(msg);
            ds = &_context->makeError(msg);
        }

        // check if unknown type
        if(majType == python::Type::UNKNOWN)
            logger.error("unknown type detected as default type, can't process normal case");

        // else, transfer data under this type...
        logger.info("inferred default type is " + majType.desc());


        // success message only if dataset is not an error dataset
        if(!ds->isError()) {
            // compute size in memory
            size_t sizeInMemory = 0;
            for(auto p : ds->getPartitions())
                sizeInMemory += p->size();

            Logger::instance().logger("python").info("Data transfer to backend took "
            + std::to_string(timer.time()) + " seconds (materialized: " + sizeToMemString(sizeInMemory) + ")");
        }

        // assign dataset to wrapper
        pds.wrap(ds);

        Logger::instance().logger("python").debug("wrapped dataset, returning it");

        // Logger::instance().flushAll();
        Logger::instance().flushToPython();

        return pds;
    }

    // This function returns true if there is an Option type that both t1, t2 can be classified as
    // If it returns true, it places the "super option" type into the parameter [super].
    // For example, t1=int, t2=None -> super = Option[int]
    // Similarly, t1=(int, none), t2=(none, int) -> super = (Option[int], Option[int])
    bool hasSuperOptionType(python::Type t1, python::Type t2, python::Type &super, bool autoUpcast) {
        auto newType = unifyTypes(t1, t2, autoUpcast);
        if (newType != python::Type::UNKNOWN) {
            super = newType;
            return true;
        }
        return false;
    }

    python::Type buildRowTypeFromSamples(const std::map<python::Type, int> &colTypes, int numSamples, double threshold, bool autoUpcast) {
        Logger::instance().logger("python").info("inferring type!");
        std::map<int, int> tupleLengthCounter; // count for each length of tuples how often it was seen in the sample

        // get majority type (--> i.e. hash aggregate!)
        int max = std::numeric_limits<int>::min();
        python::Type majType = python::Type::UNKNOWN;
        int maxTuple = std::numeric_limits<int>::min();
        python::Type majTupleType = python::Type::UNKNOWN; // we are willing to "optionize" each of the fields of this

        // Note: need to prefer bigger types over smaller ones!
        // ==> convert to tuples, then sort & fetch max!
        std::vector<std::tuple<python::Type, int>> types;

        for(const auto& it : colTypes)
            types.emplace_back(std::make_tuple(it.first, it.second));

        std::sort(types.begin(), types.end(), [](const std::tuple<python::Type, int>& lhs,
                const std::tuple<python::Type, int>& rhs) {
            return std::get<0>(rhs).isSubclass(std::get<0>(lhs));
        });

        for(const auto& entry : types) {
            const auto& type = std::get<0>(entry);
            auto frequency = std::get<1>(entry);
            if(frequency > max) {
                max = frequency;
                majType = type;
            }
            if(type.isTupleType() && frequency > maxTuple) {
                maxTuple = frequency;
                majTupleType = type;
            }
        }

        if(majTupleType.isTupleType()) {
            // check if we can optionize the tuple fields and make it the majority type
            python::Type superTuple = majTupleType;
            int num = 0; // the number of elements that will go under the new type
            for (const auto &it : colTypes) {
                // recurse on each of the fields
                if(hasSuperOptionType(it.first, superTuple, superTuple, autoUpcast)) {
                    num += it.second;
                }
            }
            double fraction = (double)(num - colTypes.at(majTupleType))/(double)numSamples;
            if(num > max && fraction > 1-threshold && fraction < threshold) majType = superTuple;
        }

        // count number of none
        if(majType != python::Type::UNKNOWN && majType != python::Type::NULLVALUE && colTypes.count(python::Type::NULLVALUE)) {
            double noneFraction = (double)colTypes.at(python::Type::NULLVALUE)/(double)numSamples;
            if(noneFraction > 1 - threshold && noneFraction < threshold) {
                majType = python::Type::makeOptionType(majType);
            }
        }
        return majType;
    }
    
    python::Type PythonContext::inferType(const py::list &L, bool autoUpcast) const {
        // elements must be either simple objects, i.e. str/int/float
        // or tuples of simple objects
        // ==> no support for lists yet!!!
        // first of all start scanning elements and determine type of the partition where data is streamed to

        auto numSample = sampleSize(L);

        // new thing about tuplex is, that we allow for erroneous data => i.e. determine from sampling normal case
        std::map<python::Type, int> mTypes; // count for each type how often it was seen in the sample
        for(unsigned i = 0; i < numSample; ++i) {
            py::object o = L[i];

            // describe using internal types
            python::Type t = python::mapPythonClassToTuplexType(o.ptr(), autoUpcast);

            if(mTypes.find(t) == mTypes.end()) {
                // is there a compatible type
                bool foundCompatible = false;
                for (auto it = mTypes.begin(); it != mTypes.end(); it++) {
                    auto newType = unifyTypes(it->first, t, autoUpcast);
                    if(newType != python::Type::UNKNOWN) {
                        // update map KEY to compatible type
                        auto mTypeNew = std::make_pair(newType, it->second + 1);
                        mTypes.erase(it);
                        mTypes.insert(mTypeNew);
                        foundCompatible = true;
                        break;
                    }
                }
                if (!foundCompatible) {
                    mTypes[t] = 1;
                }
            } else {
                mTypes[t] += 1;
            }
        }

        // be sure to also collapse types to supertypes if possible...
        if(mTypes.size() > 1)
            Logger::instance().logger("python").warn("more than one type in column found");

        return buildRowTypeFromSamples(mTypes, numSample, _context->getOptions().OPTIONAL_THRESHOLD(), autoUpcast);
    }

    std::unordered_map<std::string, python::Type>
    PythonContext::inferColumnsFromDictObjects(const py::list &L, double normalThreshold, bool autoUpcast) {
        using namespace std;

        auto& logger = Logger::instance().logger("python");

        auto numSample = sampleSize(L);
        PyObject* listObj = L.ptr(); assert(listObj); assert(PyList_Check(listObj));

        std::unordered_map<std::string, std::vector<PyObject*>> columns;
        for (int i = 0; i < numSample; ++i) {
            auto item = PyList_GET_ITEM(listObj, i);

            Py_INCREF(item);

            if (PyDict_Check(item)) {
                PyObject *key = nullptr, *val = nullptr;
                Py_ssize_t pos = 0;
                while (PyDict_Next(item, &pos, &key, &val)) {
                    if (PyUnicode_Check(key)) {
                        auto skey = python::PyString_AsString(key);
                        auto it = columns.find(skey);
                        if (it == columns.end()) {
                            columns[skey] = std::vector<PyObject*>();
                        }
                        Py_XINCREF(val);
                        columns[skey].push_back(val);
                    }
                }
            }
        }

        std::unordered_map<std::string, python::Type> m;
        for (const auto &c : columns) {
            PyObject *listColObj = PyList_New(numSample);
            int i = 0;
            while (i < columns[c.first].size()) {
                Py_XINCREF(columns[c.first][i]);
                PyList_SET_ITEM(listColObj, i, columns[c.first][i]);
                ++i;
            }
            while (i < numSample) {
                Py_XINCREF(Py_None);
                PyList_SET_ITEM(listColObj, i, Py_None);
                ++i;
            }

            auto type = inferType(py::reinterpret_borrow<py::list>(listColObj), autoUpcast);
            m[c.first] = type;
        }

        // special case: no inference was possible ==> take as backup the first row as schema. warn message.
        if(m.empty()) {
            logger.warn("could not infer column names from sample according to threshold. Defaulting to schema defined by first row.");

            PyObject *item = nullptr;
            for(int i = 0; i < PyList_Size(listObj); ++i) {
                item = PyList_GET_ITEM(listObj, i);
                Py_XINCREF(item);

                if(PyDict_Check(item)) {

                    // check that keys are all strings
                    auto keys = PyDict_Keys(item);
                    assert(PyList_Check(keys));
                    bool all_strs = true;
                    for(int j = 0; j < PyList_Size(keys); ++j)
                        if(PyList_GET_ITEM(keys, j)->ob_type != &PyUnicode_Type)
                            all_strs = false;
                    if(all_strs)
                        break;
                }
                item = nullptr;
            }

            if(!item || !PyDict_Check(item))
                throw std::runtime_error("type inference from dictionary objects failed. Please provide manually a schema.");

            // fetch all values and
            auto items = PyDict_Items(item);
            assert(PyList_Check(items));
            for(int j = 0; j < PyList_Size(items); ++j) {
                auto keyval = PyList_GET_ITEM(items, j);
                Py_XINCREF(keyval);

                assert(PyTuple_Check(keyval));
                assert(PyTuple_Size(keyval) == 2);
                // just use directly the type...
                auto key = PyTuple_GET_ITEM(keyval, 0);
                auto val = PyTuple_GET_ITEM(keyval, 1);
                assert(PyUnicode_Check(key));
                m[python::PyString_AsString(key)] = python::mapPythonClassToTuplexType(val, false);
            }
        }

        Logger::instance().flushToPython();

        // return map
        return m;
    }

    PythonDataSet PythonContext::csv(const std::string &pattern,
                                     py::object cols,
                                     bool autodetect_header,
                                     bool header,
                                     const std::string& delimiter,
                                     const std::string& quotechar,
                                     py::object null_values,
                                     py::object type_hints,
                                     int sampling_mode) {
        assert(_context);

        // reset signals
        if(check_and_forward_signals(true))
            return makeError("job aborted via signal");

        PythonDataSet pds;
        DataSet *ds = nullptr;
        std::string err_message = "";

        //#ifndef NDEBUG
        //        using namespace std;
        //        cout<<"file pattern is: "<<pattern<<endl;
        //        cout<<"auto detect header: "<<boolToString(autodetect_header)<<endl;
        //        cout<<"header: "<<boolToString(header)<<endl;
        //        cout<<"delimiter: "<<delimiter<<endl;
        //        cout<<"quotechar: "<<quotechar<<endl;
        //#endif

        assert(quotechar.size() == 1);
        assert(delimiter.size() <= 1);
        assert(PyGILState_Check()); // make sure this thread holds the GIL!

        // extract columns (if not none)
<<<<<<< HEAD
        auto columns = extractFromListOfStrings(cols.ptr(), "columns ");
        auto null_value_strs = extractFromListOfStrings(null_values.ptr(), "null_values ");
        auto type_idx_hints_c = extractIndexBasedTypeHints(type_hints.ptr(), columns, "type_hints ");
        auto type_col_hints_c = extractColumnBasedTypeHints(type_hints.ptr(), columns, "type_hints ");
        auto sm = sampling_mode == 0 ? DEFAULT_SAMPLING_MODE : static_cast<SamplingMode>(sampling_mode);
=======
        std::vector<std::string> columns;
        std::vector<std::string> null_value_strs;
        std::unordered_map<size_t, python::Type> type_idx_hints_c;
        std::unordered_map<std::string, python::Type> type_col_hints_c;
        try {
            columns = extractFromListOfStrings(cols.ptr(), "columns ");
            null_value_strs = extractFromListOfStrings(null_values.ptr(), "null_values ");
            type_idx_hints_c = extractIndexBasedTypeHints(type_hints.ptr(), columns, "type_hints ");
            type_col_hints_c = extractColumnBasedTypeHints(type_hints.ptr(), columns, "type_hints ");
        }  catch(const std::exception& e) {
            err_message = e.what();
            Logger::instance().defaultLogger().error(err_message);
        } catch(...) {
            err_message = "unknown C++ exception occurred, please change type.";
            Logger::instance().defaultLogger().error(err_message);
        }
>>>>>>> 625c209f

        if(!err_message.empty()) {
            Logger::instance().flushAll();
            assert(_context);
            ds = &_context->makeError(err_message);
            pds.wrap(ds);
            Logger::instance().flushToPython();
            return pds;
        }

        // internal Tuplex API
        python::unlockGIL();
        try {
            ds = &_context->csv(pattern, columns, autodetect_header ? option<bool>::none : option<bool>(header),
                                delimiter.empty() ? option<char>::none : option<char>(delimiter[0]),
                                quotechar[0], null_value_strs, type_idx_hints_c, type_col_hints_c, sm);
        } catch(const std::exception& e) {
            err_message = e.what();
            Logger::instance().defaultLogger().error(err_message);
        } catch(...) {
            err_message = "unknown C++ exception occurred, please change type.";
            Logger::instance().defaultLogger().error(err_message);
        }

        python::lockGIL();

        // nullptr? then error dataset!
        if(!ds || !err_message.empty()) {
            Logger::instance().flushAll();
            assert(_context);
            ds = &_context->makeError(err_message);
        }
        pds.wrap(ds);
        // Logger::instance().flushAll();
        Logger::instance().flushToPython();
        return pds;
    }

    PythonDataSet PythonContext::text(const std::string &pattern, py::object null_values, int sampling_mode) {
        assert(_context);

        // reset signals
        if(check_and_forward_signals(true))
            return makeError("job aborted via signal");

        PythonDataSet pds;
        assert(PyGILState_Check()); // make sure this thread holds the GIL!
        auto null_value_strs = extractFromListOfStrings(null_values.ptr(), "null_values ");
        auto sm = sampling_mode == 0 ? DEFAULT_SAMPLING_MODE : static_cast<SamplingMode>(sampling_mode);

        python::unlockGIL();
        DataSet *ds = nullptr;
        std::string err_message = "";
        try {
            ds = &_context->text(pattern, null_value_strs, sm);
        } catch(const std::exception& e) {
            err_message = e.what();
            Logger::instance().defaultLogger().error(err_message);
        } catch(...) {
            err_message = "unknown C++ exception occurred, please change type.";
            Logger::instance().defaultLogger().error(err_message);
        }

        python::lockGIL();

        // nullptr? then error dataset!
        if(!ds || !err_message.empty()) {
            Logger::instance().flushAll();
            assert(_context);
            ds = &_context->makeError(err_message);
        }
        pds.wrap(ds);
        // Logger::instance().flushAll();
        Logger::instance().flushToPython();
        return pds;
    }

    PythonDataSet PythonContext::orc(const std::string &pattern,
                                     py::object cols,
                                     int sampling_mode) {
        assert(_context);

        // reset signals
        if(check_and_forward_signals(true))
            return makeError("job aborted via signal");

        PythonDataSet pds;

        assert(PyGILState_Check()); // make sure this thread holds the GIL!

        // extract columns (if not none)
        auto columns = extractFromListOfStrings(cols.ptr(), "columns ");
        auto sm = sampling_mode == 0 ? DEFAULT_SAMPLING_MODE : static_cast<SamplingMode>(sampling_mode);

        python::unlockGIL();
        DataSet *ds = nullptr;
        std::string err_message = "";
        try {
            ds = &_context->orc(pattern, columns, sm);
        } catch(const std::exception& e) {
            err_message = e.what();
            Logger::instance().defaultLogger().error(err_message);
        } catch(...) {
            err_message = "unknown C++ exception occurred, please change type.";
            Logger::instance().defaultLogger().error(err_message);
        }
        python::lockGIL();

        // assign dataset to wrapper
        pds.wrap(ds);

        // Logger::instance().flushAll();
        Logger::instance().flushToPython();

        return pds;
    }

    ContextOptions updateOptionsWithDict(ContextOptions co, const std::string& options) {
        // convert json dictionary to C++ map
        auto m = jsonToMap(options);

        ContextOptions defaults = ContextOptions::defaults();

        auto& logger = Logger::instance().logger("python");

        // go through keyval pairs and check whether they exist in default
        for(const auto& keyval : m) {
            auto key = keyval.first;
            auto val = keyval.second;

            // check if key or key with tuplex. appended exists
            if(defaults.containsKey(key)) {
                co.set(key, val);
            } else if(defaults.containsKey("tuplex." + key)) {
                co.set("tuplex." + key, val);
            }
            else
                logger.warn("key '" + key + "' with value '" + val + "' is not a valid Tuplex option.");
        }

        return co;
    }

    std::vector<Partition*> PythonContext::serializeFallbackRows(const std::vector<std::tuple<size_t, PyObject*>>& fallbackRows, Executor* executor) {
        std::vector<Partition*> fallbackPartitions;
        if (fallbackRows.empty()) {
            return fallbackPartitions;
        }

        Schema schema(Schema::MemoryLayout::ROW, python::Type::makeTupleType({python::Type::STRING}));
        auto partition = executor->allocWritablePartition(allocMinSize, schema, -1, _context->id());
        int64_t* rawPtr = (int64_t*)partition->lockWriteRaw();
        *rawPtr = 0;
        uint8_t* ptr = (uint8_t*)(rawPtr + 1);
        size_t numBytesSerialized = 0;

        for (const auto& row: fallbackRows) {
            auto rowNum = std::get<0>(row);
            auto pythonObject = std::get<1>(row);
            auto ecCode = ecToI64(ExceptionCode::PYTHON_PARALLELIZE);
            auto pickledObject = python::pickleObject(python::getMainModule(), pythonObject);
            auto pickledObjectSize = pickledObject.size();
            size_t requiredBytes = sizeof(int64_t) * 4 + pickledObjectSize;

            if (partition->capacity() < numBytesSerialized + requiredBytes) {
                partition->unlockWrite();
                fallbackPartitions.push_back(partition);
                partition = executor->allocWritablePartition(allocMinSize, schema, -1, _context->id());
                rawPtr = (int64_t *) partition->lockWriteRaw();
                *rawPtr = 0;
                ptr = (uint8_t * )(rawPtr + 1);
                numBytesSerialized = 0;
            }

            *((int64_t*)(ptr)) = rowNum; ptr += sizeof(int64_t);
            *((int64_t*)(ptr)) = ecCode; ptr += sizeof(int64_t);
            *((int64_t*)(ptr)) = -1; ptr += sizeof(int64_t);
            *((int64_t*)(ptr)) = pickledObjectSize; ptr += sizeof(int64_t);
            memcpy(ptr, pickledObject.c_str(), pickledObjectSize); ptr += pickledObjectSize;

            *rawPtr = *rawPtr + 1;
            numBytesSerialized += requiredBytes;
        }

        partition->unlockWrite();
        fallbackPartitions.push_back(partition);

        return fallbackPartitions;
    }

    // // running with another python version might lead to severe issues
   // // hence, perform check at context startup!
   // bool checkPythonVersion() {
   //    using namespace std;
   //    cout<<"PYTHON ABI: "<<PYTHON_ABI_STRING<<endl;
   //    cout<<"Compiled Python version: "<<PY_MAJOR_VERSION<<"."<<PY_MINOR_VERSION<<"."<<PY_MICRO_VERSION<<endl;
   //    cout<<"Retrieved Python version: "<<Py_GetVersion()<<endl;
   //    cout<<"Python home: "<<Py_GetPythonHome()<<endl;
   //    return true;
   // }

    PythonContext::PythonContext(const std::string& name,
                                 const std::string &runtimeLibraryPath,
                                 const std::string& options) : _context(nullptr) {

        using namespace std;

        TUPLEX_TRACE("entering PythonContext");

        // checkPythonVersion();

        ContextOptions co = ContextOptions::defaults();

#warning "this code is commented, because it will cause a deadlock sometimes... Uncomment to activate output in Jupyter notebook."
        // init logging system here
        // @TODO: add as context option
        // note: this should come BEFORE any Logger::instance()... calls
        //Logger::init({std::make_shared<python3_sink_mt>()});

        if(runtimeLibraryPath.length() > 0)
            co.set("tuplex.runTimeLibrary", runtimeLibraryPath);

        co = updateOptionsWithDict(co, options);

        // #ifndef NDEBUG
        //        // print settings
        //        Logger::instance().defaultLogger().info("Tuplex configuration:");
        //        auto store = co.store();
        //        for(auto keyval : store) {
        //            Logger::instance().defaultLogger().info(keyval.first + "=" + keyval.second);
        //        }
        // #endif

        // testwise retrieve runtime path. This may be a critical error, hence throw PyException!
        python::unlockGIL();
        auto uri = co.RUNTIME_LIBRARY(true);
        python::lockGIL();
        if(uri == URI::INVALID) {
            throw PythonException("Could not find runtime library under " + co.get("tuplex.runTimeLibrary"));
        }

        TUPLEX_TRACE("Found Runtime in ", uri.toString());

        // store explicitly uri in context options so no searching happens anymore
        Logger::instance().defaultLogger().debug("Using runtime library from  " + uri.toPath());
        co.set("tuplex.runTimeLibrary", uri.toPath());

        // for context creation release GIL
        assert(PyGILState_Check()); // make sure this thread holds the GIL!
        python::unlockGIL();
        std::string err_message = ""; // leave this as empty string!
        try {
            TUPLEX_TRACE("Initializing C++ object");
            _context = new Context(co);
            TUPLEX_TRACE("C++ context created");
            if(!name.empty())
                _context->setName(name);
        } catch(const std::exception& e) {
            err_message = e.what();
            assert(!err_message.empty());
            Logger::instance().defaultLogger().error(err_message);
        } catch(...) {
            err_message = "unknown C++ exception occurred, please change type s.t. it's derived from std::exception for meaningful display.";
            Logger::instance().defaultLogger().error(err_message);
        }

        // restore GIL
        python::lockGIL();
        // Logger::instance().flushAll();
        Logger::instance().flushToPython();

        // manually set python error -> do not trust boost::python exception translation, it's faulty!
        if(!err_message.empty()) {
            PyErr_SetString(PyExc_RuntimeError, err_message.c_str());
        }
    }


    PythonContext::~PythonContext() {
        Logger::instance().flushAll();

        assert(python::holdsGIL()); // make sure this thread holds the GIL!
        python::unlockGIL();

        if(_context)
            delete _context;
        _context = nullptr;

        // need to hold GIL,
        // i.e. restore GIL
        python::lockGIL();
    }

    py::dict PythonContext::options() const {
        assert(_context);
        ContextOptions co = _context->getOptions();

        assert(PyGILState_Check()); // make sure this thread holds the GIL!
        PyObject* dictObject = PyDict_New();


        // bool options
        PyDict_SetItem(dictObject,
                python::PyString_FromString("tuplex.useLLVMOptimizer"),
                python::boolToPython(co.USE_LLVM_OPTIMIZER()));
        PyDict_SetItem(dictObject,
                       python::PyString_FromString("tuplex.autoUpcast"),
                       python::boolToPython(co.AUTO_UPCAST_NUMBERS()));
        PyDict_SetItem(dictObject,
                       python::PyString_FromString("tuplex.allowUndefinedBehavior"),
                       python::boolToPython(co.UNDEFINED_BEHAVIOR_FOR_OPERATORS()));
        PyDict_SetItem(dictObject,
                       python::PyString_FromString("tuplex.optimizer.codeStats"),
                       python::boolToPython(co.OPT_DETAILED_CODE_STATS()));
        PyDict_SetItem(dictObject,
                       python::PyString_FromString("tuplex.optimizer.generateParser"),
                       python::boolToPython(co.OPT_GENERATE_PARSER()));
        PyDict_SetItem(dictObject,
                       python::PyString_FromString("tuplex.optimizer.retypeUsingOptimizedInputSchema"),
                       python::boolToPython(co.OPT_NULLVALUE_OPTIMIZATION()));
        PyDict_SetItem(dictObject,
                       python::PyString_FromString("tuplex.optimizer.filterPushdown"),
                       python::boolToPython(co.OPT_FILTER_PUSHDOWN()));
        PyDict_SetItem(dictObject,
                       python::PyString_FromString("tuplex.optimizer.sharedObjectPropagation"),
                       python::boolToPython(co.OPT_SHARED_OBJECT_PROPAGATION()));
        PyDict_SetItem(dictObject,
                       python::PyString_FromString("tuplex.optimizer.mergeExceptionsInOrder"),
                       python::boolToPython(co.OPT_MERGE_EXCEPTIONS_INORDER()));
        PyDict_SetItem(dictObject,
                       python::PyString_FromString("tuplex.optimizer.operatorReordering"),
                       python::boolToPython(co.OPT_OPERATOR_REORDERING()));
        PyDict_SetItem(dictObject,
                       python::PyString_FromString("tuplex.interleaveIO"),
                       python::boolToPython(co.INTERLEAVE_IO()));
        PyDict_SetItem(dictObject,
                       python::PyString_FromString("tuplex.resolveWithInterpreterOnly"),
                       python::boolToPython(co.RESOLVE_WITH_INTERPRETER_ONLY()));

        PyDict_SetItem(dictObject,
                       python::PyString_FromString("tuplex.network.verifySSL"),
                       python::boolToPython(co.NETWORK_VERIFY_SSL()));

        PyDict_SetItem(dictObject,
                       python::PyString_FromString("tuplex.redirectToPythonLogging"),
                       python::boolToPython(co.REDIRECT_TO_PYTHON_LOGGING()));
        PyDict_SetItem(dictObject,
                       python::PyString_FromString("tuplex.useInterpreterOnly"),
                       python::boolToPython(co.PURE_PYTHON_MODE()));
        PyDict_SetItem(dictObject,
                       python::PyString_FromString("tuplex.aws.lambdaInvokeOthers"),
                       python::boolToPython(co.AWS_LAMBDA_SELF_INVOCATION()));

        // @TODO: move to optimizer
        PyDict_SetItem(dictObject,
                       python::PyString_FromString("tuplex.csv.selectionPushdown"),
                       python::boolToPython(co.CSV_PARSER_SELECTION_PUSHDOWN()));


        PyDict_SetItem(dictObject,
                       python::PyString_FromString("tuplex.webui.enable"),
                       python::boolToPython(co.USE_WEBUI()));

        // int options
        PyDict_SetItem(dictObject,
                       python::PyString_FromString("tuplex.executorCount"),
                       PyLong_FromLongLong(co.EXECUTOR_COUNT()));
        PyDict_SetItem(dictObject,
                       python::PyString_FromString("tuplex.csv.maxDetectionRows"),
                       PyLong_FromLongLong(co.CSV_MAX_DETECTION_ROWS()));
        PyDict_SetItem(dictObject,
                       python::PyString_FromString("tuplex.webui.port"),
                       PyLong_FromLongLong(co.WEBUI_PORT()));
        PyDict_SetItem(dictObject,
                       python::PyString_FromString("tuplex.webui.mongodb.port"),
                       PyLong_FromLongLong(co.WEBUI_DATABASE_PORT()));
        PyDict_SetItem(dictObject,
                       python::PyString_FromString("tuplex.webui.exceptionDisplayLimit"),
                       PyLong_FromLongLong(co.WEBUI_EXCEPTION_DISPLAY_LIMIT()));

        // aws options
#ifdef BUILD_WITH_AWS
        //                      {"tuplex.aws.requestTimeout", "600"},
        //                     {"tuplex.aws.connectTimeout", "1"},
        //                     {"tuplex.aws.maxConcurrency", "100"},
        //                     {"tuplex.aws.httpThreadCount", std::to_string(std::min(8u, std::thread::hardware_concurrency()))},
        //                     {"tuplex.aws.region", "us-east-1"},
        //                     {"tuplex.aws.lambdaMemory", "1536"},
        //                     {"tuplex.aws.lambdaTimeout", "600"},
        //                     {"tuplex.aws.requesterPay", "false"},
        PyDict_SetItem(dictObject,
                       python::PyString_FromString("tuplex.aws.requestTimeout"),
                       PyLong_FromLongLong(co.AWS_REQUEST_TIMEOUT()));
        PyDict_SetItem(dictObject,
                       python::PyString_FromString("tuplex.aws.connectTimeout"),
                       PyLong_FromLongLong(co.AWS_CONNECT_TIMEOUT()));
        PyDict_SetItem(dictObject,
                       python::PyString_FromString("tuplex.aws.maxConcurrency"),
                       PyLong_FromLongLong(co.AWS_MAX_CONCURRENCY()));
        PyDict_SetItem(dictObject,
                       python::PyString_FromString("tuplex.aws.httpThreadCount"),
                       PyLong_FromLongLong(co.AWS_NUM_HTTP_THREADS()));
        PyDict_SetItem(dictObject,
                       python::PyString_FromString("tuplex.aws.lambdaMemory"),
                       PyLong_FromLongLong(co.AWS_LAMBDA_MEMORY()));
        PyDict_SetItem(dictObject,
                       python::PyString_FromString("tuplex.aws.lambdaTimeout"),
                       PyLong_FromLongLong(co.AWS_LAMBDA_TIMEOUT()));
        PyDict_SetItem(dictObject,
                       python::PyString_FromString("tuplex.aws.requesterPay"),
                       python::boolToPython(co.AWS_REQUESTER_PAY()));
#endif

        // float options
        PyDict_SetItem(dictObject,
                       python::PyString_FromString("tuplex.normalcaseThreshold"),
                       PyFloat_FromDouble(co.NORMALCASE_THRESHOLD()));
        PyDict_SetItem(dictObject,
                       python::PyString_FromString("tuplex.optionalThreshold"),
                       PyFloat_FromDouble(co.OPTIONAL_THRESHOLD()));

        // boost python has problems with the code below. I.e. somehow the nested structure does not
        // get correctly copied. Hence, there is a hack for these two in options() in Context.py
        // // list options
        // PyObject* list = nullptr;
        // auto vSeparators = co.CSV_SEPARATORS();
        // list = PyList_New(vSeparators.size());
        // for(unsigned i = 0; i < vSeparators.size(); ++i) {
        //     //PyList_SET_ITEM(list, i, python::PyString_FromChar(vSeparators[i]));
        //     PyList_SetItem(list, i, python::PyString_FromString(","));
        // }
        // PyDict_SetItem(dictObject,
        //                python::PyString_FromString("tuplex.csv.separators"),
        //                list);
        // auto vComments = co.CSV_COMMENTS();
        // list = PyList_New(vComments.size());
        // for(unsigned i = 0; i < vComments.size(); ++i) {
        //     PyList_SET_ITEM(list, i, python::PyString_FromChar(vComments[i]));
        // }
        // PyDict_SetItem(dictObject,
        //                python::PyString_FromString("tuplex.csv.comments"),
        //                list);

        // strings
        // i.e. for the rest
        auto store = co.store();
        for(const auto& keyval : store) {
            // check if contained in dict, if not add
            auto key = keyval.first;
            auto val = keyval.second;

            auto pykey = python::PyString_FromString(key.c_str());
            // if not contains, add
            // cf. https://docs.python.org/3/c-api/dict.html
            if(PyDict_Contains(dictObject, pykey) == 0) {
                PyObject* pyval = python::PyString_FromString(val.c_str());
                PyDict_SetItem(dictObject, pykey, pyval);
            }
        }

        // this is a backup function, to set all remaining options as strings, so nothing gets lost...
        for(auto keyval : co.store()) {
            // check if exists in dict
            if(!PyDict_Contains(dictObject, python::PyString_FromString(keyval.first.c_str()))) {
                auto py_key = python::PyString_FromString(keyval.first.c_str());
                auto py_val = python::PyString_FromString(keyval.second.c_str());
                PyDict_SetItem(dictObject, py_key, py_val);
            }
        }

        Logger::instance().flushToPython();

        // first manual fetch
       return py::reinterpret_steal<py::dict>(dictObject);
    }

    py::object PythonContext::ls(const std::string &pattern) const {
        Timer timer;
        python::unlockGIL();
        std::vector<URI> uris;
        auto vfs = VirtualFileSystem::fromURI(pattern);
        vfs.ls(pattern, uris);
        python::lockGIL();

        // create list object from result
        auto listObj = PyList_New(uris.size());
        for(unsigned i = 0; i < uris.size(); ++i) {
            PyList_SET_ITEM(listObj, i, python::PyString_FromString(uris[i].toPath().c_str()));
        }
        Logger::instance().logger("filesystem").info("listed " + std::to_string(uris.size()) + " files in " + std::to_string(timer.time()) +"s");
        // Logger::instance().flushAll();
        Logger::instance().flushToPython();
        return py::reinterpret_borrow<py::list>(listObj);
    }

    void PythonContext::cp(const std::string &pattern, const std::string &target) const {
        throw std::runtime_error("cp command is not yet supported");
    }

    void PythonContext::rm(const std::string &pattern) const {
        Timer timer;
        python::unlockGIL();
        auto rc = VirtualFileSystem::remove(pattern);
        python::lockGIL();
        if(rc != VirtualFileSystemStatus::VFS_OK)
            Logger::instance().logger("filesystem").error("failed to remove files from " + pattern);
        Logger::instance().logger("filesystem").info("removed files in " + std::to_string(timer.time()) +"s");
        //Logger::instance().flushAll();
        Logger::instance().flushToPython();
    }

    std::string getDefaultOptionsAsJSON() {
        ContextOptions co = ContextOptions::defaults();
        return co.asJSON();
    }
}<|MERGE_RESOLUTION|>--- conflicted
+++ resolved
@@ -41,11 +41,7 @@
 
         // check if empty?
         if(0 == numElements)
-<<<<<<< HEAD
-            return _context->fromPartitions(schema, std::vector<Partition*>(), columns, badParallelizeObjects, numExceptionsInPartition, sm);
-=======
-            return _context->fromPartitions(schema, std::vector<Partition*>(), std::vector<Partition*>(), std::vector<PartitionGroup>(), columns);
->>>>>>> 625c209f
+            return _context->fromPartitions(schema, std::vector<Partition*>(), std::vector<Partition*>(), std::vector<PartitionGroup>(), columns, sm);
 
         // create new partition on driver
         auto driver = _context->getDriver();
@@ -124,11 +120,7 @@
         partitions.push_back(partition);
 
         // create dataset from partitions.
-<<<<<<< HEAD
-        return _context->fromPartitions(schema, partitions, columns, badParallelizeObjects, numExceptionsInPartition, sm);
-=======
-        return _context->fromPartitions(schema, partitions, fallbackPartitions, partitionMergeInfo, columns);
->>>>>>> 625c209f
+        return _context->fromPartitions(schema, partitions, fallbackPartitions, partitionMergeInfo, columns, sm);
     }
 
     DataSet& PythonContext::fastI64Parallelize(PyObject* listObj, const std::vector<std::string>& columns, bool upcast, const SamplingMode& sm) {
@@ -141,11 +133,7 @@
 
         // check if empty?
         if(0 == numElements)
-<<<<<<< HEAD
-            return _context->fromPartitions(schema, std::vector<Partition*>(), columns, badParallelizeObjects, numExceptionsInPartition, sm);
-=======
-            return _context->fromPartitions(schema, std::vector<Partition*>(), std::vector<Partition*>(), std::vector<PartitionGroup>(), columns);
->>>>>>> 625c209f
+            return _context->fromPartitions(schema, std::vector<Partition*>(), std::vector<Partition*>(), std::vector<PartitionGroup>(), columns, sm);
 
         // create new partition on driver
         auto driver = _context->getDriver();
@@ -217,11 +205,7 @@
         partitions.push_back(partition);
 
         // create dataset from partitions.
-<<<<<<< HEAD
-        return _context->fromPartitions(schema, partitions, columns, badParallelizeObjects, numExceptionsInPartition, sm);
-=======
-        return _context->fromPartitions(schema, partitions, fallbackPartitions, partitionMergeInfo, columns);
->>>>>>> 625c209f
+        return _context->fromPartitions(schema, partitions, fallbackPartitions, partitionMergeInfo, columns, sm);
     }
 
     DataSet& PythonContext::fastMixedSimpleTypeTupleTransfer(PyObject *listObj, const python::Type &majType,
@@ -239,12 +223,7 @@
 
         // check if empty?
         if(0 == numElements)
-<<<<<<< HEAD
-            return _context->fromPartitions(schema, std::vector<Partition*>(), columns, badParallelizeObjects, numExceptionsInPartition, sm);
-=======
-            return _context->fromPartitions(schema, std::vector<Partition*>(), std::vector<Partition*>(), std::vector<PartitionGroup>(), columns);
->>>>>>> 625c209f
-
+            return _context->fromPartitions(schema, std::vector<Partition*>(), std::vector<Partition*>(), std::vector<PartitionGroup>(), columns, sm);
 
         // encode type of tuple quickly into string
         char *typeStr = new char[numTupleElements];
@@ -409,11 +388,7 @@
         delete [] typeStr;
 
         // create dataset from partitions.
-<<<<<<< HEAD
-        return _context->fromPartitions(schema, partitions, columns, badParallelizeObjects, numExceptionsInPartition, sm);
-=======
-        return _context->fromPartitions(schema, partitions, fallbackPartitions, partitionMergeInfo, columns);
->>>>>>> 625c209f
+        return _context->fromPartitions(schema, partitions, fallbackPartitions, partitionMergeInfo, columns, sm);
     }
 
     DataSet& PythonContext::fastBoolParallelize(PyObject *listObj, const std::vector<std::string>& columns, const SamplingMode& sm) {
@@ -426,11 +401,7 @@
 
         // check if empty?
         if(0 == numElements)
-<<<<<<< HEAD
-            return _context->fromPartitions(schema, std::vector<Partition*>(), columns, badParallelizeObjects, numExceptionsInPartition, sm);
-=======
-            return _context->fromPartitions(schema, std::vector<Partition*>(), std::vector<Partition*>(), std::vector<PartitionGroup>(), columns);
->>>>>>> 625c209f
+            return _context->fromPartitions(schema, std::vector<Partition*>(), std::vector<Partition*>(), std::vector<PartitionGroup>(), columns, sm);
 
 
         // create new partition on driver
@@ -488,11 +459,7 @@
         partitions.push_back(partition);
 
         // create dataset from partitions.
-<<<<<<< HEAD
-        return _context->fromPartitions(schema, partitions, columns, badParallelizeObjects, numExceptionsInPartition, sm);
-=======
-        return _context->fromPartitions(schema, partitions, fallbackPartitions, partitionMergeInfo, columns);
->>>>>>> 625c209f
+        return _context->fromPartitions(schema, partitions, fallbackPartitions, partitionMergeInfo, columns, sm);
     }
 
     DataSet& PythonContext::fastStrParallelize(PyObject* listObj, const std::vector<std::string>& columns, const SamplingMode& sm) {
@@ -505,11 +472,7 @@
 
         // check if empty?
         if(0 == numElements)
-<<<<<<< HEAD
-            return _context->fromPartitions(schema, std::vector<Partition*>(), columns, badParallelizeObjects, numExceptionsInPartition, sm);
-=======
-            return _context->fromPartitions(schema, std::vector<Partition*>(), std::vector<Partition*>(), std::vector<PartitionGroup>(), columns);
->>>>>>> 625c209f
+            return _context->fromPartitions(schema, std::vector<Partition*>(), std::vector<Partition*>(), std::vector<PartitionGroup>(), columns, sm);
 
 
         // create new partition on driver
@@ -589,11 +552,7 @@
         partitions.push_back(partition);
 
         // create dataset from partitions.
-<<<<<<< HEAD
-        return _context->fromPartitions(schema, partitions, columns, badParallelizeObjects, numExceptionsInPartition, sm);
-=======
-        return _context->fromPartitions(schema, partitions, fallbackPartitions, partitionMergeInfo, columns);
->>>>>>> 625c209f
+        return _context->fromPartitions(schema, partitions, fallbackPartitions, partitionMergeInfo, columns, sm);
     }
 
     // Returns true if t1 can be considered a subtype of t2, specifically in the context of Option types
@@ -632,11 +591,7 @@
 
         // check if empty?
         if(0 == numElements)
-<<<<<<< HEAD
-            return _context->fromPartitions(schema, std::vector<Partition*>(), columns, badParallelizeObjects, numExceptionsInPartition, sm);
-=======
-            return _context->fromPartitions(schema, std::vector<Partition*>(), std::vector<Partition*>(), std::vector<PartitionGroup>(), columns);
->>>>>>> 625c209f
+            return _context->fromPartitions(schema, std::vector<Partition*>(), std::vector<Partition*>(), std::vector<PartitionGroup>(), columns, sm);
 
         auto firstRow = PyList_GET_ITEM(listObj, 0);
         Py_XINCREF(firstRow);
@@ -721,11 +676,7 @@
         partitions.push_back(partition);
 
         // serialize in main memory
-<<<<<<< HEAD
-        return _context->fromPartitions(schema, partitions, columns, badParallelizeObjects, numExceptionsInPartition, sm);
-=======
-        return _context->fromPartitions(schema, partitions, fallbackPartitions, partitionMergeInfo, columns);
->>>>>>> 625c209f
+        return _context->fromPartitions(schema, partitions, fallbackPartitions, partitionMergeInfo, columns, sm);
     }
 
     DataSet& PythonContext::strDictParallelize(PyObject *listObj, const python::Type &rowType,
@@ -743,11 +694,7 @@
 
         // check if empty?
         if(0 == numElements)
-<<<<<<< HEAD
-            return _context->fromPartitions(schema, std::vector<Partition*>(), columns, badParallelizeObjects, numExceptionsInPartition, sm);
-=======
-            return _context->fromPartitions(schema, std::vector<Partition*>(), std::vector<Partition*>(), std::vector<PartitionGroup>(), columns);
->>>>>>> 625c209f
+            return _context->fromPartitions(schema, std::vector<Partition*>(), std::vector<Partition*>(), std::vector<PartitionGroup>(), columns, sm);
 
         // create new partition on driver
         auto driver = _context->getDriver();
@@ -829,11 +776,7 @@
         partitions.push_back(partition);
 
         // create dataset from partitions.
-<<<<<<< HEAD
-        return _context->fromPartitions(schema, partitions, columns, badParallelizeObjects, numExceptionsInPartition, sm);
-=======
-        return _context->fromPartitions(schema, partitions, fallbackPartitions, partitionMergeInfo, columns);
->>>>>>> 625c209f
+        return _context->fromPartitions(schema, partitions, fallbackPartitions, partitionMergeInfo, columns, sm);
     }
 
     PythonDataSet PythonContext::parallelize(py::list L,
@@ -1216,17 +1159,11 @@
         assert(PyGILState_Check()); // make sure this thread holds the GIL!
 
         // extract columns (if not none)
-<<<<<<< HEAD
-        auto columns = extractFromListOfStrings(cols.ptr(), "columns ");
-        auto null_value_strs = extractFromListOfStrings(null_values.ptr(), "null_values ");
-        auto type_idx_hints_c = extractIndexBasedTypeHints(type_hints.ptr(), columns, "type_hints ");
-        auto type_col_hints_c = extractColumnBasedTypeHints(type_hints.ptr(), columns, "type_hints ");
-        auto sm = sampling_mode == 0 ? DEFAULT_SAMPLING_MODE : static_cast<SamplingMode>(sampling_mode);
-=======
         std::vector<std::string> columns;
         std::vector<std::string> null_value_strs;
         std::unordered_map<size_t, python::Type> type_idx_hints_c;
         std::unordered_map<std::string, python::Type> type_col_hints_c;
+        auto sm = sampling_mode == 0 ? DEFAULT_SAMPLING_MODE : static_cast<SamplingMode>(sampling_mode);
         try {
             columns = extractFromListOfStrings(cols.ptr(), "columns ");
             null_value_strs = extractFromListOfStrings(null_values.ptr(), "null_values ");
@@ -1239,7 +1176,6 @@
             err_message = "unknown C++ exception occurred, please change type.";
             Logger::instance().defaultLogger().error(err_message);
         }
->>>>>>> 625c209f
 
         if(!err_message.empty()) {
             Logger::instance().flushAll();
