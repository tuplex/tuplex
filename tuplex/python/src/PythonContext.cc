--- conflicted
+++ resolved
@@ -14,12 +14,7 @@
 #include "python3_sink.h"
 #include <JSONUtils.h>
 #include <limits>
-<<<<<<< HEAD
 #include <utils/Signals.h>
-=======
-#include <Signals.h>
-#include <TypeHelper.h>
->>>>>>> e88a1752
 
 // possible classes are
 // int, float, str, list, tuple, dict
