--- conflicted
+++ resolved
@@ -190,10 +190,7 @@
         if options['tuplex.webui.enable']:
             ensure_webui(options)
 
-<<<<<<< HEAD
         # last arg are the options as json string serialized b.c. of boost python problems
-=======
->>>>>>> c418d9a8
         # because webui=False/True is convenient, pass it as well to tuplex options
         if 'tuplex.webui' in options.keys():
             options['tuplex.webui.enable'] = options['tuplex.webui']
