--- conflicted
+++ resolved
@@ -1,30 +1,19 @@
 find_package(Threads REQUIRED)
 
 # some tests require the cloudpickle package to be installed, hence check for it here
-<<<<<<< HEAD
-=======
 # try first to find full dev version of python, if that fails - interpreter only.
->>>>>>> 696849c5
 find_package(Python3 COMPONENTS Interpreter Development QUIET)
 if (Python3_FOUND)
     message(STATUS "Found full python3-dev installation")
     set(Python3_Embed_FOUND TRUE)
-<<<<<<< HEAD
-else ()
-=======
 else()
->>>>>>> 696849c5
     find_package(Python3 COMPONENTS Interpreter REQUIRED)
     # python3 -c 'import distutils.sysconfig; print(distutils.sysconfig.get_python_lib(plat_specific=False,standard_lib=True))'
     # try to get get module libs at least
 
     # mark embed lib as not found
     unset(Python3_Embed_FOUND)
-<<<<<<< HEAD
-endif ()
-=======
 endif()
->>>>>>> 696849c5
 
 if (Python3_FOUND)
     # check that cloudpickle is installed via import
