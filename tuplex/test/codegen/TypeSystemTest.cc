--- conflicted
+++ resolved
@@ -10,7 +10,6 @@
 
 #include "gtest/gtest.h"
 #include "TypeSystem.h"
-#include "TypeHelper.h"
 #include <TupleTree.h>
 #include <vector>
 #include <TypeHelper.h>
@@ -187,7 +186,27 @@
     EXPECT_EQ(num_params, 3);
 }
 
-<<<<<<< HEAD
+TEST(TypeSys, StructTypeStringKeyDecodingEncoding) {
+    using namespace tuplex;
+    using namespace std;
+
+    // create string key
+    auto t1 = python::Type::makeStructuredDictType(std::vector<pair<boost::any, python::Type>>{make_pair(10, python::Type::STRING),
+                                                                                               make_pair("key", python::Type::STRING)});
+    EXPECT_EQ(t1.desc(), "Struct[(i64,'10'->str),(str,'key'->str)]");
+
+    auto t2 = python::Type::makeStructuredDictType(std::vector<pair<boost::any, python::Type>>{make_pair("42", python::Type::STRING),
+                                                                                               make_pair("key", python::Type::NULLVALUE)});
+
+    std::cout<<"t1: "<<t1.desc()<<std::endl;
+    std::cout<<"t2: "<<t2.desc()<<std::endl;
+
+    TypeUnificationPolicy t_policy; t_policy.unifyMissingDictKeys = true;
+    auto combo_type = unifyTypes(t1, t2, t_policy);
+    std::cout<<"unified: "<<combo_type.desc()<<std::endl;
+    EXPECT_EQ(combo_type.desc(), "Struct[(str,'42'=>str),(str,'key'->Option[str]),(i64,'10'=>str)]");
+}
+
 #ifdef BUILD_WITH_CEREAL
 TEST(TypeSys, Cerealization) {
     auto row_type = python::Type::makeTupleType({python::Type::I64, python::Type::I64, python::Type::PYOBJECT});
@@ -234,37 +253,13 @@
 
     std::cout<<"ret type: "<<func_ret_type.desc()<<std::endl;
     std::cout<<"target type: "<<target_type.desc()<<std::endl;
-=======
-TEST(TypeSys, StructTypeStringKeyDecodingEncoding) {
-    using namespace tuplex;
-    using namespace std;
-
-    // create string key
-    auto t1 = python::Type::makeStructuredDictType(std::vector<pair<boost::any, python::Type>>{make_pair(10, python::Type::STRING),
-                                                                                               make_pair("key", python::Type::STRING)});
-    EXPECT_EQ(t1.desc(), "Struct[(i64,'10'->str),(str,'key'->str)]");
-
-    auto t2 = python::Type::makeStructuredDictType(std::vector<pair<boost::any, python::Type>>{make_pair("42", python::Type::STRING),
-                                                                                               make_pair("key", python::Type::NULLVALUE)});
-
-    std::cout<<"t1: "<<t1.desc()<<std::endl;
-    std::cout<<"t2: "<<t2.desc()<<std::endl;
-
-    TypeUnificationPolicy t_policy; t_policy.unifyMissingDictKeys = true;
-    auto combo_type = unifyTypes(t1, t2, t_policy);
-    std::cout<<"unified: "<<combo_type.desc()<<std::endl;
-    EXPECT_EQ(combo_type.desc(), "Struct[(str,'42'=>str),(str,'key'->Option[str]),(i64,'10'=>str)]");
->>>>>>> e88a1752
 }
 
 TEST(TypeSys, compatibleType) {
     using namespace tuplex;
-<<<<<<< HEAD
-=======
 
     TypeUnificationPolicy policy; policy.allowAutoUpcastOfNumbers = true;
 
->>>>>>> e88a1752
 
     // [Option[[i64]]] and [[Option[i64]]] ==> [Option[[Option[i64]]]]
     auto a1_type = python::Type::makeListType(python::Type::makeOptionType(python::Type::makeListType(python::Type::I64)));
@@ -278,8 +273,6 @@
     auto ab2_compatible_type = unifyTypes(a2_type, b2_type, policy);
     EXPECT_EQ(ab2_compatible_type, python::Type::makeOptionType(python::Type::makeListType(python::Type::makeOptionType(python::Type::makeTupleType({python::Type::makeOptionType(python::Type::STRING), python::Type::makeOptionType(python::Type::makeListType(python::Type::makeOptionType(python::Type::F64)))})))));
 }
-<<<<<<< HEAD
-=======
 
 TEST(TypeSys, structuredDictType) {
     using namespace tuplex;
@@ -342,5 +335,4 @@
         EXPECT_EQ(to.desc(), "Type[" + t.desc() + "]");
         EXPECT_EQ(to.underlying(), t);
     }
-}
->>>>>>> e88a1752
+}