//--------------------------------------------------------------------------------------------------------------------//
//                                                                                                                    //
//                                      Tuplex: Blazing Fast Python Data Science                                      //
//                                                                                                                    //
//                                                                                                                    //
//  (c) 2017 - 2021, Tuplex team                                                                                      //
//  Created by Leonhard Spiegelberg first on 1/1/2021                                                                 //
//  License: Apache 2.0                                                                                               //
//--------------------------------------------------------------------------------------------------------------------//

#include <Context.h>
#include <fstream>
#include <iostream>
#include "TestUtils.h"

class AggregateTest : public PyTest {};


// not supported yet, needs to work together with NVO.
//TEST_F(AggregateTest, ColumnTest) {
//    using namespace tuplex;
//    using namespace std;
//    auto opt = microTestOptions();
//    Context context(opt);
//    context.metrics().getLLVMCompilationTime();
//    auto& ds = context.parallelize(
//            {Row("a", 1, false), Row("b", 2, true),
//             Row("c", 3, false),
//             Row("c", 3, false),
//             Row("b", 2, true),
//             Row("a", 1, false)}, {"X", "Y", "Z"}).unique();
//
//    context.metrics().getLLVMCompilationTime();
//    auto cols = ds.columns();
//    ASSERT_EQ(cols.size(), 3);
//    EXPECT_EQ(cols[0], "X");
//    EXPECT_EQ(cols[1], "Y");
//    EXPECT_EQ(cols[2], "Z");
//
//    std::stringstream ss;
//    ds.show(-1, ss);
//    auto lines = splitToLines(ss.str());
//    std::sort(lines.begin(), lines.end());
//
//    auto ref_show = "+-----+---+-------+\n"
//                    "| X   | Y | Z     |\n"
//                    "+-----+---+-------+\n"
//                    "| 'b' | 2 | True  |\n"
//                    "+-----+---+-------+\n"
//                    "| 'a' | 1 | False |\n"
//                    "+-----+---+-------+\n"
//                    "| 'c' | 3 | False |\n"
//                    "+-----+---+-------+";
//    auto ref = splitToLines(ref_show);
//    std::sort(ref.begin(), ref.end());
//    ASSERT_EQ(ref.size(), lines.size());
//    for(int i = 0; i < ref.size(); ++i)
//        EXPECT_EQ(ref[i], lines[i]);
//}

//// not supported yet, needs to work together with NVO.
//TEST_F(AggregateTest, MixedRowUniqueTest) {
//    using namespace tuplex;
//    auto opt = microTestOptions();
//    Context context(opt);
//
//    auto v1 = context.parallelize(
//            {Row("a", 1, false), Row("b", 2, true), Row("c", 3, false), Row("c", 3, false), Row("b", 2, true), Row("a", 1, false)}).unique().collectAsVector();
//
//    ASSERT_EQ(v1.size(), 3);
//
//    std::vector<Row> expected = {Row("a", 1, false), Row("b", 2, true), Row("c", 3, false)};
//    for(const auto& res_row : v1) {
//        bool found = false;
//        for(const auto &exp_row : expected) {
//            if(res_row == exp_row) {
//                found = true;
//                break;
//            }
//        }
//        ASSERT_TRUE(found);
//    }
//}

TEST_F(AggregateTest, StrUniqueTest) {
    using namespace tuplex;
    auto opt = testOptions();
    Context context(opt);

    auto v1 = context.parallelize(
            {Row("a"), Row("b"), Row("c"), Row("c"), Row("b"), Row("a")}).unique().collectAsVector();

    ASSERT_EQ(v1.size(), 3);

    std::map<std::string, size_t> m1;
    for (const auto &r: v1) {
        m1[r.getString(0)] += 1;
    }
    ASSERT_EQ(m1.size(), 3);
    EXPECT_EQ(m1["a"], 1);
    EXPECT_EQ(m1["b"], 1);
    EXPECT_EQ(m1["c"], 1);

    auto v2 = context.parallelize(
            {Row("hello"), Row("world"), Row("! :)"), Row("world"), Row("hello"), Row("!"), Row("! :)"), Row("!")}).unique().collectAsVector();

    ASSERT_EQ(v2.size(), 4);

    std::map<std::string, size_t> m2;
    for (const auto &r: v2) {
        m2[r.getString(0)] += 1;
    }
    ASSERT_EQ(m2.size(), 4);
    EXPECT_EQ(m2["hello"], 1);
    EXPECT_EQ(m2["world"], 1);
    EXPECT_EQ(m2["! :)"], 1);
    EXPECT_EQ(m2["!"], 1);
}

TEST_F(AggregateTest, StrUniqueTestLarge) {
    using namespace tuplex;
    auto opt = testOptions();
    Context context(opt);

    // first 10k lines from https://raw.githubusercontent.com/dwyl/english-words/master/words_alpha.txt replicated 3 times
    std::unordered_map<size_t, python::Type> m; m[0] = python::Type::STRING;
    auto v1 = context.csv("../resources/unique_test.txt", std::vector<std::string>(),
                          option<bool>::none, option<char>::none,'"',std::vector<std::string>{""}, m)
                                  .unique().collectAsVector();
    ASSERT_EQ(v1.size(), 10000);

    std::map<std::string, size_t> m1;
    for (const auto &r: v1) {
        m1[r.getString(0)] += 1;
    }
    ASSERT_EQ(m1.size(), 10000);

    // first 10k lines, no replication
    std::ifstream f("../resources/unique_test_res.txt");
    std::string word;
    while(std::getline(f, word)) {
        word.pop_back(); // remove new line
        EXPECT_EQ(m1[word], 1);
    }
    f.close();
}

// not supported yet, needs to work together with NVO.
//TEST_F(AggregateTest, NoneTypeUnique) {
//    using namespace tuplex;
//    auto opt = microTestOptions();
//    Context context(opt);
//
//    auto v1 = context.parallelize(
//            {Row(Field::null(), Field::null()), Row(Field::null(), Field::null())}).unique().collectAsVector();
//
//    ASSERT_EQ(v1.size(), 1);
//    EXPECT_EQ(v1[0], Row(Field::null(), Field::null()));
//
//    auto v2 = context.parallelize(
//            {
//                    Row(Field::null(), "abc", Field::null()),
//                    Row(Field::null(), "abc", Field::null()),
//                    Row(Field::null(), "wxyz", Field::null()),
//                    Row(Field::null(), "wxyz", Field::null()),
//            }).unique().collectAsVector();
//
//    ASSERT_EQ(v2.size(), 2);
//
//    std::map<std::string, size_t> m2;
//    for (const auto &r: v2) {
//        m2[r.toPythonString()] += 1;
//    }
//    ASSERT_EQ(m2.size(), 2);
//    EXPECT_EQ(m2["(None,'abc',None)"], 1);
//    EXPECT_EQ(m2["(None,'wxyz',None)"], 1);
//
//    auto v3 = context.csv("../resources/optional_str_test.csv").unique().collectAsVector();
//    ASSERT_EQ(v3.size(), 4);
//
//    std::map<std::string, size_t> m3;
//    for (const auto &r: v3) {
//        m3[r.toPythonString()] += 1;
//    }
//    ASSERT_EQ(m3.size(), 4);
//    EXPECT_EQ(m3["(None,None)"], 1);
//    EXPECT_EQ(m3["(None,'abc')"], 1);
//    EXPECT_EQ(m3["('abc',None)"], 1);
//    EXPECT_EQ(m3["('abc','abc')"], 1);
//}

TEST_F(AggregateTest, Int64Unique) {
    using namespace tuplex;
    auto opt = microTestOptions();
    Context context(opt);

    auto v1 = context.parallelize(
            {Row(1), Row(2), Row(3), Row(3), Row(2), Row(1)}).unique().collectAsVector();

    ASSERT_EQ(v1.size(), 3);

    std::map<int64_t, size_t> m1;
    for (const auto &r: v1) {
        m1[r.getInt(0)] += 1;
    }
    ASSERT_EQ(m1.size(), 3);
    EXPECT_EQ(m1[1], 1);
    EXPECT_EQ(m1[2], 1);
    EXPECT_EQ(m1[3], 1);

    auto v2 = context.parallelize(
            {Row(123), Row(456), Row(789), Row(456), Row(123), Row(1000), Row(789), Row(1000)}).unique().collectAsVector();

    ASSERT_EQ(v2.size(), 4);

    std::map<int64_t, size_t> m2;
    for (const auto &r: v2) {
        m2[r.getInt(0)] += 1;
    }
    ASSERT_EQ(m2.size(), 4);
    EXPECT_EQ(m2[123], 1);
    EXPECT_EQ(m2[456], 1);
    EXPECT_EQ(m2[789], 1);
    EXPECT_EQ(m2[1000], 1);
}

TEST_F(AggregateTest, WarnWrongOrder) {
    using namespace tuplex;
    auto opt = microTestOptions();
    Context c(opt);

    auto& ds = c.parallelize({Row(1, "abc", 0), Row(2, "xyz", 0), Row(3, "xyz", 1)});

    auto combine = UDF("def f(a, b):\n"
                   "\treturn a + b");
    auto agg = UDF("lambda a, x: a + x[0]");

    // now an incorrect order is used, thus an exception should be thrown!
    auto v = ds.aggregate(agg, combine, Row(0)).collectAsVector();
    ASSERT_EQ(v.size(), 1);
    EXPECT_EQ(v.front().getInt(0), 6);

    // correct order
    v = ds.aggregate(combine, agg, Row(0)).collectAsVector();
    ASSERT_EQ(v.size(), 1);
    EXPECT_EQ(v.front().getInt(0), 6);
}

TEST_F(AggregateTest, AggregateByKeyBasic) {
    using namespace tuplex;
    auto opt = testOptions();
    Context c(opt);

    auto combine1 = UDF("lambda a, b: a + b");
    auto agg1 = UDF("lambda a, x: a + x[0] * x[2]");
    auto& ds1 = c.parallelize({Row(1, "abc", 0), Row(2, "xyz", 1), Row(4, "xyz", 2), Row(3, "abc", -1)}, {"col0", "col1", "col2"}).aggregateByKey(combine1, agg1, Row(0), {"col1"});

    auto v1 = ds1.collectAsVector();
    ASSERT_EQ(v1.size(), 2);
    EXPECT_EQ(v1[0].toPythonString(), "('abc',-3)");
    EXPECT_EQ(v1[1].toPythonString(), "('xyz',10)");

    auto columns1 = ds1.columns();
    ASSERT_EQ(columns1.size(), 2);
    EXPECT_EQ(columns1[0], "col1");
    EXPECT_EQ(columns1[1], "");

    auto combine2 = UDF("lambda a, b: (a[0] + b[0], a[1] + b[1])");
    auto agg2 = UDF("lambda a, x: (a[0] + x[0], a[1] + x[2])");
    auto& ds2 = c.parallelize({Row(1, "abc", 0), Row(2, "xyz", 1), Row(4, "xyz", 2), Row(3, "abc", -1)}, {"col0", "col1", "col2"}).aggregateByKey(combine2, agg2, Row(0, 0), {"col1"});

    auto v2 = ds2.collectAsVector();
    ASSERT_EQ(v2.size(), 2);
    EXPECT_EQ(v2[0].toPythonString(), "('abc',4,-1)");
    EXPECT_EQ(v2[1].toPythonString(), "('xyz',6,3)");

    auto columns2 = ds2.columns();
    ASSERT_EQ(columns2.size(), 3);
    EXPECT_EQ(columns2[0], "col1");
    EXPECT_EQ(columns2[1], "");
    EXPECT_EQ(columns2[2], "");
}

TEST_F(AggregateTest, AggregateByKeyMultipleColumns) {
    using namespace tuplex;
    auto opt = testOptions();
    Context c(opt);

    auto combine1 = UDF("lambda a, b: a + b");
    auto agg1 = UDF("lambda a, x: a + x[0] * x[2]");
    auto &ds1 = c.parallelize(
            {Row(1, "abc", 0, "def"), Row(2, "xyz", 1, "def"), Row(4, "xyz", 2, "def"), Row(3, "abc", -1, "def")},
            {"col0", "col1", "col2", "col3"}).aggregateByKey(combine1, agg1, Row(0), {"col1", "col3"});

    auto v1 = ds1.collectAsVector();
    ASSERT_EQ(v1.size(), 2);
    EXPECT_EQ(v1[0].toPythonString(), "('abc','def',-3)");
    EXPECT_EQ(v1[1].toPythonString(), "('xyz','def',10)");

    auto columns1 = ds1.columns();
    ASSERT_EQ(columns1.size(), 3);
    EXPECT_EQ(columns1[0], "col1");
    EXPECT_EQ(columns1[1], "col3");
    EXPECT_EQ(columns1[2], "");
}

TEST_F(AggregateTest, LargeAggregateByKey) {
    // Same as AggregateByKeyBasic test, but input is scaled up by 2500x
    using namespace tuplex;
    auto opt = microTestOptions();
    opt.set("tuplex.inputSplitSize", "10KB"); // make sure there's lots of combiners
    opt.set("tuplex.runTimeMemory", "128MB"); // join might require a lot of runtime memory!!!
    opt.set("tuplex.executorMemory", "64MB");
    opt.set("tuplex.executorCount", "4");
    Context c(opt);

    auto combine1 = UDF("lambda a, b: a + b");
    auto agg1 = UDF("lambda a, x: a + x[0] * x[2]");
    auto& ds1 = c.csv("../resources/aggbykey_large_test.csv").aggregateByKey(combine1, agg1, Row(0), {"col1"});

    auto v1 = ds1.collectAsVector();
    ASSERT_EQ(v1.size(), 2);
    EXPECT_EQ(v1[0].toPythonString(), "('abc',-7500)");
    EXPECT_EQ(v1[1].toPythonString(), "('xyz',25000)");

    auto columns1 = ds1.columns();
    ASSERT_EQ(columns1.size(), 2);
    EXPECT_EQ(columns1[0], "col1");
    EXPECT_EQ(columns1[1], "");

    auto combine2 = UDF("lambda a, b: (a[0] + b[0], a[1] + b[1])");
    auto agg2 = UDF("lambda a, x: (a[0] + x[0], a[1] + x[2])");
    auto& ds2 = c.csv("../resources/aggbykey_large_test.csv").aggregateByKey(combine2, agg2, Row(0, 0), {"col1"});

    auto v2 = ds2.collectAsVector();
    ASSERT_EQ(v2.size(), 2);
    EXPECT_EQ(v2[0].toPythonString(), "('abc',10000,-2500)");
    EXPECT_EQ(v2[1].toPythonString(), "('xyz',15000,7500)");

    auto columns2 = ds2.columns();
    ASSERT_EQ(columns2.size(), 3);
    EXPECT_EQ(columns2[0], "col1");
    EXPECT_EQ(columns2[1], "");
    EXPECT_EQ(columns2[2], "");

    // have the combiner drop some data
    // --> this will work when semantics guarantee that combiner is executed at least ONCE per group.

    auto combine3 = UDF("lambda a, b: (1112, a[1] + b[1])");
    auto agg3 = UDF("lambda a, x: (a[0] + x[0], a[1] + x[2])");
    auto& ds3 = c.csv("../resources/aggbykey_large_test.csv").aggregateByKey(combine3, agg3, Row(0, 0), {"col1"});

    auto v3 = ds3.collectAsVector();
    ASSERT_EQ(v3.size(), 2);
    EXPECT_EQ(v3[0].toPythonString(), "('abc',1112,-2500)");
    EXPECT_EQ(v3[1].toPythonString(), "('xyz',1112,7500)");

    auto columns3 = ds3.columns();
    ASSERT_EQ(columns3.size(), 3);
    EXPECT_EQ(columns3[0], "col1");
    EXPECT_EQ(columns3[1], "");
    EXPECT_EQ(columns3[2], "");
}


TEST_F(AggregateTest, UniqueMixedTypesWithInterpreterFallback) {
    using namespace tuplex;
    using namespace std;

    // for reference deactivate all options!
    auto opt_ref = testOptions();
    opt_ref.set("tuplex.runTimeMemory", "128MB"); // join might require a lot of runtime memory!!!
    opt_ref.set("tuplex.executorMemory", "64MB");
    opt_ref.set("tuplex.executorCount", "0"); // single-threaded
    opt_ref.set("tuplex.useLLVMOptimizer", "false"); // deactivate
<<<<<<< HEAD
    opt_ref.set("tuplex.optimizer.retypeUsingOptimizedInputSchema", "true");
    opt_ref.set("tuplex.csv.selectionPushdown", "false");
=======
    opt_ref.set("tuplex.optimizer.nullValueOptimization", "true");
    opt_ref.set("tuplex.optimizer.selectionPushdown", "false");
>>>>>>> e88a1752
    opt_ref.set("tuplex.optimizer.generateParser", "false");

    Context c_ref(opt_ref);

    // create a mixed types file (majority should be string or int64 because these are the supported ones...)
    std::string content = "A\nB\n3\n4.5\nC\nNULL\n";
    stringToFile(content, testName + ".csv");

    // test pipeline could be:
    // c_ref.csv('test.csv').unique().map(lambda x: str(x)).collect()
    // => passing of pyobjects not yet supported here...

    // @TODO: other types??
}

TEST_F(AggregateTest, ComplaintTypeAgg) {
    using namespace tuplex;
    using namespace std;

    auto opt = ContextOptions::defaults();
    // c = tuplex.Context({'tuplex.redirectToPythonLogging':True, 'tuplex.executorMemory':'2G', 'tuplex.driverMemory':'2G'})
    opt.set("tuplex.redirectToPythonLogging", "True");
    opt.set("tuplex.executorMemory", "2G");
    opt.set("tuplex.driverMemory", "2G");
    // opt.set("tuplex.executorCount", "0"); // single-threaded setting.
    opt.set("tuplex.executorCount", "16");

    // ds = c.csv('311_subset.csv')
    // def combine_udf(a, b):
    //  return a + b
    //
    // def aggregate_udf(agg, row):
    //  return agg + 1
    // ds.aggregateByKey(combine_udf, aggregate_udf, 0, ["Complaint Type"]).show()
    Context c(opt);
    auto path = "../resources/311_subset.micro.csv";

    auto& ds = c.csv(path);
    auto combine_code = "def combine_udf(a, b):\n"
                        "  return a + b\n";

    auto agg_code =     "def aggregate_udf(agg, row):\n"
                        "  return agg + 1";
    auto& ds_agg = ds.aggregateByKey(UDF(combine_code), UDF(agg_code),
                      Row(0), std::vector<std::string>{"Complaint Type"});

     ds_agg.show();

    // call again and check row count.
    auto rows = ds_agg.collectAsVector();
    // sort rows after second entry
    std::sort(rows.begin(), rows.end(), [](const Row& a, const Row& b) {
       return a.getInt(1) < b.getInt(1);
    });
    size_t total_rows = 0;
    for(unsigned i = 0; i < rows.size(); ++i) {
        std::cout<<i<<": "<<rows[i].toPythonString()<<std::endl;
        total_rows += rows[i].getInt(1);
    }

    std::cout<<"====\n"<<pluralize(total_rows, "row")<<std::endl;
    EXPECT_EQ(total_rows, 2000); // this should work
}<|MERGE_RESOLUTION|>--- conflicted
+++ resolved
@@ -373,13 +373,8 @@
     opt_ref.set("tuplex.executorMemory", "64MB");
     opt_ref.set("tuplex.executorCount", "0"); // single-threaded
     opt_ref.set("tuplex.useLLVMOptimizer", "false"); // deactivate
-<<<<<<< HEAD
     opt_ref.set("tuplex.optimizer.retypeUsingOptimizedInputSchema", "true");
-    opt_ref.set("tuplex.csv.selectionPushdown", "false");
-=======
-    opt_ref.set("tuplex.optimizer.nullValueOptimization", "true");
     opt_ref.set("tuplex.optimizer.selectionPushdown", "false");
->>>>>>> e88a1752
     opt_ref.set("tuplex.optimizer.generateParser", "false");
 
     Context c_ref(opt_ref);
