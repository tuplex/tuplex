//--------------------------------------------------------------------------------------------------------------------//
//                                                                                                                    //
//                                      Tuplex: Blazing Fast Python Data Science                                      //
//                                                                                                                    //
//                                                                                                                    //
//  (c) 2017 - 2021, Tuplex team                                                                                      //
//  Created by Leonhard Spiegelberg first on 1/1/2021                                                                 //
//  License: Apache 2.0                                                                                               //
//--------------------------------------------------------------------------------------------------------------------//

#include <Context.h>
#include "TestUtils.h"

class AggregateTest : public PyTest {};


// not supported yet, needs to work together with NVO.
//TEST_F(AggregateTest, ColumnTest) {
//    using namespace tuplex;
//    using namespace std;
//    auto opt = microTestOptions();
//    Context context(opt);
//    context.metrics().getLLVMCompilationTime();
//    auto& ds = context.parallelize(
//            {Row("a", 1, false), Row("b", 2, true),
//             Row("c", 3, false),
//             Row("c", 3, false),
//             Row("b", 2, true),
//             Row("a", 1, false)}, {"X", "Y", "Z"}).unique();
//
//    context.metrics().getLLVMCompilationTime();
//    auto cols = ds.columns();
//    ASSERT_EQ(cols.size(), 3);
//    EXPECT_EQ(cols[0], "X");
//    EXPECT_EQ(cols[1], "Y");
//    EXPECT_EQ(cols[2], "Z");
//
//    std::stringstream ss;
//    ds.show(-1, ss);
//    auto lines = splitToLines(ss.str());
//    std::sort(lines.begin(), lines.end());
//
//    auto ref_show = "+-----+---+-------+\n"
//                    "| X   | Y | Z     |\n"
//                    "+-----+---+-------+\n"
//                    "| 'b' | 2 | True  |\n"
//                    "+-----+---+-------+\n"
//                    "| 'a' | 1 | False |\n"
//                    "+-----+---+-------+\n"
//                    "| 'c' | 3 | False |\n"
//                    "+-----+---+-------+";
//    auto ref = splitToLines(ref_show);
//    std::sort(ref.begin(), ref.end());
//    ASSERT_EQ(ref.size(), lines.size());
//    for(int i = 0; i < ref.size(); ++i)
//        EXPECT_EQ(ref[i], lines[i]);
//}

//// not supported yet, needs to work together with NVO.
//TEST_F(AggregateTest, MixedRowUniqueTest) {
//    using namespace tuplex;
//    auto opt = microTestOptions();
//    Context context(opt);
//
//    auto v1 = context.parallelize(
//            {Row("a", 1, false), Row("b", 2, true), Row("c", 3, false), Row("c", 3, false), Row("b", 2, true), Row("a", 1, false)}).unique().collectAsVector();
//
//    ASSERT_EQ(v1.size(), 3);
//
//    std::vector<Row> expected = {Row("a", 1, false), Row("b", 2, true), Row("c", 3, false)};
//    for(const auto& res_row : v1) {
//        bool found = false;
//        for(const auto &exp_row : expected) {
//            if(res_row == exp_row) {
//                found = true;
//                break;
//            }
//        }
//        ASSERT_TRUE(found);
//    }
//}

TEST_F(AggregateTest, StrUniqueTest) {
    using namespace tuplex;
    auto opt = testOptions();
    Context context(opt);

    auto v1 = context.parallelize(
            {Row("a"), Row("b"), Row("c"), Row("c"), Row("b"), Row("a")}).unique().collectAsVector();

    ASSERT_EQ(v1.size(), 3);

    std::map<std::string, size_t> m1;
    for (const auto &r: v1) {
        m1[r.getString(0)] += 1;
    }
    ASSERT_EQ(m1.size(), 3);
    EXPECT_EQ(m1["a"], 1);
    EXPECT_EQ(m1["b"], 1);
    EXPECT_EQ(m1["c"], 1);

    auto v2 = context.parallelize(
            {Row("hello"), Row("world"), Row("! :)"), Row("world"), Row("hello"), Row("!"), Row("! :)"), Row("!")}).unique().collectAsVector();

    ASSERT_EQ(v2.size(), 4);

    std::map<std::string, size_t> m2;
    for (const auto &r: v2) {
        m2[r.getString(0)] += 1;
    }
    ASSERT_EQ(m2.size(), 4);
    EXPECT_EQ(m2["hello"], 1);
    EXPECT_EQ(m2["world"], 1);
    EXPECT_EQ(m2["! :)"], 1);
    EXPECT_EQ(m2["!"], 1);
}

TEST_F(AggregateTest, StrUniqueTestLarge) {
    using namespace tuplex;
    auto opt = testOptions();
    Context context(opt);

    // first 10k lines from https://raw.githubusercontent.com/dwyl/english-words/master/words_alpha.txt replicated 3 times
    std::unordered_map<size_t, python::Type> m; m[0] = python::Type::STRING;
    auto v1 = context.csv("../resources/unique_test.txt", std::vector<std::string>(),
                          option<bool>::none, option<char>::none,'"',std::vector<std::string>{""}, m)
                                  .unique().collectAsVector();
    ASSERT_EQ(v1.size(), 10000);

    std::map<std::string, size_t> m1;
    for (const auto &r: v1) {
        m1[r.getString(0)] += 1;
    }
    ASSERT_EQ(m1.size(), 10000);

    // first 10k lines, no replication
    std::ifstream f("../resources/unique_test_res.txt");
    std::string word;
    while(std::getline(f, word)) {
        word.pop_back(); // remove new line
        EXPECT_EQ(m1[word], 1);
    }
    f.close();
}

// not supported yet, needs to work together with NVO.
//TEST_F(AggregateTest, NoneTypeUnique) {
//    using namespace tuplex;
//    auto opt = microTestOptions();
//    Context context(opt);
//
//    auto v1 = context.parallelize(
//            {Row(Field::null(), Field::null()), Row(Field::null(), Field::null())}).unique().collectAsVector();
//
//    ASSERT_EQ(v1.size(), 1);
//    EXPECT_EQ(v1[0], Row(Field::null(), Field::null()));
//
//    auto v2 = context.parallelize(
//            {
//                    Row(Field::null(), "abc", Field::null()),
//                    Row(Field::null(), "abc", Field::null()),
//                    Row(Field::null(), "wxyz", Field::null()),
//                    Row(Field::null(), "wxyz", Field::null()),
//            }).unique().collectAsVector();
//
//    ASSERT_EQ(v2.size(), 2);
//
//    std::map<std::string, size_t> m2;
//    for (const auto &r: v2) {
//        m2[r.toPythonString()] += 1;
//    }
//    ASSERT_EQ(m2.size(), 2);
//    EXPECT_EQ(m2["(None,'abc',None)"], 1);
//    EXPECT_EQ(m2["(None,'wxyz',None)"], 1);
//
//    auto v3 = context.csv("../resources/optional_str_test.csv").unique().collectAsVector();
//    ASSERT_EQ(v3.size(), 4);
//
//    std::map<std::string, size_t> m3;
//    for (const auto &r: v3) {
//        m3[r.toPythonString()] += 1;
//    }
//    ASSERT_EQ(m3.size(), 4);
//    EXPECT_EQ(m3["(None,None)"], 1);
//    EXPECT_EQ(m3["(None,'abc')"], 1);
//    EXPECT_EQ(m3["('abc',None)"], 1);
//    EXPECT_EQ(m3["('abc','abc')"], 1);
//}

TEST_F(AggregateTest, Int64Unique) {
    using namespace tuplex;
    auto opt = microTestOptions();
    Context context(opt);

    auto v1 = context.parallelize(
            {Row(1), Row(2), Row(3), Row(3), Row(2), Row(1)}).unique().collectAsVector();

    ASSERT_EQ(v1.size(), 3);

    std::map<int64_t, size_t> m1;
    for (const auto &r: v1) {
        m1[r.getInt(0)] += 1;
    }
    ASSERT_EQ(m1.size(), 3);
    EXPECT_EQ(m1[1], 1);
    EXPECT_EQ(m1[2], 1);
    EXPECT_EQ(m1[3], 1);

    auto v2 = context.parallelize(
            {Row(123), Row(456), Row(789), Row(456), Row(123), Row(1000), Row(789), Row(1000)}).unique().collectAsVector();

    ASSERT_EQ(v2.size(), 4);

    std::map<int64_t, size_t> m2;
    for (const auto &r: v2) {
        m2[r.getInt(0)] += 1;
    }
    ASSERT_EQ(m2.size(), 4);
    EXPECT_EQ(m2[123], 1);
    EXPECT_EQ(m2[456], 1);
    EXPECT_EQ(m2[789], 1);
    EXPECT_EQ(m2[1000], 1);
}

TEST_F(AggregateTest, WarnWrongOrder) {
    using namespace tuplex;
    auto opt = microTestOptions();
    Context c(opt);

    auto& ds = c.parallelize({Row(1, "abc", 0), Row(2, "xyz", 0), Row(3, "xyz", 1)});

    auto combine = UDF("def f(a, b):\n"
                   "\treturn a + b");
    auto agg = UDF("lambda a, x: a + x[0]");

    // now an incorrect order is used, thus an exception should be thrown!
    auto v = ds.aggregate(agg, combine, Row(0)).collectAsVector();
    ASSERT_EQ(v.size(), 1);
    EXPECT_EQ(v.front().getInt(0), 6);

    // correct order
    v = ds.aggregate(combine, agg, Row(0)).collectAsVector();
    ASSERT_EQ(v.size(), 1);
    EXPECT_EQ(v.front().getInt(0), 6);
}

TEST_F(AggregateTest, AggregateByKeyBasic) {
    using namespace tuplex;
    auto opt = testOptions();
    Context c(opt);

    auto combine1 = UDF("lambda a, b: a + b");
    auto agg1 = UDF("lambda a, x: a + x[0] * x[2]");
    auto& ds1 = c.parallelize({Row(1, "abc", 0), Row(2, "xyz", 1), Row(4, "xyz", 2), Row(3, "abc", -1)}, {"col0", "col1", "col2"}).aggregateByKey(combine1, agg1, Row(0), {"col1"});

    auto v1 = ds1.collectAsVector();
    ASSERT_EQ(v1.size(), 2);
    EXPECT_EQ(v1[0].toPythonString(), "('abc',-3)");
    EXPECT_EQ(v1[1].toPythonString(), "('xyz',10)");

    auto columns1 = ds1.columns();
    ASSERT_EQ(columns1.size(), 2);
    EXPECT_EQ(columns1[0], "col1");
    EXPECT_EQ(columns1[1], "");

    auto combine2 = UDF("lambda a, b: (a[0] + b[0], a[1] + b[1])");
    auto agg2 = UDF("lambda a, x: (a[0] + x[0], a[1] + x[2])");
    auto& ds2 = c.parallelize({Row(1, "abc", 0), Row(2, "xyz", 1), Row(4, "xyz", 2), Row(3, "abc", -1)}, {"col0", "col1", "col2"}).aggregateByKey(combine2, agg2, Row(0, 0), {"col1"});

    auto v2 = ds2.collectAsVector();
    ASSERT_EQ(v2.size(), 2);
    EXPECT_EQ(v2[0].toPythonString(), "('abc',4,-1)");
    EXPECT_EQ(v2[1].toPythonString(), "('xyz',6,3)");

    auto columns2 = ds2.columns();
    ASSERT_EQ(columns2.size(), 3);
    EXPECT_EQ(columns2[0], "col1");
    EXPECT_EQ(columns2[1], "");
    EXPECT_EQ(columns2[2], "");
}

TEST_F(AggregateTest, AggregateByKeyMultipleColumns) {
    using namespace tuplex;
    auto opt = testOptions();
    Context c(opt);

    auto combine1 = UDF("lambda a, b: a + b");
    auto agg1 = UDF("lambda a, x: a + x[0] * x[2]");
    auto &ds1 = c.parallelize(
            {Row(1, "abc", 0, "def"), Row(2, "xyz", 1, "def"), Row(4, "xyz", 2, "def"), Row(3, "abc", -1, "def")},
            {"col0", "col1", "col2", "col3"}).aggregateByKey(combine1, agg1, Row(0), {"col1", "col3"});

    auto v1 = ds1.collectAsVector();
    ASSERT_EQ(v1.size(), 2);
    EXPECT_EQ(v1[0].toPythonString(), "('abc','def',-3)");
    EXPECT_EQ(v1[1].toPythonString(), "('xyz','def',10)");

    auto columns1 = ds1.columns();
    ASSERT_EQ(columns1.size(), 3);
    EXPECT_EQ(columns1[0], "col1");
    EXPECT_EQ(columns1[1], "col3");
    EXPECT_EQ(columns1[2], "");
}

TEST_F(AggregateTest, LargeAggregateByKey) {
    // Same as AggregateByKeyBasic test, but input is scaled up by 2500x
    using namespace tuplex;
    auto opt = microTestOptions();
    opt.set("tuplex.inputSplitSize", "10KB"); // make sure there's lots of combiners
    opt.set("tuplex.runTimeMemory", "128MB"); // join might require a lot of runtime memory!!!
    opt.set("tuplex.executorMemory", "64MB");
    opt.set("tuplex.executorCount", "4");
    Context c(opt);

    auto combine1 = UDF("lambda a, b: a + b");
    auto agg1 = UDF("lambda a, x: a + x[0] * x[2]");
    auto& ds1 = c.csv("../resources/aggbykey_large_test.csv").aggregateByKey(combine1, agg1, Row(0), {"col1"});

    auto v1 = ds1.collectAsVector();
    ASSERT_EQ(v1.size(), 2);
    EXPECT_EQ(v1[0].toPythonString(), "('abc',-7500)");
    EXPECT_EQ(v1[1].toPythonString(), "('xyz',25000)");

    auto columns1 = ds1.columns();
    ASSERT_EQ(columns1.size(), 2);
    EXPECT_EQ(columns1[0], "col1");
    EXPECT_EQ(columns1[1], "");

    auto combine2 = UDF("lambda a, b: (a[0] + b[0], a[1] + b[1])");
    auto agg2 = UDF("lambda a, x: (a[0] + x[0], a[1] + x[2])");
    auto& ds2 = c.csv("../resources/aggbykey_large_test.csv").aggregateByKey(combine2, agg2, Row(0, 0), {"col1"});

    auto v2 = ds2.collectAsVector();
    ASSERT_EQ(v2.size(), 2);
    EXPECT_EQ(v2[0].toPythonString(), "('abc',10000,-2500)");
    EXPECT_EQ(v2[1].toPythonString(), "('xyz',15000,7500)");

    auto columns2 = ds2.columns();
    ASSERT_EQ(columns2.size(), 3);
    EXPECT_EQ(columns2[0], "col1");
    EXPECT_EQ(columns2[1], "");
    EXPECT_EQ(columns2[2], "");

    // have the combiner drop some data
    // --> this will work when semantics guarantee that combiner is executed at least ONCE per group.

    auto combine3 = UDF("lambda a, b: (1112, a[1] + b[1])");
    auto agg3 = UDF("lambda a, x: (a[0] + x[0], a[1] + x[2])");
    auto& ds3 = c.csv("../resources/aggbykey_large_test.csv").aggregateByKey(combine3, agg3, Row(0, 0), {"col1"});

    auto v3 = ds3.collectAsVector();
    ASSERT_EQ(v3.size(), 2);
    EXPECT_EQ(v3[0].toPythonString(), "('abc',1112,-2500)");
    EXPECT_EQ(v3[1].toPythonString(), "('xyz',1112,7500)");

    auto columns3 = ds3.columns();
    ASSERT_EQ(columns3.size(), 3);
    EXPECT_EQ(columns3[0], "col1");
    EXPECT_EQ(columns3[1], "");
    EXPECT_EQ(columns3[2], "");
}


TEST_F(AggregateTest, UniqueMixedTypesWithInterpreterFallback) {
    using namespace tuplex;
    using namespace std;

    // for reference deactivate all options!
    auto opt_ref = testOptions();
    opt_ref.set("tuplex.runTimeMemory", "128MB"); // join might require a lot of runtime memory!!!
    opt_ref.set("tuplex.executorMemory", "64MB");
    opt_ref.set("tuplex.executorCount", "0"); // single-threaded
    opt_ref.set("tuplex.useLLVMOptimizer", "false"); // deactivate
    opt_ref.set("tuplex.optimizer.nullValueOptimization", "true");
    opt_ref.set("tuplex.optimizer.selectionPushdown", "false");
    opt_ref.set("tuplex.optimizer.generateParser", "false");

    Context c_ref(opt_ref);

    // create a mixed types file (majority should be string or int64 because these are the supported ones...)
    std::string content = "A\nB\n3\n4.5\nC\nNULL\n";
    stringToFile(content, testName + ".csv");

    // test pipeline could be:
    // c_ref.csv('test.csv').unique().map(lambda x: str(x)).collect()
    // => passing of pyobjects not yet supported here...

    // @TODO: other types??
}

TEST_F(AggregateTest, ComplaintTypeAgg) {
    using namespace tuplex;
    using namespace std;

    auto opt = ContextOptions::defaults();
    // c = tuplex.Context({'tuplex.redirectToPythonLogging':True, 'tuplex.executorMemory':'2G', 'tuplex.driverMemory':'2G'})
    opt.set("tuplex.redirectToPythonLogging", "True");
    opt.set("tuplex.executorMemory", "2G");
    opt.set("tuplex.driverMemory", "2G");
    opt.set("tuplex.executorCount", "0");
    opt.set("tuplex.executorCount", "16");

    // ds = c.csv('311_subset.csv')
    // def combine_udf(a, b):
    //  return a + b
    //
    // def aggregate_udf(agg, row):
    //  return agg + 1
    // ds.aggregateByKey(combine_udf, aggregate_udf, 0, ["Complaint Type"]).show()
    Context c(opt);
    auto path = "../resources/311_subset.micro.csv";

    auto& ds = c.csv(path);
    auto combine_code = "def combine_udf(a, b):\n"
                        "  return a + b\n";

    auto agg_code =     "def aggregate_udf(agg, row):\n"
                        "  return agg + 1";
    auto& ds_agg = ds.aggregateByKey(UDF(combine_code), UDF(agg_code),
                      Row(0), std::vector<std::string>{"Complaint Type"});

     ds_agg.show();

    // call again and check row count.
    auto rows = ds_agg.collectAsVector();
    // sort rows after second entry
    std::sort(rows.begin(), rows.end(), [](const Row& a, const Row& b) {
       return a.getInt(1) < b.getInt(1);
    });
    size_t total_rows = 0;
    for(unsigned i = 0; i < rows.size(); ++i) {
        std::cout<<i<<": "<<rows[i].toPythonString()<<std::endl;
        total_rows += rows[i].getInt(1);
    }

    std::cout<<"====\n"<<pluralize(total_rows, "row")<<std::endl;
    EXPECT_EQ(total_rows, 2000); // this should work
<<<<<<< HEAD
    // the counts are off...
    // ==> need to fix this!
    // i.e., small subset should have 120k rows in total...
    // micro should have 10k rows in total....

//    // now, perform combineBucket test
//    //(gdb) x /8xb bucketA
//    //0x7ffe9483fac0: 0x40    0x11    0x84    0x94    0xfe    0x7f    0x00    0x00
//    //(gdb) /project/tuplex/core/src/physical/TransformTask.cc:1: No such file or directory.
//    //(gdb) x /8xb bucketB
//    //0x7ffe98847fd0: 0x08    0x00    0x00    0x00    0x00    0x00    0x00    0x00
//
//    // (gdb) x /8xg bucketA
//    //0x555558b73170: 0x0000555558ac3660      0x0000000000002aff
//    //0x555558b73180: 0x0000000000002380      0x0000000000000030
//    //0x555558b73190: 0x0000555558b6cc20      0x6120736e6f697461
//    //0x555558b731a0: 0x696373694420646e      0x492820656e696c70
//    uint8_t* bucketA = new uint8_t[64];
//    uint8_t* bucketB = new uint8_t[8];
//
//    *(reinterpret_cast<uint64_t*>(bucketB)) = 0x8;
//    *(reinterpret_cast<uint64_t*>(bucketA + 0 * 8)) = 0x0000555558ac3660;
//    *(reinterpret_cast<uint64_t*>(bucketA + 1 * 8)) = 0x0000000000002aff;
//    *(reinterpret_cast<uint64_t*>(bucketA + 2 * 8)) = 0x0000000000002380;
//    *(reinterpret_cast<uint64_t*>(bucketA + 3 * 8)) = 0x0000000000000030;
//    *(reinterpret_cast<uint64_t*>(bucketA + 4 * 8)) = 0x0000555558b6cc20;
//    *(reinterpret_cast<uint64_t*>(bucketA + 5 * 8)) = 0x6120736e6f697461;
//    *(reinterpret_cast<uint64_t*>(bucketA + 6 * 8)) = 0x696373694420646e;
//    *(reinterpret_cast<uint64_t*>(bucketA + 7 * 8)) = 0x492820656e696c70;
//
//    combineBuckets(bucketA, bucketB);
=======
>>>>>>> 7cf8f0f6
}<|MERGE_RESOLUTION|>--- conflicted
+++ resolved
@@ -397,7 +397,7 @@
     opt.set("tuplex.redirectToPythonLogging", "True");
     opt.set("tuplex.executorMemory", "2G");
     opt.set("tuplex.driverMemory", "2G");
-    opt.set("tuplex.executorCount", "0");
+    // opt.set("tuplex.executorCount", "0"); // single-threaded setting.
     opt.set("tuplex.executorCount", "16");
 
     // ds = c.csv('311_subset.csv')
@@ -435,38 +435,4 @@
 
     std::cout<<"====\n"<<pluralize(total_rows, "row")<<std::endl;
     EXPECT_EQ(total_rows, 2000); // this should work
-<<<<<<< HEAD
-    // the counts are off...
-    // ==> need to fix this!
-    // i.e., small subset should have 120k rows in total...
-    // micro should have 10k rows in total....
-
-//    // now, perform combineBucket test
-//    //(gdb) x /8xb bucketA
-//    //0x7ffe9483fac0: 0x40    0x11    0x84    0x94    0xfe    0x7f    0x00    0x00
-//    //(gdb) /project/tuplex/core/src/physical/TransformTask.cc:1: No such file or directory.
-//    //(gdb) x /8xb bucketB
-//    //0x7ffe98847fd0: 0x08    0x00    0x00    0x00    0x00    0x00    0x00    0x00
-//
-//    // (gdb) x /8xg bucketA
-//    //0x555558b73170: 0x0000555558ac3660      0x0000000000002aff
-//    //0x555558b73180: 0x0000000000002380      0x0000000000000030
-//    //0x555558b73190: 0x0000555558b6cc20      0x6120736e6f697461
-//    //0x555558b731a0: 0x696373694420646e      0x492820656e696c70
-//    uint8_t* bucketA = new uint8_t[64];
-//    uint8_t* bucketB = new uint8_t[8];
-//
-//    *(reinterpret_cast<uint64_t*>(bucketB)) = 0x8;
-//    *(reinterpret_cast<uint64_t*>(bucketA + 0 * 8)) = 0x0000555558ac3660;
-//    *(reinterpret_cast<uint64_t*>(bucketA + 1 * 8)) = 0x0000000000002aff;
-//    *(reinterpret_cast<uint64_t*>(bucketA + 2 * 8)) = 0x0000000000002380;
-//    *(reinterpret_cast<uint64_t*>(bucketA + 3 * 8)) = 0x0000000000000030;
-//    *(reinterpret_cast<uint64_t*>(bucketA + 4 * 8)) = 0x0000555558b6cc20;
-//    *(reinterpret_cast<uint64_t*>(bucketA + 5 * 8)) = 0x6120736e6f697461;
-//    *(reinterpret_cast<uint64_t*>(bucketA + 6 * 8)) = 0x696373694420646e;
-//    *(reinterpret_cast<uint64_t*>(bucketA + 7 * 8)) = 0x492820656e696c70;
-//
-//    combineBuckets(bucketA, bucketB);
-=======
->>>>>>> 7cf8f0f6
 }