//--------------------------------------------------------------------------------------------------------------------//
//                                                                                                                    //
//                                      Tuplex: Blazing Fast Python Data Science                                      //
//                                                                                                                    //
//                                                                                                                    //
//  (c) 2017 - 2021, Tuplex team                                                                                      //
//  Created by rahuly first first on 9/15/19                                                                          //
//  License: Apache 2.0                                                                                               //
//--------------------------------------------------------------------------------------------------------------------//

#include "gtest/gtest.h"
#include <Context.h>
#include "../../utils/include/Utils.h"
#include "TestUtils.h"
<<<<<<< HEAD
#include "jit/RuntimeInterface.h"
=======
#include "RuntimeInterface.h"
#include <parser/Parser.h>
#include <graphviz/GraphVizGraph.h>
>>>>>>> d4448b2f

// need for these tests a running python interpreter, so spin it up
class DictionaryFunctions : public PyTest {};

TEST_F(DictionaryFunctions, DictionarySubscript) {
    using namespace tuplex;
    Context c(microTestOptions());

    auto v0 = c.parallelize({
            Row("ab"), Row("cd"), Row("ef")
    }).map(UDF("lambda x: {'ab': 1, 'cd': 2, 'ef': 3}[x]")).collectAsVector();

    EXPECT_EQ(v0.size(), 3);
    ASSERT_EQ(v0[0].getInt(0), 1);
    ASSERT_EQ(v0[1].getInt(0), 2);
    ASSERT_EQ(v0[2].getInt(0), 3);

    auto v1 = c.parallelize({
            Row("ab"), Row("cd"), Row("ef")
    }).map(UDF("lambda x: {'ab': 0.23, 'cd': 1.345, 'ef': 3.45}[x]")).collectAsVector();

    EXPECT_EQ(v1.size(), 3);
    EXPECT_EQ(v1[0], 0.23);
    EXPECT_EQ(v1[1], 1.345);
    EXPECT_EQ(v1[2], 3.45);

    auto v2 = c.parallelize({
            Row(3.12), Row(-0.45), Row(10.0)
    }).map(UDF("lambda x: {-0.45: 'abc', 3.12: 'def', 10.0: 'ghj'}[x]")).collectAsVector();

    EXPECT_EQ(v2.size(), 3);
    EXPECT_EQ(v2[0], std::string("def"));
    EXPECT_EQ(v2[1], std::string("abc"));
    EXPECT_EQ(v2[2], std::string("ghj"));

    auto v3 = c.parallelize({
            Row(3.12), Row(-0.45), Row(10.0)
    }).map(UDF("lambda x: {-0.45: False, 3.12: True, 10.0: False}[x]")).collectAsVector();

    EXPECT_EQ(v3.size(), 3);
    EXPECT_EQ(v3[0], true);
    EXPECT_EQ(v3[1], false);
    EXPECT_EQ(v3[2], false);

    auto v4 = c.parallelize({
            Row(-10), Row(0), Row(1)
    }).map(UDF("lambda x: {1: 2.444, 0: 1.02, -10: 3.22}[x]")).collectAsVector();

    EXPECT_EQ(v4.size(), 3);
    EXPECT_EQ(v4[0], 3.22);
    EXPECT_EQ(v4[1], 1.02);
    EXPECT_EQ(v4[2], 2.444);

    auto v5 = c.parallelize({
            Row(-10), Row(0), Row(1)
    }).map(UDF("lambda x: {1: True, 0: False, -10: True}[x]")).collectAsVector();

    EXPECT_EQ(v5.size(), 3);
    EXPECT_EQ(v5[0], true);
    EXPECT_EQ(v5[1], false);
    EXPECT_EQ(v5[2], true);
}

TEST_F(DictionaryFunctions, DictionaryPop) {
    using namespace tuplex;
    auto co = microTestOptions();
    co.set("tuplex.optimizer.mergeExceptionsInOrder", "true");
    Context c(co);

    auto v1 = c.parallelize({
            Row("ab"), Row("cd"), Row("ef"), Row("gh")
    }).map(UDF("lambda x: {'ab': 0.23, 'cd': 1.345, 'gh': 3.45}.pop(x, -1.23)")).collectAsVector();

    ASSERT_EQ(v1.size(), 4);
    EXPECT_EQ(v1[0], 0.23);
    EXPECT_EQ(v1[1], 1.345);
    EXPECT_EQ(v1[2], -1.23);
    EXPECT_EQ(v1[3], 3.45);

    auto v2 = c.parallelize({
            Row(-11), Row(-2), Row(0), Row(13)
    }).map(UDF("lambda x: {-2: True, 0: False}.pop(x, True)")).collectAsVector();

    EXPECT_EQ(v2.size(), 4);
    EXPECT_EQ(v2[0], true);
    EXPECT_EQ(v2[1], true);
    EXPECT_EQ(v2[2], false);
    EXPECT_EQ(v2[3], true);

    // when only a single var is given, then return item if there else produce keyerror
    auto v3 = c.parallelize({
                                    Row(-11), Row(-2), Row(0), Row(13)
                            }).map(UDF("lambda x: {-2: True, 0: False}.pop(x)"))
                                    .resolve(ExceptionCode::KEYERROR, UDF("lambda x: False"))
                                    .collectAsVector();
}

TEST_F(DictionaryFunctions, DictionaryPopItem) {
    using namespace tuplex;
    auto co = microTestOptions();
    co.set("tuplex.optimizer.mergeExceptionsInOrder", "true");
    Context c(co);

    auto v1 = c.parallelize({
            Row("1"), Row("2"), Row("3"), Row("4")
    }).map(UDF("lambda x: {'ab': 0.23, 'cd': 1.345, 'gh': 3.45}.popitem()")).collectAsVector();

    EXPECT_EQ(v1.size(), 4);
    EXPECT_EQ(v1[0].toPythonString(), "('ab',0.23000)");
    EXPECT_EQ(v1[1].toPythonString(), "('ab',0.23000)");
    EXPECT_EQ(v1[2].toPythonString(), "('ab',0.23000)");
    EXPECT_EQ(v1[3].toPythonString(), "('ab',0.23000)");

    auto v2 = c.parallelize({
            Row("1"), Row("2")
    }).map(UDF("lambda x: {123: 'abcc', 234: 'gh'}.popitem()")).collectAsVector();

    EXPECT_EQ(v2.size(), 2);
    EXPECT_EQ(v2[0].toPythonString(), "(123,'abcc')");
    EXPECT_EQ(v2[1].toPythonString(), "(123,'abcc')");

    auto v3 = c.parallelize({
            Row("1"), Row("2")
    }).map(UDF("lambda x: {0.12: True, 234.34: False}.popitem()")).collectAsVector();

    EXPECT_EQ(v3.size(), 2);
    EXPECT_EQ(v3[0].toPythonString(), "(0.12000,True)");
    EXPECT_EQ(v3[1].toPythonString(), "(0.12000,True)");

    auto v4 = c.parallelize({
            Row("1"), Row("2")
    }).map(UDF("lambda x: {True: 123, False: 678}.popitem()")).collectAsVector();

    EXPECT_EQ(v4.size(), 2);
    EXPECT_EQ(v4[0].toPythonString(), "(True,123)");
    EXPECT_EQ(v4[1].toPythonString(), "(True,123)");


    // popitem on empty dict should produce key error!
    auto code = "def f(x):\n"
                "   d = {'test' : 'hello'}\n"
                "   d.popitem()\n"
                "   return d.popitem()\n";
    auto v5 = c.parallelize({Row("1")}).map(UDF(code)).resolve(ExceptionCode::KEYERROR, UDF("lambda x: ('a','b')")).collectAsVector();
    ASSERT_EQ(v5.size(), 1);
    EXPECT_EQ(v5[0].toPythonString(), "('a','b')");
}

TEST_F(DictionaryFunctions, TestFunctionsMaps) {
    using namespace tuplex;
    Context c(microTestOptions());

    auto code1 = "def a(x):\n"
                "    y = {'a': '30', 'b': 'hello'}\n"
                "    return {'c': 10, 'y': y['b'], 'test': int(y['a'])}";
    auto code2 = "def b(x):\n"
                 "   return x['c']";
    auto code3 = "def c(x):\n"
                 "   return x['y']";
    auto code4 = "def d(x):\n"
                 "   return x['test']";
    auto ds = c.parallelize({Row(1)}).map(UDF(code1));
    auto v1 = ds.collectAsVector();
    auto v2 = ds.map(UDF(code2)).collectAsVector();
    auto v3 = ds.map(UDF(code3)).collectAsVector();
    auto v4 = ds.map(UDF(code4)).collectAsVector();

    // TODO: Should the compiler throw an error when rewriteDictAccessInAST() doesn't find the column name? (right now it just prints an error with IFailable)
    ASSERT_EQ(v1.size(), 1);
    EXPECT_EQ(v1[0].toPythonString(), "(10,'hello',30)");
    ASSERT_EQ(v2.size(), 1);
    EXPECT_EQ(v2[0].toPythonString(), "(10,)");
    ASSERT_EQ(v3.size(), 1);
    EXPECT_EQ(v3[0].toPythonString(), "('hello',)");
    ASSERT_EQ(v4.size(), 1);
    EXPECT_EQ(v4[0].toPythonString(), "(30,)");
}

TEST_F(DictionaryFunctions, TestLambdaMapI) {
    using namespace tuplex;
    Context c(microTestOptions());

    // Test output column rewrite
    auto v0 = c.parallelize({Row(1,2), Row(3,4)})
            .map(UDF("lambda x: {'a': x[0], 'b':x[1]}"))
            .collectAsVector();

    ASSERT_EQ(v0.size(), 2);
    EXPECT_EQ(v0[0].toPythonString(), "(1,2)");
    EXPECT_EQ(v0[1].toPythonString(), "(3,4)");

    // Test column rewrites with various types, collapse to single value
    auto v1 = c.parallelize({Row("123", "456"), Row("012", "102")}, {"col1","col2"})
            .map(UDF("lambda x: {'col3': int(x['col1']), 'col4': int(x['col2'])}"))
            .map(UDF("lambda x: x['col3']+x['col4']"))
            .collectAsVector();
    ASSERT_EQ(v1.size(), 2);
    EXPECT_EQ(v1[0].toPythonString(), "(579,)");
    EXPECT_EQ(v1[1].toPythonString(), "(114,)");

    auto v2 = c.parallelize({Row("a"), Row("b")}, {"col1"})
            .map(UDF("lambda x: {'col2': x['col1']+'c'}"))
            .map(UDF("lambda x: x['col2']+'d'"))
            .collectAsVector();
    ASSERT_EQ(v2.size(), 2);
    EXPECT_EQ(v2[0].toPythonString(), "('acd',)");
    EXPECT_EQ(v2[1].toPythonString(), "('bcd',)");

    auto v3 = c.parallelize({Row(1.2, 3.4), Row(5.6, 7.8)}, {"col1","col2"})
            .map(UDF("lambda x: {'col3': x['col1']+0.1, 'col4': x['col2']+0.2}"))
            .map(UDF("lambda x: x['col3']*x['col4']"))
            .collectAsVector();
    ASSERT_EQ(v3.size(), 2);
    EXPECT_DOUBLE_EQ(v3[0].getDouble(0), 4.68);
    EXPECT_DOUBLE_EQ(v3[1].getDouble(0), 45.6);

    auto v4 = c.parallelize({Row(1, 2), Row(3, 4)}, {"col1","col2"})
            .map(UDF("lambda x: {'col3': x['col1']-1, 'col4': x['col2']+1}"))
            .map(UDF("lambda x: x['col3']-x['col4']"))
            .collectAsVector();
    ASSERT_EQ(v4.size(), 2);
    EXPECT_EQ(v4[0].toPythonString(), "(-3,)");
    EXPECT_EQ(v4[1].toPythonString(), "(-3,)");
}

TEST_F(DictionaryFunctions, TestLambdaMapII) {
    using namespace tuplex;
    Context c(microTestOptions());

    // mixed types, collapse to one value
    auto code1 = "def f(x):\n"
                 "    if x['col3']:\n"
                 "        return x['col4']\n"
                 "    else:\n"
                 "        return -1";
    auto v5 = c.parallelize({Row(true, 4), Row(false, 12)}, {"col1","col2"})
            .map(UDF("lambda x: {'col3': x['col1'], 'col4': x['col2']+2}"))
            .map(UDF(code1))
            .collectAsVector();
    ASSERT_EQ(v5.size(), 2);
    EXPECT_EQ(v5[0].toPythonString(), "(6,)");
    EXPECT_EQ(v5[1].toPythonString(), "(-1,)");

    auto v6 = c.parallelize({Row(1.2, "abc"), Row(3.4, "def")})
            .map(UDF("lambda x, y: {'col1': x+2.4, 'col2': y[:2]}"))
            .map(UDF("lambda x: str(x['col1']) + ' ' + x['col2']"))
            .collectAsVector();
    ASSERT_EQ(v6.size(), 2);
    EXPECT_EQ(v6[0].toPythonString(), "('3.6 ab',)");
    EXPECT_EQ(v6[1].toPythonString(), "('5.8 de',)");

    // return multiple columns
    auto v7 = c.parallelize({Row(12, -1.23), Row(-23, 3.54)})
            .map(UDF("lambda x, y: {'col1': x+y, 'col2': x-y}"))
            .map(UDF("lambda x: {'col3': x['col1']+1.2, 'col4': int(x['col2'])}"))
            .collectAsVector();
    ASSERT_EQ(v7.size(), 2);
    EXPECT_EQ(v7[0].toPythonString(), "(11.97000,13)");
    EXPECT_EQ(v7[1].toPythonString(), "(-18.26000,-26)");

    auto v8 = c.parallelize({Row("hello", true), Row("bye", false)})
            .map(UDF("lambda x, y: {'col1': x + str(y), 'col2': (bool(x) and y)}"))
            .map(UDF("lambda x: {'col3': x['col1'][::-1], 'col4': x['col2']}"))
            .collectAsVector();
    ASSERT_EQ(v8.size(), 2);
    EXPECT_EQ(v8[0].toPythonString(), "('eurTolleh',True)");
    EXPECT_EQ(v8[1].toPythonString(), "('eslaFeyb',False)");
}

TEST_F(DictionaryFunctions, TestMapColumn) {
    using namespace tuplex;
    Context c(microTestOptions());

    auto v0 = c.parallelize({Row(1,2), Row(3,4)})
            .map(UDF("lambda x, y: {'col1': x+y, 'col2': x-y}"))
            .mapColumn("col1", UDF("lambda x: str(x)"))
            .map(UDF("lambda x: {'col3': x['col1']+'1', 'col4': x['col2'] - 1}"))
            .collectAsVector();
    ASSERT_EQ(v0.size(), 2);
    EXPECT_EQ(v0[0].toPythonString(), "('31',-2)");
    EXPECT_EQ(v0[1].toPythonString(), "('71',-2)");

    auto v1 = c.parallelize({Row("1","2"), Row("3","4")})
            .map(UDF("lambda x, y: {'col1': x+y, 'col2': int(x)+int(y)}"))
            .mapColumn("col2", UDF("lambda x: str(x)"))
            .map(UDF("lambda x: {'col3': x['col1'], 'col4': x['col1'] + x['col2']}"))
            .collectAsVector();
    ASSERT_EQ(v1.size(), 2);
    EXPECT_EQ(v1[0].toPythonString(), "('12','123')");
    EXPECT_EQ(v1[1].toPythonString(), "('34','347')");

    auto v2 = c.parallelize({Row(true,false), Row(false,false)})
            .map(UDF("lambda x, y: {'col1': x and y, 'col2': x or y}"))
            .mapColumn("col1", UDF("lambda x: True"))
            .collectAsVector();
    ASSERT_EQ(v2.size(), 2);
    EXPECT_EQ(v2[0].toPythonString(), "(True,True)");
    EXPECT_EQ(v2[1].toPythonString(), "(True,False)");

    auto v3 = c.parallelize({Row(1.345,2.31), Row(-10.234,0.0)})
            .map(UDF("lambda x, y: {'col1': x + y, 'col2': y - x}"))
            .mapColumn("col1", UDF("lambda x: 2*x"))
            .map(UDF("lambda x: x['col1'] + x['col2']"))
            .collectAsVector();
    ASSERT_EQ(v3.size(), 2);
    EXPECT_EQ(v3[0].toPythonString(), "(8.27500,)");
    EXPECT_EQ(v3[1].toPythonString(), "(-10.23400,)");
}

TEST_F(DictionaryFunctions, TestWithColumn) {
    using namespace tuplex;
    Context c(microTestOptions());

    auto v0 = c.parallelize({Row(1,2), Row(3,4)})
            .map(UDF("lambda x, y: {'col1': x+y, 'col2': x-y}"))
            .withColumn("col2", UDF("lambda x: x['col1'] + x['col2'] + 1")) // overwrite existing column
            .withColumn("col3", UDF("lambda x: x['col1'] - 1")) // add new column
            .map(UDF("lambda x: {'col4': x['col1'] + x['col3'], 'col5': x['col2']}")) // map back to two columns
            .collectAsVector();
    ASSERT_EQ(v0.size(), 2);
    EXPECT_EQ(v0[0].toPythonString(), "(5,3)");
    EXPECT_EQ(v0[1].toPythonString(), "(13,7)");

    auto v1 = c.parallelize({Row("1","2"), Row("3","4")})
            .map(UDF("lambda x, y: {'col1': x+y, 'col2': 2*x}"))
            .withColumn("col2", UDF("lambda x: x['col1'] + x['col2'] + '1'")) // overwrite existing column
            .withColumn("col3", UDF("lambda x: 2*x['col1']")) // add new column
            .map(UDF("lambda x: {'col4': x['col1'] + x['col3'], 'col5': x['col2']}")) // map back to two columns
            .collectAsVector();
    ASSERT_EQ(v1.size(), 2);
    EXPECT_EQ(v1[0].toPythonString(), "('121212','12111')");
    EXPECT_EQ(v1[1].toPythonString(), "('343434','34331')");

    auto v2 = c.parallelize({Row(true,false), Row(true,true)})
            .map(UDF("lambda x, y: {'col1': x, 'col2': y}"))
            .withColumn("col1", UDF("lambda x: x['col1'] and x['col2']")) // overwrite existing column
            .withColumn("col3", UDF("lambda x: True")) // add new column
            .collectAsVector();
    ASSERT_EQ(v2.size(), 2);
    EXPECT_EQ(v2[0].toPythonString(), "(False,False,True)");
    EXPECT_EQ(v2[1].toPythonString(), "(True,True,True)");

    auto v3 = c.parallelize({Row(-11.1,21.3), Row(3.4,-4.5)})
            .map(UDF("lambda x, y: {'col1': x+y, 'col2': x-y}"))
            .withColumn("col2", UDF("lambda x: x['col1'] + x['col2'] + 1")) // overwrite existing column
            .withColumn("col3", UDF("lambda x: x['col1'] - 1")) // add new column
            .map(UDF("lambda x: {'col4': x['col1'] + x['col3'], 'col5': x['col2']}")) // map back to two columns
            .collectAsVector();
    ASSERT_EQ(v3.size(), 2);
    EXPECT_EQ(v3[0].toPythonString(), "(19.40000,-21.20000)");
    EXPECT_EQ(v3[1].toPythonString(), "(-3.20000,7.80000)");
}

TEST_F(DictionaryFunctions, TestDictionaryReturns) {
    using namespace tuplex;
    Context c(microTestOptions());

    // Test dictionary return in tuple
    auto ds = c.parallelize({Row("D1"), Row("D2")})
            .map(UDF("lambda x: ({x: True},)"));

    auto v1 = ds.collectAsVector();
    ASSERT_EQ(v1.size(), 2);
    EXPECT_EQ(v1[0].toPythonString(), "(({'D1':True},),)");
    EXPECT_EQ(v1[1].toPythonString(), "(({'D2':True},),)");

    auto v2 = ds.map(UDF("lambda y: y[0]['D1']")).collectAsVector();
    ASSERT_EQ(v2.size(), 1);
    EXPECT_EQ(v2[0].toPythonString(), "(True,)");

    // the above test has the same behavior as the one below
    auto v3 = c.parallelize({Row("D1"), Row("D2")})
            .map(UDF("lambda x: (x,)"))
            .map(UDF("lambda s: s[0][1]"))
            .collectAsVector();
    ASSERT_EQ(v3.size(), 2);
    EXPECT_EQ(v3[0].toPythonString(), "('1',)");
    EXPECT_EQ(v3[1].toPythonString(), "('2',)");

    auto v4 = c.parallelize({Row(1), Row(2), Row(3)}).map(UDF("lambda x: ({'a': 10, 'b': 20},)")).collectAsVector();
    ASSERT_EQ(v4.size(), 3);
    EXPECT_EQ(v4[0].toPythonString(), "(({'a':10,'b':20},),)");
    EXPECT_EQ(v4[1].toPythonString(), "(({'a':10,'b':20},),)");
    EXPECT_EQ(v4[2].toPythonString(), "(({'a':10,'b':20},),)");
}

TEST_F(DictionaryFunctions, TestDictionaryLen) {
    using namespace tuplex;
    Context c(microTestOptions());

    auto v0 = c.parallelize({Row(1), Row(2)}).map(UDF("lambda x: len({'a': 1, 'b': 2, 'c': 3})")).collectAsVector();
    ASSERT_EQ(v0.size(), 2);
    EXPECT_EQ(v0[0].toPythonString(), "(3,)");
    EXPECT_EQ(v0[1].toPythonString(), "(3,)");

    auto v1 = c.parallelize({Row(1, "a", 2, "b")}).map(UDF("lambda x: len({x[0]: x[1], x[2]: x[3]})")).collectAsVector();
    ASSERT_EQ(v1.size(), 1);
    EXPECT_EQ(v1[0].toPythonString(), "(2,)");
}

TEST_F(DictionaryFunctions, TestBooleanBug) {
    using namespace tuplex;
    Context c(microTestOptions());

    auto v0 = c.parallelize({Row(true, false, 1, 2), Row(false, true, 1, 2)}).map(UDF("lambda x: ({x[0]: x[2], x[1]: x[3]},)")).collectAsVector();
    ASSERT_EQ(v0.size(), 2);
    EXPECT_EQ(v0[0].toPythonString(), "(({True:1,False:2},),)");
    EXPECT_EQ(v0[1].toPythonString(), "(({False:1,True:2},),)");
}

TEST_F(DictionaryFunctions, SingleElementUnwrap) {
    // make sure that when a single item as returned in string/dict syntax, the unwrapping works accordingly!
    using namespace tuplex;
    Context c(microTestOptions());

    auto v = c.parallelize({Row("Snowwhite"), Row("Huntsman")}, {"name"})
              .map(UDF("lambda t: {'res' : t}")) // note that b.c. it's a single column, it's single element access!
              .collectAsVector();

    for(auto r : v)
        std::cout<<r.toPythonString()<<std::endl;
    ASSERT_EQ(v.size(), 2);
    EXPECT_EQ(v[0], Row("Snowwhite"));
    EXPECT_EQ(v[1], Row("Huntsman"));
}

TEST_F(DictionaryFunctions, EmptyDict) {
    // make sure that when a single item as returned in string/dict syntax, the unwrapping works accordingly!
    using namespace tuplex;
    using namespace std;


    // type decoding for special dict string
    EXPECT_EQ(python::Type::EMPTYDICT, python::decodeType("{}"));
    EXPECT_EQ(python::Type::makeTupleType({python::Type::EMPTYDICT, python::Type::I64}), python::decodeType("({}, i64)"));


    // serialization:
    python::lockGIL();
    PyObject* emptyDict = PyDict_New();
    Row r = python::pythonToRow(emptyDict);
    PyObject* deserialized = python::rowToPython(r, true);
    ASSERT_TRUE(PyDict_Check(deserialized));
    EXPECT_EQ(PyDict_Size(deserialized), 0);
    EXPECT_EQ(PyDict_Size(emptyDict), 0);
    python::unlockGIL();

    // Tuplex based serialization/deserialization
    Serializer s;
    char buf[1024];
    memset(buf, 0 , 1024);
    s.append("{}", python::Type::EMPTYDICT);
    s.serialize(buf, 1024);

    // deserialize
    Row r2 = Row::fromMemory(Schema(Schema::MemoryLayout::ROW, python::Type::propagateToTupleType(python::Type::EMPTYDICT)), buf, 1024);

    EXPECT_EQ(r2.toPythonString(), "({},)");

    Context c(microTestOptions());

    // special case, single empty dict?
    auto v =  c.parallelize({Row("Snowwhite"), Row("Huntsman")}, {"name"})
               .map(UDF("lambda t: {}"))
               .collectAsVector();

    ASSERT_EQ(v.size(), 2);
    EXPECT_EQ(v[0].toPythonString(), "({},)");
    EXPECT_EQ(v[1].toPythonString(), "({},)");

    // check empty dict len({}) == 0! ==> test for this as well!
    auto v2 = c.parallelize({Row(Field::empty_dict())})
               .map(UDF("lambda x: len(x)")).collectAsVector();

    ASSERT_EQ(v2.size(), 1);
    EXPECT_EQ(v2[0], Row(0));

    // check also key error always produced on empty dict access! ==> with resolve...

    // .popitem() generates KeyError
    // .pop(val) KeyError
    // ==> left for later testing because it's a bit more complicated...
#warning "implement fast, special functions for empty dict..."
}

TEST_F(DictionaryFunctions, DictCount) {
    using namespace tuplex;
    auto code = "def count(L):\n"
                "    d = {}\n"
                "    for x in L:\n"
                "        if x not in d.keys():\n"
                "            d[x] = 0\n"
                "        d[x] += 1\n"
                "    return d";

    auto root = std::unique_ptr<ASTNode>(parseToAST(code));
    EXPECT_TRUE(root.get());

    GraphVizGraph graph;
    graph.createFromAST(root.get(), true);
    graph.saveAsPDF("/home/rgoyal6/tuplex/tuplex/build/dict_count.pdf");
}<|MERGE_RESOLUTION|>--- conflicted
+++ resolved
@@ -12,13 +12,9 @@
 #include <Context.h>
 #include "../../utils/include/Utils.h"
 #include "TestUtils.h"
-<<<<<<< HEAD
 #include "jit/RuntimeInterface.h"
-=======
-#include "RuntimeInterface.h"
 #include <parser/Parser.h>
 #include <graphviz/GraphVizGraph.h>
->>>>>>> d4448b2f
 
 // need for these tests a running python interpreter, so spin it up
 class DictionaryFunctions : public PyTest {};
