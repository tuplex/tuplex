//--------------------------------------------------------------------------------------------------------------------//
//                                                                                                                    //
//                                      Tuplex: Blazing Fast Python Data Science                                      //
//                                                                                                                    //
//                                                                                                                    //
//  (c) 2017 - 2021, Tuplex team                                                                                      //
//  Created by Leonhard Spiegelberg first on 1/1/2021                                                                 //
//  License: Apache 2.0                                                                                               //
//--------------------------------------------------------------------------------------------------------------------//

#include "gtest/gtest.h"
#include <cmath>
#include <Context.h>
#include "../../utils/include/Utils.h"
#include "TestUtils.h"
#include "RuntimeInterface.h"

class MathFunctionsTest : public TuplexTest {};

TEST_F(MathFunctionsTest, MathLog) {
    using namespace std;
    using namespace tuplex;

    python::initInterpreter();
    python::unlockGIL();
    ClosureEnvironment ce;
    ce.importModuleAs("math", "math");

    Context c(testOptions());
    auto v1 = c.parallelize({
        Row(M_E), Row(1.0), Row(pow(M_E, 2.0)), Row(pow(M_E, -1.0))
    }).map(UDF("lambda x: math.log(x)", "", ce)).collectAsVector();

    EXPECT_EQ(v1.size(), 4);
    EXPECT_DOUBLE_EQ(v1[0].getDouble(0), 1.0);
    EXPECT_DOUBLE_EQ(v1[1].getDouble(0), 0.0);
    EXPECT_DOUBLE_EQ(v1[2].getDouble(0), 2.0);
    EXPECT_DOUBLE_EQ(v1[3].getDouble(0), -1.0);

    auto v2 = c.parallelize({
        Row(1), Row(2), Row(3), Row(4)
    }).map(UDF("lambda x: math.log(x)", "", ce)).collectAsVector();

    EXPECT_EQ(v2.size(), 4);
    EXPECT_DOUBLE_EQ(v2[0].getDouble(0), log(1));
    EXPECT_DOUBLE_EQ(v2[1].getDouble(0), log(2));
    EXPECT_DOUBLE_EQ(v2[2].getDouble(0), log(3));
    EXPECT_DOUBLE_EQ(v2[3].getDouble(0), log(4));

    auto v3 = c.parallelize({
        Row(true), Row(false)
    }).map(UDF("lambda x: math.log(x)", "", ce)).collectAsVector();

    EXPECT_EQ(v3.size(), 2);
    EXPECT_DOUBLE_EQ(v3[0].getDouble(0), log(true));
    EXPECT_DOUBLE_EQ(v3[1].getDouble(0), log(false));

    python::lockGIL();
    python::closeInterpreter();
}

TEST_F(MathFunctionsTest, MathExp) {
    using namespace std;
    using namespace tuplex;

    python::initInterpreter();
    python::unlockGIL();
    ClosureEnvironment ce;
    ce.importModuleAs("math", "math");

    Context c(testOptions());
    auto v1 = c.parallelize({
            Row(1.0), Row(0.0), Row(2.0), Row(-1.0)
    }).map(UDF("lambda x: math.exp(x)", "", ce)).collectAsVector();

    EXPECT_EQ(v1.size(), 4);
    EXPECT_DOUBLE_EQ(v1[0].getDouble(0), M_E);
    EXPECT_DOUBLE_EQ(v1[1].getDouble(0), 1.0);
    EXPECT_DOUBLE_EQ(v1[2].getDouble(0), exp(2.0));
    EXPECT_DOUBLE_EQ(v1[3].getDouble(0), 1 / M_E);

    auto v2 = c.parallelize({
        Row(1), Row(0), Row(2), Row(-1)
    }).map(UDF("lambda x: math.exp(x)", "", ce)).collectAsVector();

    EXPECT_EQ(v2.size(), 4);
    EXPECT_DOUBLE_EQ(v2[0].getDouble(0), M_E);
    EXPECT_DOUBLE_EQ(v2[1].getDouble(0), 1.0);
    EXPECT_DOUBLE_EQ(v2[2].getDouble(0), exp(2.0));
    EXPECT_DOUBLE_EQ(v2[3].getDouble(0), 1 / M_E);

    auto v3 = c.parallelize({
        Row(true), Row(false)
    }).map(UDF("lambda x: math.exp(x)", "", ce)).collectAsVector();

    EXPECT_EQ(v3.size(), 2);
    EXPECT_DOUBLE_EQ(v3[0].getDouble(0), exp(true));
    EXPECT_DOUBLE_EQ(v3[1].getDouble(0), exp(false));

    python::lockGIL();
    python::closeInterpreter();
}

TEST_F(MathFunctionsTest, MathLog1p) {
    using namespace std;
    using namespace tuplex;

    python::initInterpreter();
    python::unlockGIL();
    ClosureEnvironment ce;
    ce.importModuleAs("math", "math");

    Context c(testOptions());
    auto v1 = c.parallelize({
            Row(0.0), Row(M_E - 1), Row(M_E * M_E - 1), Row(1 / M_E - 1)
    }).map(UDF("lambda x: math.log1p(x)", "", ce)).collectAsVector();

    EXPECT_EQ(v1.size(), 4);
    EXPECT_DOUBLE_EQ(v1[0].getDouble(0), 0.0);
    EXPECT_DOUBLE_EQ(v1[1].getDouble(0), 1.0);
    EXPECT_DOUBLE_EQ(v1[2].getDouble(0), 2.0);
    EXPECT_DOUBLE_EQ(v1[3].getDouble(0), -1.0);

    auto v2 = c.parallelize({
        Row(0), Row(2), Row(7), Row(1)
    }).map(UDF("lambda x: math.log1p(x)", "", ce)).collectAsVector();

    EXPECT_EQ(v2.size(), 4);
    EXPECT_DOUBLE_EQ(v2[0].getDouble(0), 0.0);
    EXPECT_DOUBLE_EQ(v2[1].getDouble(0), log1p(2));
    EXPECT_DOUBLE_EQ(v2[2].getDouble(0), log1p(7));
    EXPECT_DOUBLE_EQ(v2[3].getDouble(0), log1p(1));

    python::lockGIL();
    python::closeInterpreter();
}

TEST_F(MathFunctionsTest, MathLog2) {
    using namespace std;
    using namespace tuplex;

    python::initInterpreter();
    python::unlockGIL();
    ClosureEnvironment ce;
    ce.importModuleAs("math", "math");

    Context c(testOptions());
    auto v1 = c.parallelize({
            Row(2.0), Row(1.0), Row(4.0), Row(1 / 2)
    }).map(UDF("lambda x: math.log2(x)", "", ce)).collectAsVector();

    EXPECT_EQ(v1.size(), 4);
    EXPECT_DOUBLE_EQ(v1[0].getDouble(0), 1.0);
    EXPECT_DOUBLE_EQ(v1[1].getDouble(0), 0.0);
    EXPECT_DOUBLE_EQ(v1[2].getDouble(0), 2.0);
    EXPECT_DOUBLE_EQ(v1[3].getDouble(0), log2(1 / 2));

    auto v2 = c.parallelize({
                                    Row(2), Row(1), Row(4), Row(8)
                            }).map(UDF("lambda x: math.log2(x)", "", ce)).collectAsVector();

    EXPECT_EQ(v2.size(), 4);
    EXPECT_DOUBLE_EQ(v2[0].getDouble(0), 1.0);
    EXPECT_DOUBLE_EQ(v2[1].getDouble(0), 0.0);
    EXPECT_DOUBLE_EQ(v2[2].getDouble(0), 2.0);
    EXPECT_DOUBLE_EQ(v2[3].getDouble(0), 3.0);

    auto v3 = c.parallelize({
                                    Row(true), Row(false)
                            }).map(UDF("lambda x: math.log2(x)", "", ce)).collectAsVector();

    EXPECT_EQ(v3.size(), 2);
    EXPECT_DOUBLE_EQ(v3[0].getDouble(0), log2(true));
    EXPECT_DOUBLE_EQ(v3[1].getDouble(0), log2(false));

    python::lockGIL();
    python::closeInterpreter();
}

TEST_F(MathFunctionsTest, MathLog10) {
    using namespace std;
    using namespace tuplex;

    python::initInterpreter();
    python::unlockGIL();
    ClosureEnvironment ce;
    ce.importModuleAs("math", "math");

    Context c(testOptions());
    auto v1 = c.parallelize({
            Row(10.0), Row(1.0), Row(100.0), Row(1 / 100)
    }).map(UDF("lambda x: math.log10(x)", "", ce)).collectAsVector();

    EXPECT_EQ(v1.size(), 4);
    EXPECT_DOUBLE_EQ(v1[0].getDouble(0), 1.0);
    EXPECT_DOUBLE_EQ(v1[1].getDouble(0), 0.0);
    EXPECT_DOUBLE_EQ(v1[2].getDouble(0), 2.0);
    EXPECT_DOUBLE_EQ(v1[3].getDouble(0), log10(1 / 100));

    auto v2 = c.parallelize({
        Row(10), Row(1), Row(100)
    }).map(UDF("lambda x: math.log10(x)", "", ce)).collectAsVector();

    EXPECT_EQ(v2.size(), 3);
    EXPECT_DOUBLE_EQ(v2[0].getDouble(0), 1.0);
    EXPECT_DOUBLE_EQ(v2[1].getDouble(0), 0.0);
    EXPECT_DOUBLE_EQ(v2[2].getDouble(0), 2.0);

    auto v3 = c.parallelize({
                                    Row(true), Row(false)
                            }).map(UDF("lambda x: math.log10(x)", "", ce)).collectAsVector();

    EXPECT_EQ(v3.size(), 2);
    EXPECT_DOUBLE_EQ(v3[0].getDouble(0), log10(true));
    EXPECT_DOUBLE_EQ(v3[1].getDouble(0), log10(false));


    python::lockGIL();
    python::closeInterpreter();
}

TEST_F(MathFunctionsTest, MathExpm1) {
    using namespace std;
    using namespace tuplex;

    python::initInterpreter();
    python::unlockGIL();
    ClosureEnvironment ce;
    ce.importModuleAs("math", "math");

    Context c(testOptions());
    auto v1 = c.parallelize({
            Row(0.0), Row(1.0), Row(2.0), Row(-1.0)
    }).map(UDF("lambda x: math.expm1(x)", "", ce)).collectAsVector();

    EXPECT_EQ(v1.size(), 4);
    EXPECT_DOUBLE_EQ(v1[0].getDouble(0), expm1(0.0));
    EXPECT_DOUBLE_EQ(v1[1].getDouble(0), expm1(1.0));
    EXPECT_DOUBLE_EQ(v1[2].getDouble(0), expm1(2.0));
    EXPECT_DOUBLE_EQ(v1[3].getDouble(0), expm1(-1.0));

    auto v2 = c.parallelize({
        Row(0), Row(1), Row(2), Row(-1)
    }).map(UDF("lambda x: math.expm1(x)", "", ce)).collectAsVector();

    EXPECT_EQ(v1.size(), 4);
    EXPECT_DOUBLE_EQ(v2[0].getDouble(0), expm1(0.0));
    EXPECT_DOUBLE_EQ(v2[1].getDouble(0), expm1(1.0));
    EXPECT_DOUBLE_EQ(v2[2].getDouble(0), expm1(2.0));
    EXPECT_DOUBLE_EQ(v2[3].getDouble(0), expm1(-1.0));

    python::lockGIL();
    python::closeInterpreter();
}

TEST_F(MathFunctionsTest, MathSin) {
    using namespace std;
    using namespace tuplex;

    python::initInterpreter();
    python::unlockGIL();
    ClosureEnvironment ce;
    ce.importModuleAs("math", "math");

    Context c(microTestOptions());
    auto v1 = c.parallelize({
        Row(0.0), Row(M_PI), Row(2 * M_PI), Row(-1.0 * M_PI)
    }).map(UDF("lambda x: math.sin(x)", "", ce)).collectAsVector();

    EXPECT_EQ(v1.size(), 4);
    EXPECT_DOUBLE_EQ(v1[0].getDouble(0), 0.0);
    EXPECT_DOUBLE_EQ(v1[1].getDouble(0), sin(M_PI));
    EXPECT_DOUBLE_EQ(v1[2].getDouble(0), sin(2 * M_PI));
    EXPECT_DOUBLE_EQ(v1[3].getDouble(0), sin(-1.0 * M_PI));

    auto v2 = c.parallelize({
        Row(1 / 2 * M_PI), Row(3 / 2 * M_PI), Row(-1 / 2 * M_PI)
    }).map(UDF("lambda x: math.sin(x)", "", ce)).collectAsVector();

    EXPECT_EQ(v2.size(), 3);
    EXPECT_DOUBLE_EQ(v2[0].getDouble(0), sin(1 / 2 * M_PI));
    EXPECT_DOUBLE_EQ(v2[1].getDouble(0), sin(3 / 2 * M_PI));
    EXPECT_DOUBLE_EQ(v2[2].getDouble(0), sin(-1 / 2 * M_PI));

    python::lockGIL();
    python::closeInterpreter();
}

TEST_F(MathFunctionsTest, MathSinH) {
    using namespace std;
    using namespace tuplex;

    python::initInterpreter();
    python::unlockGIL();
    ClosureEnvironment ce;
    ce.importModuleAs("math", "math");

    Context c(microTestOptions());
    auto v1 = c.parallelize({
                                    Row(0.0)
                            }).map(UDF("lambda x: math.sinh(x)", "", ce)).collectAsVector();

    EXPECT_EQ(v1.size(), 1);
    EXPECT_EQ(v1[0].getDouble(0), 0);

    python::lockGIL();
    python::closeInterpreter();
}

TEST_F(MathFunctionsTest, MathArcSinH) {
    using namespace std;
    using namespace tuplex;

    python::initInterpreter();
    python::unlockGIL();
    ClosureEnvironment ce;
    ce.importModuleAs("math", "math");

    Context c(microTestOptions());
    auto v1 = c.parallelize({
                                    Row(0.0), Row(1.0), Row(-1.0)
                            }).map(UDF("lambda x: math.asinh(x)", "", ce)).collectAsVector();
    EXPECT_EQ(v1.size(), 3);
    EXPECT_DOUBLE_EQ(v1[0].getDouble(0), 0);
    EXPECT_DOUBLE_EQ(v1[1].getDouble(0), 0.88137358701954305);
    EXPECT_DOUBLE_EQ(v1[2].getDouble(0), -0.88137358701954305);

    python::lockGIL();
    python::closeInterpreter();
}

TEST_F(MathFunctionsTest, MathCos) {
    using namespace std;
    using namespace tuplex;

    python::initInterpreter();
    python::unlockGIL();
    ClosureEnvironment ce;
    ce.importModuleAs("math", "math");

    Context c(microTestOptions());
    auto v1 = c.parallelize({
        Row(0.0), Row(M_PI), Row(2 * M_PI), Row(-1.0 * M_PI)
    }).map(UDF("lambda x: math.cos(x)", "", ce)).collectAsVector();

    EXPECT_EQ(v1.size(), 4);
    EXPECT_DOUBLE_EQ(v1[0].getDouble(0), cos(0));
    EXPECT_DOUBLE_EQ(v1[1].getDouble(0), cos(M_PI));
    EXPECT_DOUBLE_EQ(v1[2].getDouble(0), cos(2 * M_PI));
    EXPECT_DOUBLE_EQ(v1[3].getDouble(0), cos(-1.0 * M_PI));

    auto v2 = c.parallelize({
        Row(1 / 2 * M_PI), Row(3 / 2 * M_PI), Row(-1 / 2 * M_PI)
    }).map(UDF("lambda x: math.cos(x)", "", ce)).collectAsVector();

    EXPECT_EQ(v2.size(), 3);
    EXPECT_DOUBLE_EQ(v2[0].getDouble(0), cos(1 / 2 * M_PI));
    EXPECT_DOUBLE_EQ(v2[1].getDouble(0), cos(3 / 2 * M_PI));
    EXPECT_DOUBLE_EQ(v2[2].getDouble(0), cos(-1 / 2 * M_PI));

    python::lockGIL();
    python::closeInterpreter();
}

TEST_F(MathFunctionsTest, MathCosH) {
    using namespace std;
    using namespace tuplex;

    python::initInterpreter();
    python::unlockGIL();
    ClosureEnvironment ce;
    ce.importModuleAs("math", "math");

    Context c(microTestOptions());
    auto v1 = c.parallelize({
                                    Row(0.0)
                            }).map(UDF("lambda x: math.cosh(x)", "", ce)).collectAsVector();

    EXPECT_EQ(v1.size(), 1);
    EXPECT_DOUBLE_EQ(v1[0].getDouble(0), 1);

    python::lockGIL();
    python::closeInterpreter();
}

TEST_F(MathFunctionsTest, MathArcCos) {
    using namespace std;
    using namespace tuplex;

    python::initInterpreter();
    python::unlockGIL();
    ClosureEnvironment ce;
    ce.importModuleAs("math", "math");

    Context c(microTestOptions());
    auto v1 = c.parallelize({
                                    Row(-1.0), Row(0.0), Row(1.0)
                            }).map(UDF("lambda x: math.acos(x)", "", ce)).collectAsVector();

    EXPECT_EQ(v1.size(), 3);
    EXPECT_DOUBLE_EQ(v1[0].getDouble(0), M_PI);
    EXPECT_DOUBLE_EQ(v1[1].getDouble(0), M_PI/2);
    EXPECT_DOUBLE_EQ(v1[2].getDouble(0), 0);

    python::lockGIL();
    python::closeInterpreter();
}

TEST_F(MathFunctionsTest, MathTanH) {
    using namespace std;
    using namespace tuplex;

    python::initInterpreter();
    python::unlockGIL();
    ClosureEnvironment ce;
    ce.importModuleAs("math", "math");

    Context c(microTestOptions());
    double inf = std::numeric_limits<double>::infinity();
    auto v1 = c.parallelize({
                                    Row(0.0), Row(inf), Row(-inf)
                            }).map(UDF("lambda x: math.tanh(x)", "", ce)).collectAsVector();

    EXPECT_EQ(v1.size(), 3);
    EXPECT_DOUBLE_EQ(v1[0].getDouble(0), 0);
    EXPECT_DOUBLE_EQ(v1[1].getDouble(0), 1);
    EXPECT_DOUBLE_EQ(v1[2].getDouble(0), -1);

    python::lockGIL();
    python::closeInterpreter();
}

TEST_F(MathFunctionsTest, MathArcTan) {
    using namespace std;
    using namespace tuplex;

    python::initInterpreter();
    python::unlockGIL();
    ClosureEnvironment ce;
    ce.importModuleAs("math", "math");

    Context c(microTestOptions());
    double inf = std::numeric_limits<double>::infinity();
    auto v1 = c.parallelize({
                                    Row(-1.0), Row(0.0), Row(1.0), Row(inf), Row(-inf)
                            }).map(UDF("lambda x: math.atan(x)", "", ce)).collectAsVector();
    EXPECT_EQ(v1.size(), 5);
    EXPECT_DOUBLE_EQ(v1[0].getDouble(0), -M_PI/4);
    EXPECT_DOUBLE_EQ(v1[1].getDouble(0), 0);
    EXPECT_DOUBLE_EQ(v1[2].getDouble(0), M_PI/4);
    EXPECT_DOUBLE_EQ(v1[3].getDouble(0), M_PI/2);
    EXPECT_DOUBLE_EQ(v1[4].getDouble(0), -M_PI/2);

    python::lockGIL();
    python::closeInterpreter();
}


TEST_F(MathFunctionsTest, MathArcTanH) {
    using namespace std;
    using namespace tuplex;

    python::initInterpreter();
    python::unlockGIL();
    ClosureEnvironment ce;
    ce.importModuleAs("math", "math");

    Context c(microTestOptions());
    auto v1 = c.parallelize({
                                    Row(0.0), Row(0.5), Row(-0.5)
                            }).map(UDF("lambda x: math.atanh(x)", "", ce)).collectAsVector();
    EXPECT_EQ(v1.size(), 3);
    EXPECT_DOUBLE_EQ(v1[0].getDouble(0), 0);
    EXPECT_DOUBLE_EQ(abs(v1[1].getDouble(0)), 0.54930614433405489);
    EXPECT_DOUBLE_EQ(abs(v1[2].getDouble(0)), 0.54930614433405489);
    python::lockGIL();
    python::closeInterpreter();
}


TEST_F(MathFunctionsTest, MathRadians) {
    using namespace std;
    using namespace tuplex;

    python::initInterpreter();
    python::unlockGIL();
    ClosureEnvironment ce;
    ce.importModuleAs("math", "math");

    Context c(microTestOptions());
    auto v1 = c.parallelize({
                                    Row(180.0), Row(90.0), Row(-45.0), Row(0.0)
                            }).map(UDF("lambda x: math.radians(x)", "", ce)).collectAsVector();
    EXPECT_EQ(v1.size(), 4);
    EXPECT_DOUBLE_EQ(v1[0].getDouble(0), M_PI);
    EXPECT_DOUBLE_EQ(v1[1].getDouble(0), M_PI/2);
    EXPECT_DOUBLE_EQ(v1[2].getDouble(0), -M_PI/4);
    EXPECT_DOUBLE_EQ(v1[3].getDouble(0), 0);

    python::lockGIL();
    python::closeInterpreter();
}

TEST_F(MathFunctionsTest, MathDegrees) {
    using namespace std;
    using namespace tuplex;

    python::initInterpreter();
    python::unlockGIL();
    ClosureEnvironment ce;
    ce.importModuleAs("math", "math");

    Context c(microTestOptions());
    auto v1 = c.parallelize({
                                    Row(M_PI), Row(M_PI/2), Row(-M_PI/4), Row(0.0)
                            }).map(UDF("lambda x: math.degrees(x)", "", ce)).collectAsVector();
    EXPECT_EQ(v1.size(), 4);
    EXPECT_DOUBLE_EQ(v1[0].getDouble(0), 180);
    EXPECT_DOUBLE_EQ(v1[1].getDouble(0), 90);
    EXPECT_DOUBLE_EQ(v1[2].getDouble(0), -45);
    EXPECT_DOUBLE_EQ(v1[3].getDouble(0), 0);

    python::lockGIL();
    python::closeInterpreter();
}

TEST_F(MathFunctionsTest, MathArcTan2) {
    using namespace std;
    using namespace tuplex;

    python::initInterpreter();
    python::unlockGIL();
    ClosureEnvironment ce;
    ce.importModuleAs("math", "math");
    Context c(microTestOptions());
    auto v1 = c.parallelize({
                                    Row(-1, 0), Row(-1, 1), Row(0, 1), Row(1, 1), Row(1, 0)
                            }).map(UDF("lambda x, y: math.atan2(x, y)", "", ce)).collectAsVector();
    EXPECT_EQ(v1.size(), 5);
    EXPECT_DOUBLE_EQ(v1[0].getDouble(0), -M_PI/2);
    EXPECT_DOUBLE_EQ(v1[1].getDouble(0), -M_PI/4);
    EXPECT_DOUBLE_EQ(v1[2].getDouble(0), 0);
    EXPECT_DOUBLE_EQ(v1[3].getDouble(0), M_PI/4);
    EXPECT_DOUBLE_EQ(v1[4].getDouble(0), M_PI/2);

    python::lockGIL();
    python::closeInterpreter();
}

TEST_F(MathFunctionsTest, MathArcCosH) {
    using namespace std;
    using namespace tuplex;

    python::initInterpreter();
    python::unlockGIL();
    ClosureEnvironment ce;
    ce.importModuleAs("math", "math");

    Context c(microTestOptions());
    auto v1 = c.parallelize({
                                    Row(1.0), Row(2.0)
                            }).map(UDF("lambda x: math.acosh(x)", "", ce)).collectAsVector();

    EXPECT_EQ(v1.size(), 2);
    EXPECT_DOUBLE_EQ(v1[0].getDouble(0), 0);
    ASSERT_TRUE( abs(v1[1].getDouble(0) - 1.31696) <= 0.00001);

    python::lockGIL();
    python::closeInterpreter();
}

TEST_F(MathFunctionsTest, MathSqrt) {
    using namespace std;
    using namespace tuplex;

    python::initInterpreter();
    python::unlockGIL();
    ClosureEnvironment ce;
    ce.importModuleAs("math", "math");

    Context c(testOptions());
    auto v1 = c.parallelize({
        Row(100.0), Row(1.0), Row(0.0), Row(1 / 100)
    }).map(UDF("lambda x: math.sqrt(x)", "", ce)).collectAsVector();

    EXPECT_EQ(v1.size(), 4);
    EXPECT_DOUBLE_EQ(v1[0].getDouble(0), 10.0);
    EXPECT_DOUBLE_EQ(v1[1].getDouble(0), 1.0);
    EXPECT_DOUBLE_EQ(v1[2].getDouble(0), 0.0);
    EXPECT_DOUBLE_EQ(v1[3].getDouble(0), sqrt(1 / 100));


    python::lockGIL();
    python::closeInterpreter();
}

TEST_F(MathFunctionsTest, MathAsin) {
    using namespace std;
    using namespace tuplex;

    python::initInterpreter();
    python::unlockGIL();
    ClosureEnvironment ce;
    ce.importModuleAs("math", "math");

    Context c(microTestOptions());
    auto v1 = c.parallelize({
        Row(0.0), Row(sin(M_PI)), Row(sin(2 * M_PI)), Row(sin(-1.0 * M_PI))
    }).map(UDF("lambda x: math.asin(x)", "", ce)).collectAsVector();

    EXPECT_EQ(v1.size(), 4);
    EXPECT_DOUBLE_EQ(v1[0].getDouble(0), 0.0);
    EXPECT_DOUBLE_EQ(v1[1].getDouble(0), asin(sin(M_PI)));
    EXPECT_DOUBLE_EQ(v1[2].getDouble(0), asin(sin(2 * M_PI)));
    EXPECT_DOUBLE_EQ(v1[3].getDouble(0), asin(sin(-1.0 * M_PI)));

    auto v2 = c.parallelize({
        Row(sin(0.5 * M_PI)), Row(sin(3.0 / 2.0 * M_PI)), Row(sin(-0.5 * M_PI))
    }).map(UDF("lambda x: math.asin(x)", "", ce)).collectAsVector();

    EXPECT_EQ(v2.size(), 3);
    EXPECT_DOUBLE_EQ(v2[0].getDouble(0), 0.5 * M_PI);
    EXPECT_DOUBLE_EQ(v2[1].getDouble(0), asin(sin(3.0 / 2.0 * M_PI)));
    EXPECT_DOUBLE_EQ(v2[2].getDouble(0), -0.5 * M_PI);

    python::lockGIL();
    python::closeInterpreter();
}



TEST_F(MathFunctionsTest, MathPow) {
    using namespace std;
    using namespace tuplex;

    python::initInterpreter();
    python::unlockGIL();

    Context c(microTestOptions());
    ClosureEnvironment ce;
    ce.importModuleAs("math", "math");

    auto v1 = c.parallelize({
        Row(3.0, 2.0), Row(1.0, 0.0), Row(1.0, 1.0), Row(2.0, 1.0), Row(3.0, 0.0)
    }).map(UDF("lambda x, y: math.pow(x, y)", "", ce)).collectAsVector();

    EXPECT_EQ(v1.size(), 5);
    EXPECT_DOUBLE_EQ(v1[0].getDouble(0), 9.0);
    EXPECT_DOUBLE_EQ(v1[1].getDouble(0), pow(1.0, 0));
    EXPECT_DOUBLE_EQ(v1[2].getDouble(0), pow(1.0, 1));
    EXPECT_DOUBLE_EQ(v1[3].getDouble(0), pow(2, 1.0));
    EXPECT_DOUBLE_EQ(v1[4].getDouble(0), pow(3.0, 0));

    auto v2 = c.parallelize({
        Row(2.0), Row(1.0), Row(-1.0), Row(-2.0), Row(0.0)
    }).map(UDF("lambda y: math.pow(y, 5.0)", "", ce)).collectAsVector();

    EXPECT_EQ(v2.size(), 5);
    EXPECT_DOUBLE_EQ(v2[0].getDouble(0), 32.0);
    EXPECT_DOUBLE_EQ(v2[1].getDouble(0), 1.0);
    EXPECT_DOUBLE_EQ(v2[2].getDouble(0), -1.0);
    EXPECT_DOUBLE_EQ(v2[3].getDouble(0), -32.0);
    EXPECT_DOUBLE_EQ(v2[4].getDouble(0), 0.0);

    auto v3 = c.parallelize({
        Row(-2.0), Row(0.0), Row(-1.0), Row(5.0), Row(1.0)
    }).map(UDF("lambda x: math.pow(-2.0, x)", "", ce)).collectAsVector();

    EXPECT_EQ(v3.size(), 5);
    EXPECT_DOUBLE_EQ(v3[0].getDouble(0), pow(-2, -2));
    EXPECT_DOUBLE_EQ(v3[1].getDouble(0), pow(-2.0, 0.0));
    EXPECT_DOUBLE_EQ(v3[2].getDouble(0), pow(-2.0, -1.0));
    EXPECT_DOUBLE_EQ(v3[3].getDouble(0), -32.0);
    ASSERT_DOUBLE_EQ(v3[4].getDouble(0), -2.0);

    auto v4 = c.parallelize({
        Row(2), Row(1), Row(-1), Row(-2), Row(0)
    }).map(UDF("lambda y: math.pow(y, 5)", "", ce)).collectAsVector();

    EXPECT_EQ(v4.size(), 5);
    EXPECT_DOUBLE_EQ(v4[0].getDouble(0), 32.0);
    EXPECT_DOUBLE_EQ(v4[1].getDouble(0), 1.0);
    EXPECT_DOUBLE_EQ(v4[2].getDouble(0), -1.0);
    EXPECT_DOUBLE_EQ(v4[3].getDouble(0), -32.0);
    EXPECT_DOUBLE_EQ(v4[4].getDouble(0), 0.0);

    auto v5 = c.parallelize({
        Row(true, true), Row(false, false), Row(true, false), Row(false, true)
    }).map(UDF("lambda x, y: math.pow(x, y)", "", ce)).collectAsVector();

    EXPECT_EQ(v5.size(), 4);
    EXPECT_DOUBLE_EQ(v5[0].getDouble(0), pow(true, true));
    EXPECT_DOUBLE_EQ(v5[1].getDouble(0), pow(false, false));
    EXPECT_DOUBLE_EQ(v5[2].getDouble(0), pow(true, false));
    EXPECT_DOUBLE_EQ(v5[3].getDouble(0), pow(false, true));

    python::lockGIL();
    python::closeInterpreter();
<<<<<<< HEAD
}
=======
}


TEST_F(MathFunctionsTest, MathIsNan) {
    using namespace std;
    using namespace tuplex;

    python::initInterpreter();
    python::unlockGIL();

    Context c(microTestOptions());
    ClosureEnvironment ce;
    ce.importModuleAs("math", "math");

    auto v1 = c.parallelize({
                                    Row(0.0), Row(DOUBLE_QUIET_NAN), Row(INFINITY), Row(-INFINITY)
    }).map(UDF("lambda x: math.isnan(x)", "", ce)).collectAsVector();

    EXPECT_EQ(v1.size(), 4);
    EXPECT_EQ(v1[0].getBoolean(0), false);
    EXPECT_EQ(v1[1].getBoolean(0), true);
    EXPECT_EQ(v1[2].getBoolean(0), false);
    EXPECT_EQ(v1[3].getBoolean(0), false);

    auto v2 = c.parallelize({
        Row(0), Row(-1), Row(5), Row(-97)
    }).map(UDF("lambda x: math.isnan(x)", "", ce)).collectAsVector();
    EXPECT_EQ(v2.size(), 4);
    EXPECT_EQ(v2[0].getBoolean(0), false);
    EXPECT_EQ(v2[1].getBoolean(0), false);
    EXPECT_EQ(v2[2].getBoolean(0), false);
    EXPECT_EQ(v2[3].getBoolean(0), false);

    auto v3 = c.parallelize({
        Row(true), Row(false), Row(true)
    }).map(UDF("lambda x: math.isnan(x)", "", ce)).collectAsVector();
    EXPECT_EQ(v3.size(), 3);
    EXPECT_EQ(v3[0].getBoolean(0), false);
    EXPECT_EQ(v3[1].getBoolean(0), false);
    EXPECT_EQ(v3[2].getBoolean(0), false);

    auto v4 = c.parallelize({
        Row(-0.89), Row(10.23), Row(-97.484), Row(-DOUBLE_QUIET_NAN)
    }).map(UDF("lambda x: math.isnan(x)", "", ce)).collectAsVector();
    EXPECT_EQ(v4.size(), 4);
    EXPECT_EQ(v4[0].getBoolean(0), false);
    EXPECT_EQ(v4[1].getBoolean(0), false);
    EXPECT_EQ(v4[2].getBoolean(0), false);
    EXPECT_EQ(v4[3].getBoolean(0), true);

    python::lockGIL();
    python::closeInterpreter();
}


TEST_F(MathFunctionsTest, MathIsInf) {
    using namespace std;
    using namespace tuplex;

    python::initInterpreter();
    python::unlockGIL();

    Context c(microTestOptions());
    ClosureEnvironment ce;
    ce.importModuleAs("math", "math");

    auto v1 = c.parallelize({
                                    Row(M_PI), Row(DOUBLE_QUIET_NAN), Row(INFINITY), Row(-INFINITY)
    }).map(UDF("lambda x: math.isinf(x)", "", ce)).collectAsVector();
    EXPECT_EQ(v1.size(), 4);
    EXPECT_EQ(v1[0].getBoolean(0), false);
    EXPECT_EQ(v1[1].getBoolean(0), false);
    EXPECT_EQ(v1[2].getBoolean(0), true);
    EXPECT_EQ(v1[3].getBoolean(0), true);

    auto v2 = c.parallelize({
        Row(0), Row(-1), Row(5), Row(-97)
    }).map(UDF("lambda x: math.isinf(x)", "", ce)).collectAsVector();
    EXPECT_EQ(v2.size(), 4);
    EXPECT_EQ(v2[0].getBoolean(0), false);
    EXPECT_EQ(v2[1].getBoolean(0), false);
    EXPECT_EQ(v2[2].getBoolean(0), false);
    EXPECT_EQ(v2[3].getBoolean(0), false);

    auto v3 = c.parallelize({
        Row(1.5), Row(-0.89), Row(10.23), Row(-97.484), Row(-INFINITY)
    }).map(UDF("lambda x: math.isinf(x)", "", ce)).collectAsVector();
    EXPECT_EQ(v3.size(), 5);
    EXPECT_EQ(v3[0].getBoolean(0), false);
    EXPECT_EQ(v3[1].getBoolean(0), false);
    EXPECT_EQ(v3[2].getBoolean(0), false);
    EXPECT_EQ(v3[3].getBoolean(0), false);
    EXPECT_EQ(v3[4].getBoolean(0), true);

    auto v4 = c.parallelize({
        Row(true), Row(false)
    }).map(UDF("lambda x: math.isinf(x)", "", ce)).collectAsVector();
    EXPECT_EQ(v4.size(), 2);
    EXPECT_EQ(v4[0].getBoolean(0), false);
    EXPECT_EQ(v4[1].getBoolean(0), false);

    python::lockGIL();
    python::closeInterpreter();
}


TEST_F(MathFunctionsTest, MathIsClose) {
    using namespace std;
    using namespace tuplex;

    python::initInterpreter();
    python::unlockGIL();

    Context c(microTestOptions());
    ClosureEnvironment ce;
    ce.importModuleAs("math", "math");

    auto v1 = c.parallelize({
        Row(-0.5, 0.0), Row(0.5, 0.50001), Row(0.5, 0.500000005), Row(-0.5, -0.5000000001), Row(0.5, 0.50000000005)
    }).map(UDF("lambda x, y: math.isclose(x, y)", "", ce)).collectAsVector();
    
    EXPECT_EQ(v1.size(), 5);
    EXPECT_EQ(v1[0].getBoolean(0), false);
    EXPECT_EQ(v1[1].getBoolean(0), false);
    EXPECT_EQ(v1[2].getBoolean(0), false);
    EXPECT_EQ(v1[3].getBoolean(0), true);
    EXPECT_EQ(v1[4].getBoolean(0), true);

    auto v2 = c.parallelize({
        Row(0.5, 0.0, 1e-09, 1e-09), Row(0.5, 0.500000005, 5e-09, 0.5)
    }).map(UDF("lambda x, y, r, a: math.isclose(x, y, r, a)", "", ce)).collectAsVector();

    EXPECT_EQ(v2.size(), 2);
    EXPECT_EQ(v2[0].getBoolean(0), false);
    EXPECT_EQ(v2[1].getBoolean(0), true);

    auto v2_1 = c.parallelize({
        Row(0.5, 0.50001, 5e-09)
    }).map(UDF("lambda x, y, r: math.isclose(x, y, r)", "", ce)).collectAsVector();

    EXPECT_EQ(v2_1.size(), 1);
    EXPECT_EQ(v2_1[0].getBoolean(0), false);

    auto v3 = c.parallelize({
        Row(0, 0), Row(0, -1), Row(5, 128)
    }).map(UDF("lambda x, y: math.isclose(x, y)", "", ce)).collectAsVector();

    EXPECT_EQ(v3.size(), 3);
    EXPECT_EQ(v3[0].getBoolean(0), true);
    EXPECT_EQ(v3[1].getBoolean(0), false);
    EXPECT_EQ(v3[2].getBoolean(0), false);

    auto v4 = c.parallelize({
        Row(0, 0, 1e-09, 1e-09), Row(5, 10, 0.5, 15)
    }).map(UDF("lambda x, y, r, a: math.isclose(x, y, r, a)", "", ce)).collectAsVector();

    EXPECT_EQ(v4.size(), 2);
    EXPECT_EQ(v4[0].getBoolean(0), true);
    EXPECT_EQ(v4[1].getBoolean(0), true);

    auto v5 = c.parallelize({
        Row(0, 1, 5e-09)
    }).map(UDF("lambda x, y, r: math.isclose(x, y, r)", "", ce)).collectAsVector();

    EXPECT_EQ(v5.size(), 1);
    EXPECT_EQ(v5[0].getBoolean(0), false);

    auto v6 = c.parallelize({
        Row(true, true, false, false), Row(true, false, true, 1)
    }).map(UDF("lambda x, y, r, a: math.isclose(x, y, r, a)", "", ce)).collectAsVector();

    EXPECT_EQ(v6.size(), 2);
    EXPECT_EQ(v6[0].getBoolean(0), true);
    EXPECT_EQ(v6[1].getBoolean(0), true);

    auto v7 = c.parallelize({
        Row(false, true, 5e-09), Row(false, true, 1.0), Row(false, true, 0.999999)
    }).map(UDF("lambda x, y, r: math.isclose(x, y, r)", "", ce)).collectAsVector();

    EXPECT_EQ(v7.size(), 3);
    EXPECT_EQ(v7[0].getBoolean(0), false);
    EXPECT_EQ(v7[1].getBoolean(0), true);
    EXPECT_EQ(v7[2].getBoolean(0), false);

    auto v8 = c.parallelize({
        Row(0.5, 1, 1e-09, 1e-09), Row(2.0000000009, 2, 5e-09, 0)
    }).map(UDF("lambda x, y, r, a: math.isclose(x, y, r, a)", "", ce)).collectAsVector();

    EXPECT_EQ(v8.size(), 2);
    EXPECT_EQ(v8[0].getBoolean(0), false);
    EXPECT_EQ(v8[1].getBoolean(0), true);

    auto v9 = c.parallelize({
        Row(1, true, 5e-09), Row(1, false, 1e-09)
    }).map(UDF("lambda x, y, r: math.isclose(x, y, r)", "", ce)).collectAsVector();

    EXPECT_EQ(v9.size(), 2);
    EXPECT_EQ(v9[0].getBoolean(0), true);
    EXPECT_EQ(v9[1].getBoolean(0), false);
    
    auto v10 = c.parallelize({
        Row(1.0000000009, true), Row(0.0000000001, false)
    }).map(UDF("lambda x, y: math.isclose(x, y)", "", ce)).collectAsVector();

    EXPECT_EQ(v10.size(), 2);
    EXPECT_EQ(v10[0].getBoolean(0), true);
    EXPECT_EQ(v10[1].getBoolean(0), false);
    
    auto v11 = c.parallelize({
        Row(INFINITY, INFINITY),
        Row(INFINITY, -INFINITY),
        Row(-INFINITY, -INFINITY),
        Row(INFINITY, 5),
        Row(DOUBLE_QUIET_NAN, DOUBLE_QUIET_NAN),
        Row(M_PI, M_PI),
        Row(M_PI, 3.14159265)
    }).map(UDF("lambda x, y: math.isclose(x, y)", "", ce)).collectAsVector();

    EXPECT_EQ(v11.size(), 7);
    EXPECT_EQ(v11[0].getBoolean(0), true);
    EXPECT_EQ(v11[1].getBoolean(0), false);
    EXPECT_EQ(v11[2].getBoolean(0), true);
    EXPECT_EQ(v11[3].getBoolean(0), false);
    EXPECT_EQ(v11[4].getBoolean(0), false);
    EXPECT_EQ(v11[5].getBoolean(0), true);
    EXPECT_EQ(v11[6].getBoolean(0), false);

    python::lockGIL();
    python::closeInterpreter();
}
>>>>>>> 0f20aea0
<|MERGE_RESOLUTION|>--- conflicted
+++ resolved
@@ -696,9 +696,6 @@
 
     python::lockGIL();
     python::closeInterpreter();
-<<<<<<< HEAD
-}
-=======
 }
 
 
@@ -819,7 +816,7 @@
     auto v1 = c.parallelize({
         Row(-0.5, 0.0), Row(0.5, 0.50001), Row(0.5, 0.500000005), Row(-0.5, -0.5000000001), Row(0.5, 0.50000000005)
     }).map(UDF("lambda x, y: math.isclose(x, y)", "", ce)).collectAsVector();
-    
+
     EXPECT_EQ(v1.size(), 5);
     EXPECT_EQ(v1[0].getBoolean(0), false);
     EXPECT_EQ(v1[1].getBoolean(0), false);
@@ -898,7 +895,7 @@
     EXPECT_EQ(v9.size(), 2);
     EXPECT_EQ(v9[0].getBoolean(0), true);
     EXPECT_EQ(v9[1].getBoolean(0), false);
-    
+
     auto v10 = c.parallelize({
         Row(1.0000000009, true), Row(0.0000000001, false)
     }).map(UDF("lambda x, y: math.isclose(x, y)", "", ce)).collectAsVector();
@@ -906,7 +903,7 @@
     EXPECT_EQ(v10.size(), 2);
     EXPECT_EQ(v10[0].getBoolean(0), true);
     EXPECT_EQ(v10[1].getBoolean(0), false);
-    
+
     auto v11 = c.parallelize({
         Row(INFINITY, INFINITY),
         Row(INFINITY, -INFINITY),
@@ -929,4 +926,3 @@
     python::lockGIL();
     python::closeInterpreter();
 }
->>>>>>> 0f20aea0
