--- conflicted
+++ resolved
@@ -302,15 +302,9 @@
 
 TEST(PythonFunc, TracebackDefPickled) {
   PyInterpreterGuard g;
-<<<<<<< HEAD
 
   std::string code = "\n\ndef f(x):\n\treturn (x\n,10 / x)\n\n"; // note the \n at the beginning and within the lambda
 
-=======
-
-  std::string code = "\n\ndef f(x):\n\treturn (x\n,10 / x)\n\n"; // note the \n at the beginning and within the lambda
-
->>>>>>> 8d9e8904
   std::cout<<"Python function to test:\n"<<core::withLineNumbers(code)<<std::endl;
 
   // to make the test more interesting.
@@ -356,13 +350,9 @@
   PyInterpreterGuard g;
   std::stringstream err_stream;
   bool rc = python::cloudpickleCompatibility(&err_stream);
-<<<<<<< HEAD
-
-=======
   if(!rc) {
       std::cerr<<err_stream.str()<<std::endl;
   }
->>>>>>> 8d9e8904
   ASSERT_TRUE(rc);
   EXPECT_EQ(err_stream.str().size(), 0);
 }
