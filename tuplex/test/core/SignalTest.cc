//--------------------------------------------------------------------------------------------------------------------//
//                                                                                                                    //
//                                      Tuplex: Blazing Fast Python Data Science                                      //
//                                                                                                                    //
//                                                                                                                    //
//  (c) 2017 - 2021, Tuplex team                                                                                      //
//  Created by Leonhard Spiegelberg first on 1/1/2021                                                                 //
//  License: Apache 2.0                                                                                               //
//--------------------------------------------------------------------------------------------------------------------//

#include <csignal>

#include "TestUtils.h"
#include "FullPipelines.h"

class SigTest : public PyTest {};


// @TODO: in the shell, Ctrl+C should work well too...
// i.e. just aborting the current line. Not destroying everything!
// check https://android.googlesource.com/platform/bionic/+/master/tests/signal_test.cpp on how to test this...
TEST_F(SigTest, FlightInterrupt) {
    // test pipeline over several context configurations
    using namespace tuplex;
    using namespace std;
    std::string bts_path="../resources/pipelines/flights/flights_on_time_performance_2019_01.10k-sample.csv";
    std::string carrier_path="../resources/pipelines/flights/L_CARRIER_HISTORY.csv";
    std::string airport_path="../resources/pipelines/flights/GlobalAirportDatabase.txt";

    // for reference deactivate all options!
    auto opt_ref = testOptions();
    opt_ref.set("tuplex.runTimeMemory", "128MB"); // join might require a lot of runtime memory!!!
    opt_ref.set("tuplex.executorCount", "0"); // single-threaded
    opt_ref.set("tuplex.useLLVMOptimizer", "false"); // deactivate
<<<<<<< HEAD
    opt_ref.set("tuplex.optimizer.retypeUsingOptimizedInputSchema", "false");
    opt_ref.set("tuplex.csv.selectionPushdown", "false");
=======
    opt_ref.set("tuplex.optimizer.nullValueOptimization", "false");
    opt_ref.set("tuplex.optimizer.selectionPushdown", "false");
>>>>>>> e88a1752
    opt_ref.set("tuplex.optimizer.generateParser", "false");
    opt_ref.set("tuplex.optimizer.mergeExceptionsInOrder", "false");

    // Tuplex thread
    Context c_ref(opt_ref);
    auto& ds = flightPipeline(c_ref, bts_path, carrier_path, airport_path, false);

    // Note: Could run this twice: Once to detect the delay time & then with a signal interrupt.
    // launch thread to issue signal in 250ms
    std::thread t([]() {
        std::this_thread::sleep_for(std::chrono::milliseconds(500)); // use 500ms per default.
        std::raise(SIGINT);
    });
    auto ref = pipelineAsStrs(ds);
    t.join();
}<|MERGE_RESOLUTION|>--- conflicted
+++ resolved
@@ -32,13 +32,8 @@
     opt_ref.set("tuplex.runTimeMemory", "128MB"); // join might require a lot of runtime memory!!!
     opt_ref.set("tuplex.executorCount", "0"); // single-threaded
     opt_ref.set("tuplex.useLLVMOptimizer", "false"); // deactivate
-<<<<<<< HEAD
     opt_ref.set("tuplex.optimizer.retypeUsingOptimizedInputSchema", "false");
-    opt_ref.set("tuplex.csv.selectionPushdown", "false");
-=======
-    opt_ref.set("tuplex.optimizer.nullValueOptimization", "false");
     opt_ref.set("tuplex.optimizer.selectionPushdown", "false");
->>>>>>> e88a1752
     opt_ref.set("tuplex.optimizer.generateParser", "false");
     opt_ref.set("tuplex.optimizer.mergeExceptionsInOrder", "false");
 
