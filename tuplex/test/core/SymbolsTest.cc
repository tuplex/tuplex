//--------------------------------------------------------------------------------------------------------------------//
//                                                                                                                    //
//                                      Tuplex: Blazing Fast Python Data Science                                      //
//                                                                                                                    //
//                                                                                                                    //
//  (c) 2017 - 2021, Tuplex team                                                                                      //
//  Created by Leonhard Spiegelberg first on 4/22/2022                                                                 //
//  License: Apache 2.0                                                                                               //
//--------------------------------------------------------------------------------------------------------------------//

#include "gtest/gtest.h"
#include <Context.h>
#include "../../utils/include/Utils.h"
#include "TestUtils.h"

class SymbolProcessTest : public PyTest {};

TEST_F(SymbolProcessTest, MissingSymbol) {
    // make sure code doesn't crash when symbols are missing
    using namespace tuplex;
    using namespace std;
    // c.csv(...).mapColumn('title', lambda x: split(x)[0]) --> split is a non-defined symbol!
    auto path = "../resources/zillow_data.csv";
    Context c(microTestOptions());
    
    // cf. https://stackoverflow.com/questions/23270078/test-a-specific-exception-type-is-thrown-and-the-exception-has-the-right-propert
    // this tests _that_ the expected exception is thrown
    EXPECT_THROW({
                     try
                     {
                         auto v = c.csv(path).mapColumn("title", UDF("lambda x: split(x)[0]")).collectAsVector();

<<<<<<< HEAD
    EXPECT_THROW({
        auto v = c.csv(path).mapColumn("title", UDF("lambda x: split(x)[0]")).collectAsVector();
                }, std::runtime_error);
=======
                         // make sure v is not getting optmized away...
                         EXPECT_FALSE(v.empty());
                     }
                     catch( const std::runtime_error& e )
                     {
                         // and this tests that it has the correct message
                         //EXPECT_STREQ( "Cucumber overflow", e.what() );
                         EXPECT_TRUE(strlen(e.what()) > 0);
                         throw;
                     }
                 }, std::runtime_error);
>>>>>>> 696849c5
}<|MERGE_RESOLUTION|>--- conflicted
+++ resolved
@@ -30,11 +30,6 @@
                      {
                          auto v = c.csv(path).mapColumn("title", UDF("lambda x: split(x)[0]")).collectAsVector();
 
-<<<<<<< HEAD
-    EXPECT_THROW({
-        auto v = c.csv(path).mapColumn("title", UDF("lambda x: split(x)[0]")).collectAsVector();
-                }, std::runtime_error);
-=======
                          // make sure v is not getting optmized away...
                          EXPECT_FALSE(v.empty());
                      }
@@ -46,5 +41,4 @@
                          throw;
                      }
                  }, std::runtime_error);
->>>>>>> 696849c5
 }