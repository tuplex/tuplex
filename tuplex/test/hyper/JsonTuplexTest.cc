//
// Created by leonhard on 9/29/22.
//

#include "HyperUtils.h"
#include "MimeType.h"

#include <physical/experimental/JsonHelper.h>
#include <physical/experimental/JSONParseRowGenerator.h>

class JsonTuplexTest : public HyperPyTest {};


TEST_F(JsonTuplexTest, BasicLoad) {
    using namespace tuplex;
    using namespace std;

    auto opt = microTestOptions();
    opt.set("tuplex.executorCount", "0"); // start single-threaded
    Context ctx(opt);
    bool unwrap_first_level = true;

    // this seems to work.
    // should show:
    // 10, None, 3.414
    // 2, 42, 12.0      <-- note the order correction
    // None, None, 2    <-- note the order (fallback/general case)
    unwrap_first_level = true;
    ctx.json("../resources/ndjson/example2.json", unwrap_first_level).show();
    auto v = ctx.json("../resources/ndjson/example2.json", unwrap_first_level).collectAsVector();
    ASSERT_EQ(v.size(), 3);
    EXPECT_EQ(v[0].toPythonString(), "(10,None,3.41400)");
    EXPECT_EQ(v[1].toPythonString(), "(2,42,12.00000)");
    EXPECT_EQ(v[2].toPythonString(), "(None,None,2)");


    unwrap_first_level = false; // --> requires implementing/adding decoding of struct dict...
    ctx.json("../resources/ndjson/example2.json", unwrap_first_level).show();
    // // large json file (to make sure buffers etc. work
    // ctx.json("/data/2014-10-15.json").show();
}

TEST_F(JsonTuplexTest, BasicLoadWithSlowDecode) {
    using namespace tuplex;
    using namespace std;

    auto opt = microTestOptions();
    opt.set("tuplex.executorCount", "0"); // start single-threaded
    Context ctx(opt);
    bool unwrap_first_level = false; // --> requires implementing/adding decoding of struct dict...
    ctx.json("../resources/ndjson/example2.json", unwrap_first_level).show();
}

// dev func here
namespace tuplex {
    Field json_string_to_field(const std::string& s, const python::Type& type) {
        // base cases:
        if(type == python::Type::NULLVALUE) {
            return Field::null();
        } else if(type == python::Type::BOOLEAN) {
            return Field(stringToBool(s));
        } else if(type == python::Type::I64) {
            return Field(parseI64String(s));
        } else if(type == python::Type::F64) {
            return Field(parseF64String(s));
        } else if(type.isOptionType()) {
            if(s == "null")
                return Field::null();
            else {
                return json_string_to_field(s, type.getReturnType());
            }
        } else {
            throw std::runtime_error("Unknown type " + type.desc() + " encountered.");
        }
    }
}


TEST_F(JsonTuplexTest, JsonToRow) {
    using namespace tuplex;
    using namespace std;
    // dev for decoding struct dicts (unfortunately necessary...)
    // need memory -> Row

    // and Row -> python

    auto content = "{\"repo\":{\"id\":355634,\"url\":\"https://api.github.dev/repos/projectblacklight/blacklight\",\"name\":\"projectblacklight/blacklight\"},\"type\":\"PushEvent\",\"org\":{\"gravatar_id\":\"6cb76a4a521c36d96a0583e7c45eaf95\",\"id\":120516,\"url\":\"https://api.github.dev/orgs/projectblacklight\",\"avatar_url\":\"https://secure.gravatar.com/avatar/6cb76a4a521c36d96a0583e7c45eaf95?d=http://github.dev%2Fimages%2Fgravatars%2Fgravatar-org-420.png\",\"login\":\"projectblacklight\"},\"public\":true,\"created_at\":\"2011-02-12T00:00:00Z\",\"payload\":{\"shas\":[[\"d3da39ab96a2caecae5d526596a04820c6f848a6\",\"b31a437f57bdf70558bed8ac28790a53e8174b87@stanford.edu\",\"We have to stay with cucumber < 0.10 and rspec < 2, otherwise our tests break. I updated the gem requirements to reflect this, so people won't accidentally upgrade to a gem version that's too new when they run rake gems:install\",\"Bess Sadler\"],[\"898150b7830102cdc171cbd4304b6a783101c3e3\",\"b31a437f57bdf70558bed8ac28790a53e8174b87@stanford.edu\",\"Removing unused cruise control tasks. Also, we shouldn't remove the coverage.data file, so we can look at the coverage data over time.\",\"Bess Sadler\"]],\"repo\":\"projectblacklight/blacklight\",\"actor\":\"bess\",\"ref\":\"refs/heads/master\",\"size\":2,\"head\":\"898150b7830102cdc171cbd4304b6a783101c3e3\",\"actor_gravatar\":\"887fa2fcd0cf1cbdc6dc43e5524f33f6\",\"push_id\":24643024},\"actor\":{\"gravatar_id\":\"887fa2fcd0cf1cbdc6dc43e5524f33f6\",\"id\":65608,\"url\":\"https://api.github.dev/users/bess\",\"avatar_url\":\"https://secure.gravatar.com/avatar/887fa2fcd0cf1cbdc6dc43e5524f33f6?d=http://github.dev%2Fimages%2Fgravatars%2Fgravatar-user-420.png\",\"login\":\"bess\"},\"id\":\"1127195475\"}";

    // parse as row, and then convert to python!
    auto rows = parseRowsFromJSON(content, nullptr, false);

    ASSERT_EQ(rows.size(), 1);
    auto row = rows.front();

    python::lockGIL();
    try {
        auto obj = json_string_to_pyobject(row.getString(0), row.getType(0));
        PyObject_Print(obj, stdout, 0); std::cout<<std::endl;
    } catch(...) {
        std::cerr<<"exception occurred"<<std::endl;
    }
    python::unlockGIL();

    // let's start with JSON string -> Row.
    //auto f = json_string_to_field("{")
}

namespace tuplex {
    namespace codegen {
        // helper function to generate a quick json-buffer parse and match against general-case check
        std::function<int64_t(const uint8_t*, size_t, uint8_t**, size_t*)> generateJsonTestParse(JITCompiler& jit, const python::Type& dict_type) {
            using namespace llvm;
            using namespace std;

            assert(dict_type.isStructuredDictionaryType());

            std::string func_name = "json_test_parse";

            LLVMEnvironment env;

            // create func
            auto& ctx = env.getContext();
            auto func = getOrInsertFunction(env.getModule().get(), func_name, ctypeToLLVM<int64_t>(ctx), ctypeToLLVM<uint8_t*>(ctx),
                    ctypeToLLVM<int64_t>(ctx),
                            ctypeToLLVM<uint8_t**>(ctx),
                                    ctypeToLLVM<int64_t*>(ctx));

            auto argMap = mapLLVMFunctionArgs(func, {"buf", "buf_size", "out", "out_size"});

            BasicBlock* bBody = BasicBlock::Create(ctx, "entry", func);
            IRBuilder<> builder(bBody);

            // create mismatch block
            BasicBlock* bbMismatch = BasicBlock::Create(ctx, "mismatch", func);

            // init parser
            auto Finitparser = getOrInsertFunction(env.getModule().get(), "JsonParser_Init", env.i8ptrType());

            auto parser = builder.CreateCall(Finitparser, {});

            auto F = getOrInsertFunction(env.getModule().get(), "JsonParser_open", env.i64Type(), env.i8ptrType(),
                                         env.i8ptrType(), env.i64Type());
            auto buf = argMap["buf"];
            auto buf_size = argMap["buf_size"];
            auto open_rc = builder.CreateCall(F, {parser, buf, buf_size});

            // get initial object
            // => this is from parser
            auto Fgetobj = getOrInsertFunction(env.getModule().get(), "JsonParser_getObject", env.i64Type(),
                                               env.i8ptrType(), env.i8ptrType()->getPointerTo(0));

            auto row_object_var = env.CreateFirstBlockVariable(builder, env.i8nullptr(), "row_object");
            auto obj_var = row_object_var;

            builder.CreateCall(Fgetobj, {parser, obj_var});

            // don't forget to free everything...
            // alloc variable
            auto struct_dict_type = create_structured_dict_type(env, dict_type);
            auto row_var = env.CreateFirstBlockAlloca(builder, struct_dict_type);
            struct_dict_mem_zero(env, builder, row_var, dict_type); // !!! important !!!

            // parse now
            JSONParseRowGenerator gen(env, dict_type, bbMismatch);
            gen.parseToVariable(builder, builder.CreateLoad(obj_var), row_var);

            // ok, now serialize
            auto s_length = struct_dict_serialized_memory_size(env, builder, row_var, dict_type).val;
            env.printValue(builder, s_length, "serialized size is: ");
            auto out_buf = env.cmalloc(builder, s_length);

            // serialize
            struct_dict_serialize_to_memory(env, builder, row_var, dict_type, out_buf);

            builder.CreateStore(s_length, argMap["out_size"]);
            builder.CreateStore(out_buf, argMap["out"]);

            // do not care about leaks in this function...
            builder.CreateRet(env.i64Const(0));

            builder.SetInsertPoint(bbMismatch);
            builder.CreateRet(env.i64Const(ecToI64(ExceptionCode::BADPARSE_STRING_INPUT)));

            // --- gen done ---, compile...
            bool rc_compile = jit.compile(std::move(env.getModule()));

            if(!rc_compile)
                throw std::runtime_error("compile error for module");

            auto ptr = jit.getAddrOfSymbol(func_name);
            return reinterpret_cast<int64_t(*)(const uint8_t*, size_t, uint8_t**, size_t*)>(ptr);
        }

        // helper function to generate a quick json-buffer parse and match against general-case check
        std::function<int64_t(const uint8_t*, size_t, uint8_t**, size_t*)> generateJsonTupleTestParse(JITCompiler& jit,
                                                                                                      const python::Type& tuple_type,
                                                                                                      const std::vector<std::string>& columns) {
            using namespace llvm;
            using namespace std;

            assert(tuple_type.isTupleType());
            assert(columns.size() == tuple_type.parameters().size());

            std::string func_name = "json_test_tuple_parse";

            LLVMEnvironment env;

            // create func
            auto& ctx = env.getContext();
            auto func = getOrInsertFunction(env.getModule().get(), func_name, ctypeToLLVM<int64_t>(ctx), ctypeToLLVM<uint8_t*>(ctx),
                                            ctypeToLLVM<int64_t>(ctx),
                                            ctypeToLLVM<uint8_t**>(ctx),
                                            ctypeToLLVM<int64_t*>(ctx));

            auto argMap = mapLLVMFunctionArgs(func, {"buf", "buf_size", "out", "out_size"});

            BasicBlock* bBody = BasicBlock::Create(ctx, "entry", func);
            IRBuilder<> builder(bBody);

            // create mismatch block
            BasicBlock* bbMismatch = BasicBlock::Create(ctx, "mismatch", func);

            // init parser
            auto Finitparser = getOrInsertFunction(env.getModule().get(), "JsonParser_Init", env.i8ptrType());

            auto parser = builder.CreateCall(Finitparser, {});

            auto F = getOrInsertFunction(env.getModule().get(), "JsonParser_open", env.i64Type(), env.i8ptrType(),
                                         env.i8ptrType(), env.i64Type());
            auto buf = argMap["buf"];
            auto buf_size = argMap["buf_size"];
            auto open_rc = builder.CreateCall(F, {parser, buf, buf_size});

            // get initial object
            // => this is from parser
            auto Fgetobj = getOrInsertFunction(env.getModule().get(), "JsonParser_getObject", env.i64Type(),
                                               env.i8ptrType(), env.i8ptrType()->getPointerTo(0));

            auto row_object_var = env.CreateFirstBlockVariable(builder, env.i8nullptr(), "row_object");
            auto obj_var = row_object_var;

            builder.CreateCall(Fgetobj, {parser, obj_var});

            // create dict type from columns & tuple
            std::vector<python::StructEntry> pairs;
            for(unsigned i = 0; i < tuple_type.parameters().size(); ++i) {
                python::StructEntry e;
                e.key = escape_to_python_str(columns[i]);
                e.keyType = python::Type::STRING;
                e.valueType = tuple_type.parameters()[i];
                pairs.push_back(e);
            }
            auto dict_type = python::Type::makeStructuredDictType(pairs);

            // don't forget to free everything...
            // alloc variable
            auto struct_dict_type = create_structured_dict_type(env, dict_type);
            auto row_var = env.CreateFirstBlockAlloca(builder, struct_dict_type);
            struct_dict_mem_zero(env, builder, row_var, dict_type); // !!! important !!!

            // parse now
            JSONParseRowGenerator gen(env, dict_type, bbMismatch);
            gen.parseToVariable(builder, builder.CreateLoad(obj_var), row_var);

            // convert to tuple now and then serialize tuple
            // fetch columns from dict and assign to tuple!
            FlattenedTuple ft(&env);
            ft.init(tuple_type);
            auto num_entries = tuple_type.parameters().size();
            for(int i = 0; i < num_entries; ++i) {
                SerializableValue value;

                // fetch value from dict!
                value = struct_dict_get_or_except(env, builder, dict_type, escape_to_python_str(columns[i]),
                                                  python::Type::STRING, row_var, bbMismatch);

                ft.set(builder, {i}, value.val, value.size, value.is_null);
            }


            // ok, now serialize
            auto s_length = ft.getSize(builder);
            env.printValue(builder, s_length, "serialized size is: ");
            auto out_buf = env.cmalloc(builder, s_length);

            // serialize
            ft.serialize(builder, out_buf);

            builder.CreateStore(s_length, argMap["out_size"]);
            builder.CreateStore(out_buf, argMap["out"]);

            // do not care about leaks in this function...
            builder.CreateRet(env.i64Const(0));

            builder.SetInsertPoint(bbMismatch);
            builder.CreateRet(env.i64Const(ecToI64(ExceptionCode::BADPARSE_STRING_INPUT)));


            // optimize
            LLVMOptimizer opt; opt.optimizeModule(*env.getModule());

            //annotateModuleWithInstructionPrint(*env.getModule());

            // --- gen done ---, compile...
            bool rc_compile = jit.compile(std::move(env.getModule()));

            if(!rc_compile)
                throw std::runtime_error("compile error for module");

            auto ptr = jit.getAddrOfSymbol(func_name);
            return reinterpret_cast<int64_t(*)(const uint8_t*, size_t, uint8_t**, size_t*)>(ptr);
        }
    }
}

TEST_F(JsonTuplexTest, TupleBinToPythonSimple) {
    using namespace tuplex;
    using namespace std;

//    string test_type_str = "(str,Struct[(str,'shas'=>List[List[str]])])";
    string test_type_str = "(str,Struct[(str,'shas'=>List[(str,str,i64)])])";
    auto test_type = python::Type::decode(test_type_str);
    ASSERT_TRUE(test_type.isTupleType());
    EXPECT_EQ(test_type.parameters().size(), 2);
    std::cout<<"testing with tuple type " + test_type.desc() + "..."<<std::endl;

    // sample line.
//    string line = "{\"A\":\"hello world!\",\"col\": {\"shas\":[[\"a\",\"b\"],[],[\"c\"]]}}";
    string line = "{\"A\":\"hello world!\",\"col\": {\"shas\":[[\"a\",\"b\",42],[\"c\",\"d\",12]]}}";

    runtime::init(ContextOptions::defaults().RUNTIME_LIBRARY().toPath());

    JITCompiler jit;

    // create parse function (easier to debug!)
    std::vector<std::string> columns({"A", "col"});
    auto f = codegen::generateJsonTupleTestParse(jit, test_type, columns);
    ASSERT_TRUE(f);

    unsigned line_no = 0;

    uint8_t *buf = nullptr;
    size_t size = 0;
    auto rc = f(reinterpret_cast<const uint8_t *>(line.c_str()), line.size(), &buf, &size);
    EXPECT_EQ(rc, 0);
}

TEST_F(JsonTuplexTest, TupleBinToPython) {
    using namespace tuplex;
    using namespace std;

    string test_type_str = "(Struct[(str,'id'=>i64),(str,'name'->str),(str,'url'->str)],str,Option[Struct[(str,'gravatar_id'->str),(str,'id'->i64),(str,'url'->str),(str,'avatar_url'->str),(str,'login'->str)]],boolean,str,Struct[(str,'action'=>str),(str,'actor'=>str),(str,'actor_gravatar'=>str),(str,'comment_id'=>i64),(str,'commit'=>str),(str,'desc'=>null),(str,'head'=>str),(str,'name'=>str),(str,'object'=>str),(str,'object_name'=>str),(str,'page_name'=>str),(str,'push_id'=>i64),(str,'ref'=>str),(str,'repo'=>str),(str,'sha'=>str),(str,'shas'=>List[List[str]]),(str,'size'=>i64),(str,'snippet'=>str),(str,'summary'=>null),(str,'target'=>Struct[(str,'gravatar_id'->str),(str,'repos'->i64),(str,'followers'->i64),(str,'login'->str)]),(str,'title'=>str),(str,'url'=>str)],Struct[(str,'gravatar_id'->str),(str,'id'->i64),(str,'url'->str),(str,'avatar_url'->str),(str,'login'->str)],str)";
           test_type_str = "(Struct[(str,'id'=>i64),(str,'name'->str),(str,'url'->str)],str,Option[Struct[(str,'gravatar_id'->str),(str,'id'->i64),(str,'url'->str),(str,'avatar_url'->str),(str,'login'->str)]],boolean,str,Struct[(str,'action'=>str),(str,'actor'=>str),(str,'actor_gravatar'=>str),(str,'desc'=>null),(str,'head'=>str),(str,'name'=>str),(str,'object'=>str),(str,'object_name'=>Option[str]),(str,'page_name'=>str),(str,'push_id'=>i64),(str,'ref'=>str),(str,'repo'=>str),(str,'sha'=>str),(str,'shas'=>List[List[str]]),(str,'size'=>i64),(str,'snippet'=>str),(str,'summary'=>null),(str,'target'=>Struct[(str,'gravatar_id'->str),(str,'repos'->i64),(str,'followers'->i64),(str,'login'->str)]),(str,'title'=>str),(str,'url'=>str)],Struct[(str,'gravatar_id'->str),(str,'id'->i64),(str,'url'->str),(str,'avatar_url'->str),(str,'login'->str)],str)";
                auto ref = "(Struct[(str,'id'=>i64),(str,'name'->str),(str,'url'->str)],str,Option[Struct[(str,'gravatar_id'->str),(str,'id'->i64),(str,'url'->str),(str,'avatar_url'->str),(str,'login'->str)]],boolean,str,Struct[(str,'action'=>str),(str,'actor'=>str),(str,'actor_gravatar'=>str),(str,'desc'=>null),(str,'head'=>str),(str,'name'=>str),(str,'object'=>str),(str,'object_name'=>Option[str]),(str,'page_name'=>str),(str,'push_id'=>i64),(str,'ref'=>str),(str,'repo'=>str),(str,'sha'=>str),(str,'shas'=>List[List[str]]),(str,'size'=>i64),(str,'snippet'=>str),(str,'summary'=>null),(str,'target'=>Struct[(str,'gravatar_id'->str),(str,'repos'->i64),(str,'followers'->i64),(str,'login'->str)]),(str,'title'=>str),(str,'url'=>str)],Struct[(str,'gravatar_id'->str),(str,'id'->i64),(str,'url'->str),(str,'avatar_url'->str),(str,'login'->str)],str)";
    EXPECT_EQ(ref, test_type_str);
    auto test_type = python::Type::decode(test_type_str);
    ASSERT_TRUE(test_type.isTupleType());
    EXPECT_EQ(test_type.parameters().size(), 8);
    std::cout<<"testing with tuple..."<<std::endl;

    // fetch test-line
    // load all lines from github.json, go over and check rc
    auto lines = splitToLines(fileToString("../resources/ndjson/github.json"));

   // auto line = lines[19];

    runtime::init(ContextOptions::defaults().RUNTIME_LIBRARY().toPath());

    JITCompiler jit;

    // create parse function (easier to debug!)
    std::vector<std::string> columns({"repo", "type", "org", "public", "created_at", "payload", "actor", "id"});
    auto f = codegen::generateJsonTupleTestParse(jit, test_type, columns);
    ASSERT_TRUE(f);

    unsigned line_no = 0;
    for(auto line : lines) {
        uint8_t* buf = nullptr;
        size_t size = 0;

        auto rc = f(reinterpret_cast<const uint8_t*>(line.c_str()), line.size(), &buf, &size);
        if(rc == 70) {
            std::cout<<line_no<<": "<<"BADPARSE_STRING_INPUT"<<std::endl;
            line_no++;
            continue;
        }

        EXPECT_EQ(rc, 0);

        Row row = Row::fromMemory(Schema(Schema::MemoryLayout::ROW, test_type), buf, size);
        std::cout<<line_no<<": "<<row.toPythonString()<<std::endl;
        line_no++;
    }
}


TEST_F(JsonTuplexTest, BinToPython) {
    using namespace tuplex;
    using namespace std;

    auto test_type_str = "(Struct[(str,'actor'->Struct[(str,'gravatar_id'->str),(str,'id'->i64),(str,'url'->str),(str,'avatar_url'->str),(str,'login'->str)]),(str,'created_at'->str),(str,'id'->str),(str,'org'=>Struct[(str,'gravatar_id'->str),(str,'id'->i64),(str,'url'->str),(str,'avatar_url'->str),(str,'login'->str)]),(str,'payload'->Struct[(str,'action'=>str),(str,'actor'=>str),(str,'actor_gravatar'=>str),(str,'comment_id'=>i64),(str,'commit'=>str),(str,'desc'=>null),(str,'head'=>str),(str,'name'=>str),(str,'object'=>str),(str,'object_name'=>Option[str]),(str,'page_name'=>str),(str,'push_id'=>i64),(str,'ref'=>str),(str,'repo'=>str),(str,'sha'=>str),(str,'shas'=>List[List[str]]),(str,'size'=>i64),(str,'snippet'=>str),(str,'summary'=>null),(str,'title'=>str),(str,'url'=>str)]),(str,'public'->boolean),(str,'repo'->Struct[(str,'id'=>i64),(str,'name'->str),(str,'url'->str)]),(str,'type'->str)])";

    auto type = python::Type::decode(test_type_str);

    auto dict_type = type.parameters().front();

    runtime::init(ContextOptions::defaults().RUNTIME_LIBRARY().toPath());

    JITCompiler jit;
    auto f = codegen::generateJsonTestParse(jit, dict_type);

    // call f
    size_t size = 0;
    uint8_t* buf = nullptr;

    // second setup with shas
    // test setup.
    {
        // load all lines from github.json, go over and check rc
        auto lines = splitToLines(fileToString("../resources/ndjson/github.json"));

        auto line = lines[0]; // <-- should have sha list
        auto rc = f(reinterpret_cast<const uint8_t*>(line.c_str()), line.size(), &buf, &size);
        EXPECT_EQ(rc, 0);

        // now decode
        auto json_str = decodeStructDictFromBinary(dict_type, buf, size);
        std::cout<<json_str<<std::endl;

        // convert to python object
        python::lockGIL();

        auto py_obj = json_string_to_pyobject(json_str, dict_type);
        PyObject_Print(py_obj, stdout, 0); std::cout<<std::endl;
        python::unlockGIL();

//        for(auto line : lines) {
//            auto rc = f(reinterpret_cast<const uint8_t*>(line.c_str()), line.size(), &buf, &size);
//            EXPECT_EQ(rc, 0);
//        }

        //ASSERT_TRUE(size > 0);

//        // now decode
//        auto json_str = decodeStructDictFromBinary(dict_type, buf, size);
//        std::cout<<json_str<<std::endl;
//
//        // convert to python object
//        python::lockGIL();
//
//        auto py_obj = json_string_to_pyobject(json_str, dict_type);
//        PyObject_Print(py_obj, stdout, 0); std::cout<<std::endl;
//        python::unlockGIL();
    }

//    // test setup.
//    {
//        // input buffer and size
//        char input_buf[] = "{\"repo\":{\"id\":1357116,\"url\":\"https://api.github.dev/repos/ezmobius/super-nginx\",\"name\":\"ezmobius/super-nginx\"},\"type\":\"WatchEvent\",\"public\":true,\"created_at\":\"2011-02-12T00:00:06Z\",\"payload\":{\"repo\":\"ezmobius/super-nginx\",\"actor\":\"sosedoff\",\"actor_gravatar\":\"cd73497eb3c985f302723424c3fa5b50\",\"action\":\"started\"},\"actor\":{\"gravatar_id\":\"cd73497eb3c985f302723424c3fa5b50\",\"id\":71051,\"url\":\"https://api.github.dev/users/sosedoff\",\"avatar_url\":\"https://secure.gravatar.com/avatar/cd73497eb3c985f302723424c3fa5b50?d=http://github.dev%2Fimages%2Fgravatars%2Fgravatar-user-420.png\",\"login\":\"sosedoff\"},\"id\":\"1127195541\"}";
//        size_t input_buf_size = strlen(input_buf) + 1;
//        auto rc = f(reinterpret_cast<const uint8_t*>(input_buf), input_buf_size, &buf, &size);
//        EXPECT_EQ(rc, 0);
//        ASSERT_TRUE(size > 0);
//
//        // now decode
//        auto json_str = decodeStructDictFromBinary(dict_type, buf, size);
//        std::cout<<json_str<<std::endl;
//
//        // convert to python object
//        python::lockGIL();
//
//        auto py_obj = json_string_to_pyobject(json_str, dict_type);
//        PyObject_Print(py_obj, stdout, 0); std::cout<<std::endl;
//        python::unlockGIL();
//    }



//    // load data from file
//    auto data = fileToString(string("../resources/struct_dict_data.bin"));
//    EXPECT_EQ(data.size(), 726); // size
//
//    // decode
//    auto ptr = reinterpret_cast<const uint8_t*>(data.c_str());
//
//    uint32_t offset = *((uint64_t*)ptr) & 0xFFFFFFFF;
//    uint32_t size = *((uint64_t*)ptr) >> 32u;
//
//    std::cout<<"offset: "<<offset<<" size: "<<size<<std::endl;
//
//    auto start_ptr = ptr + offset; // this is where the data starts
//
//    // for ref: this is what should be contained within the buffer:
//    // {"repo":{"id":1357116,"url":"https://api.github.dev/repos/ezmobius/super-nginx","name":"ezmobius/super-nginx"},"type":"WatchEvent","public":true,"created_at":"2011-02-12T00:00:06Z","payload":{"repo":"ezmobius/super-nginx","actor":"sosedoff","actor_gravatar":"cd73497eb3c985f302723424c3fa5b50","action":"started"},"actor":{"gravatar_id":"cd73497eb3c985f302723424c3fa5b50","id":71051,"url":"https://api.github.dev/users/sosedoff","avatar_url":"https://secure.gravatar.com/avatar/cd73497eb3c985f302723424c3fa5b50?d=http://github.dev%2Fimages%2Fgravatars%2Fgravatar-user-420.png","login":"sosedoff"},"id":"1127195541"}
//    // dump buffer
//    core::asciidump(std::cout, start_ptr, size, true);
//
//    // now decode
//    auto json_str = decodeStructDictFromBinary(type.parameters().front(), start_ptr, size);
//
//    std::cout<<json_str<<std::endl;
//
//    ASSERT_TRUE(!json_str.empty());
}

TEST_F(JsonTuplexTest, GithubLoadTakeTop) {
    using namespace tuplex;
    using namespace std;

    auto opt = microTestOptions();
    opt.set("tuplex.executorCount", "0"); // start single-threaded
    opt.set("tuplex.resolveWithInterpreterOnly", "false");
    Context ctx(opt);
    bool unwrap_first_level = true;

    // check ref file lines
    string ref_path = "../resources/ndjson/github.json";
    auto lines = splitToLines(fileToString(ref_path));

    // check both unwrap and no unwrap
    auto v1 = ctx.json(ref_path, false).takeAsVector(5);
    EXPECT_EQ(v1.size(), 5);
}

TEST_F(JsonTuplexTest, GithubLoad) {
    using namespace tuplex;
    using namespace std;

    auto opt = microTestOptions();
    opt.set("tuplex.executorCount", "0"); // start single-threaded
    opt.set("tuplex.resolveWithInterpreterOnly", "false");
    Context ctx(opt);
    bool unwrap_first_level = true;

    // check ref file lines
    string ref_path = "../resources/ndjson/github.json";
    auto lines = splitToLines(fileToString(ref_path));
    auto ref_row_count = lines.size();

    // bug in here, presence map doesn't get serialized??
    {
        // first test -> simple load in both unwrap and no unwrap mode.
        unwrap_first_level = true;
        auto& ds = ctx.json(ref_path, unwrap_first_level);
        // no columns
        EXPECT_TRUE(!ds.columns().empty());
        auto v = ds.collectAsVector();

        EXPECT_EQ(v.size(), ref_row_count);
    }


    // this here works:
    {
        // first test -> simple load in both unwrap and no unwrap mode.
        unwrap_first_level = false;
        auto& ds = ctx.json(ref_path, unwrap_first_level);
        // no columns
        EXPECT_TRUE(ds.columns().empty());
        auto v = ds.collectAsVector();

        EXPECT_EQ(v.size(), ref_row_count);
    }

//    auto& ds = ctx.json("../resources/ndjson/github_two_rows.json", unwrap_first_level);
    //// could extract columns via keys() or so? -> no support for this yet.
    // ds.map(UDF("lambda x: (x['type'], int(x['id']))")).show();
    //ds.show();


    //std::cout<<"json malloc report:\n"<<codegen::JsonMalloc_Report()<<std::endl;

    //ds.map(UDF("lambda x: x['type']")).unique().show();

    // Next steps: -> should be able to load any github file (start with the small samples)
    //             -> use maybe show(5) to speed things up (--> sample manipulation?)
    //             -> add Python API to tuplex for dealing with JSON?
    //             -> design example counting events across files maybe?
    //             -> what about pushdown then?

//    // simple func --> this works only with unwrapping!
// unwrap_first_level = true;
//    ctx.json("../resources/ndjson/github.json", unwrap_first_level)
//       .filter(UDF("lambda x: x['type'] == 'PushEvent'"))
//       .mapColumn("id", UDF("lambda x: int(x)"))
//       .selectColumns(std::vector<std::string>({"repo", "type", "id"}))
//       .show();

    // @TODO: tests
    // -> unwrap should be true and the basic show pipeline work as well.
    // -> a decode of stored struct dict/list into JSON would be cool.
    // -> a decode of struct dict as python would be cool.
    // -> assigning to dictionaries, i.e. the example below working would be an improvement.
    // finally, run the show (with limit!) example on ALL json data for the days to prove it works.
}

TEST_F(JsonTuplexTest, StructAndFT) {
    using namespace tuplex;
    using namespace std;
    using namespace tuplex::codegen;
    using namespace llvm;

    LLVMEnvironment env;

    auto& ctx = env.getContext();
    auto t = python::Type::decode("(Struct[(str,'column1'->Struct[(str,'a'->i64),(str,'b'->i64),(str,'c'->Option[i64])])])");
    FlattenedTuple ft(&env);
    ft.init(t);
    auto F = getOrInsertFunction(env.getModule().get(), "test_func", ctypeToLLVM<int64_t>(ctx), ft.getLLVMType());
    auto bEntry = BasicBlock::Create(ctx, "entry", F);

    llvm::IRBuilder<> builder(bEntry);
    builder.CreateRet(env.i64Const(0));
    auto ir = moduleToString(*env.getModule().get());

    std::cout<<"\n"<<ir<<std::endl;
    EXPECT_TRUE(ir.size() > 0);

}

TEST_F(JsonTuplexTest, TupleFlattening) {
    using namespace tuplex;
    using namespace std;
    std::string type_str = "(Struct[(str,'id'->i64),(str,'url'->str),(str,'name'->str)],str,Option[Struct[(str,'gravatar_id'->str),(str,'id'->i64),(str,'url'->str),(str,'avatar_url'->str),(str,'login'->str)]],boolean,str,Struct[(str,'shas'->List[List[str]]),(str,'repo'->str),(str,'actor'->str),(str,'ref'->str),(str,'size'->i64),(str,'head'->str),(str,'actor_gravatar'->str),(str,'push_id'->i64)],Struct[(str,'gravatar_id'->str),(str,'id'->i64),(str,'url'->str),(str,'avatar_url'->str),(str,'login'->str)],str)";

    auto type = python::Type::decode(type_str);

    // proper flattening needs to be achieved.
    auto tree = TupleTree<codegen::SerializableValue>(type);

    // make sure no element is of option type?
    for(unsigned i = 0; i < tree.numElements(); ++i)
        std::cout<<"field "<<i<<": "<<tree.fieldType(i).desc()<<std::endl;
    ASSERT_GT(tree.numElements(), 0);
}


namespace tuplex {
    DataSet& github_pipeline(Context& ctx, const std::string& pattern) {
        // in order to extract repo -> for 2012 till 2014 incl. repo key is called repository!
        // => unknown key will trigger badparseinput exception.

        auto repo_id_code = "def extract_repo_id(row):\n"
                            "\tif 2012 <= row['year'] <= 2014:\n"
                            "\t\treturn row['repository']['id']\n"
                            "\telse:\n"
                            "\t\treturn row['repo']['id']\n";

        return ctx.json(pattern)
                  .withColumn("year", UDF("lambda x: int(x['created_at'].split('-')[0])"))
                  .withColumn("repo_id", UDF(repo_id_code))
                  .filter(UDF("lambda x: x['type'] == 'ForkEvent'"))
                  .selectColumns(std::vector<std::string>({"type", "repo_id", "year"}));
    }
}

TEST_F(JsonTuplexTest, ListOfTuples) {
    // create a simple example with loadToHeapPtr!
    using namespace llvm;
    using namespace tuplex;
    using namespace tuplex::codegen;

    LLVMEnvironment env;

    std::string func_name = "test_tuples";

    // create func
    auto& ctx = env.getContext();
    auto func = getOrInsertFunction(env.getModule().get(), func_name, ctypeToLLVM<int64_t>(ctx), ctypeToLLVM<uint8_t*>(ctx),
                                    ctypeToLLVM<int64_t>(ctx));

    auto argMap = mapLLVMFunctionArgs(func, {"buf", "buf_size"});

    BasicBlock* bBody = BasicBlock::Create(ctx, "entry", func);
    IRBuilder<> builder(bBody);

    FlattenedTuple ft(&env);

    auto tuple_type = python::Type::makeTupleType({python::Type::STRING, python::Type::BOOLEAN});
    ft.init(tuple_type);
    // set elements
    ft.setElement(builder, 0, argMap["buf"], argMap["buf_size"], env.i1Const(false));
    ft.setElement(builder, 1, env.boolConst(true), env.i64Const(8), env.i1Const(false));

    auto tuple_ptr = ft.loadToHeapPtr(builder);

    // create list now
    auto list_type = python::Type::makeListType(tuple_type);

    auto list_llvm_type = env.getOrCreateListType(list_type);
    auto list_ptr = env.CreateFirstBlockAlloca(builder, list_llvm_type);

    list_reserve_capacity(env, builder, list_ptr, list_type, env.i64Const(10), true);

    // store tuple
    list_store_value(env, builder, list_ptr, list_type, env.i64Const(9), SerializableValue(tuple_ptr, nullptr, nullptr));

    // now get element from there.
    auto tuple = builder.CreateLoad(tuple_ptr);
    FlattenedTuple ft_check = FlattenedTuple::fromLLVMStructVal(&env, builder, tuple, tuple_type);

    llvm::Value* size = ft_check.getSize(0);
    builder.CreateRet(size);

    runtime::init(ContextOptions::defaults().RUNTIME_LIBRARY().toPath());

    JITCompiler jit;

    // use optimizer as well
    LLVMOptimizer opt; opt.optimizeModule(*env.getModule());

    jit.compile(std::move(env.getModule()));

    auto f = reinterpret_cast<int64_t(*)(const char*,size_t)>(jit.getAddrOfSymbol(func_name));

    std::string test_str = "Hello world";
    auto rc = f(test_str.c_str(), test_str.size() + 1);
    EXPECT_EQ(rc, test_str.size() + 1);
}


// bbsn00
TEST_F(JsonTuplexTest,SampleForAllFiles) {
    using namespace tuplex;
    using namespace std;

    auto co = ContextOptions::defaults();

    // deactivate pushdown
    co.set("tuplex.optimizer.selectionPushdown", "false");

    // deactivate filter pushdown as well...
    co.set("tuplex.optimizer.filterPushdown", "false");
    co.set("tuplex.useLLVMOptimizer", "true");
    co.set("tuplex.executorCount", "0");

    Context c(co);

    // /hot/data/github_daily/*.json
    string path = "/hot/data/github_daily/*.json";

    // use sample
    string pattern = "../resources/hyperspecialization/github_daily/*.json.sample";

    // /home/leonhard/projects/tuplex-public/tuplex/cmake-build-debug/dist/resources/hyperspecialization/github_daily/2019-10-15.json.sample
    // pattern = "../resources/hyperspecialization/github_daily/2012*.json.sample"; // <-- put in here any problematic files found.

<<<<<<< HEAD
    pattern = "/home/leonhard/projects/tuplex-public/tuplex/cmake-build-debug/dist/resources/hyperspecialization/github_daily/2019-10-15.json.sample";
=======
    pattern = "../resources/hyperspecialization/github_daily/2019-10-15.json.sample";
>>>>>>> 3494f4fd

    std::cout<<"Processing in global mode..."<<std::endl;

    auto& ds = github_pipeline(c, pattern);
    EXPECT_FALSE(ds.isError());
    ds.tocsv("github_forkevents.csv");

    return;
<<<<<<< HEAD

=======
>>>>>>> 3494f4fd
    std::cout<<"Processing in hyper mode..."<<std::endl;

    
    // process each file on its own and compare to the global files...
    // -> they should be identical... (up to order)
    auto paths = glob(pattern);
    for(const auto& path : paths) {
        std::cout<<"--> processing path "<<path<<std::endl;

        auto basename = path.substr(path.rfind("/") + 1);
        auto output_path = basename.substr(0, basename.find('.')) + "_github_forkevents.csv";
        std::cout<<"writing output to: "<<output_path<<std::endl;

        auto& ds = github_pipeline(c, path);
        EXPECT_FALSE(ds.isError());
        ds.tocsv(output_path);
    }
}

TEST_F(JsonTuplexTest, MiniSampleForAllFiles) {
    using namespace tuplex;
    using namespace std;

    auto co = ContextOptions::defaults();

    // deactivate pushdown
    co.set("tuplex.optimizer.selectionPushdown", "false");

    // deactivate filter pushdown as well...
    co.set("tuplex.optimizer.filterPushdown", "false");

    Context c(co);

    auto path = "../resources/ndjson/github.json";

    // process all files (no hyperspecialization yet)
//    c.json(path).withColumn("repo_id", UDF("lambda x: x['repo']['id']"))
//     .filter(UDF("lambda x: x['type'] == 'ForkEvent'"))
//     .withColumn("year", UDF("lambda x: int(x['created_at'].split('-')[0])"))
//     .selectColumns(std::vector<std::string>({"type", "repo_id", "year"})).show(5);

    c.json(path).withColumn("repo_id", UDF("lambda x: x['repo']['id']"))
            .filter(UDF("lambda x: x['type'] == 'ForkEvent'"))
            .withColumn("year", UDF("lambda x: int(x['created_at'].split('-')[0])"))
            .selectColumns(std::vector<std::string>({"type", "repo_id", "year"}))
            .tocsv("github_forkevents.csv");
}

TEST_F(JsonTuplexTest, GZipFileRead) {
    using namespace tuplex;
    using namespace std;

    // check whether a file is gzip or not (using magic)
    auto gzip_data = fileToString(URI("../resources/gzip/basic.txt.gz"));

    // magic?
    cout<<"length: "<<gzip_data.size()<<endl;

    EXPECT_TRUE(is_gzip_file(reinterpret_cast<const uint8_t*>(gzip_data.c_str())));

    auto data = gzip::decompress(gzip_data.c_str(), gzip_data.size());
    EXPECT_EQ(data, "Hello world!\n");

    // use now VirtualFileSystem to process gzip file
    auto vf = VirtualFileSystem::open_file(URI("../resources/gzip/basic.txt.gz"), VirtualFileMode::VFS_READ);


    vf->close();
}


// some UDF examples that should work:
// x = {}
// x['test'] = 10 # <-- type of x is now Struct['test' -> i64]
// x['blub'] = {'a' : 20, 'b':None} # <-- type of x is now Struct['test' -> i64, 'blub' -> Struct['a' -> i64, 'b' -> null]]<|MERGE_RESOLUTION|>--- conflicted
+++ resolved
@@ -745,11 +745,7 @@
     // /home/leonhard/projects/tuplex-public/tuplex/cmake-build-debug/dist/resources/hyperspecialization/github_daily/2019-10-15.json.sample
     // pattern = "../resources/hyperspecialization/github_daily/2012*.json.sample"; // <-- put in here any problematic files found.
 
-<<<<<<< HEAD
-    pattern = "/home/leonhard/projects/tuplex-public/tuplex/cmake-build-debug/dist/resources/hyperspecialization/github_daily/2019-10-15.json.sample";
-=======
     pattern = "../resources/hyperspecialization/github_daily/2019-10-15.json.sample";
->>>>>>> 3494f4fd
 
     std::cout<<"Processing in global mode..."<<std::endl;
 
@@ -758,13 +754,9 @@
     ds.tocsv("github_forkevents.csv");
 
     return;
-<<<<<<< HEAD
-
-=======
->>>>>>> 3494f4fd
+
     std::cout<<"Processing in hyper mode..."<<std::endl;
 
-    
     // process each file on its own and compare to the global files...
     // -> they should be identical... (up to order)
     auto paths = glob(pattern);
