//--------------------------------------------------------------------------------------------------------------------//
//                                                                                                                    //
//                                      Tuplex: Blazing Fast Python Data Science                                      //
//                                                                                                                    //
//                                                                                                                    //
//  (c) 2017 - 2021, Tuplex team                                                                                      //
//  Created by Leonhard Spiegelberg first on 12/2/2021                                                                //
//  License: Apache 2.0                                                                                               //
//--------------------------------------------------------------------------------------------------------------------//
#include <gtest/gtest.h>
#include <unistd.h>
#include <Utils.h>
#include <Timer.h>
#include <physical/codegen/StageBuilder.h>
#include <logical/FileInputOperator.h>
#include <logical/FileOutputOperator.h>
#include <logical/MapOperator.h>
#include <google/protobuf/util/json_util.h>
#include <ee/worker/WorkerApp.h>
#include <ee/aws/LambdaWorkerApp.h>

#include <boost/filesystem.hpp>

#ifdef BUILD_WITH_AWS
#include <ee/aws/AWSLambdaBackend.h>
#endif

#ifndef S3_TEST_BUCKET
// define dummy to compile
#ifdef SKIP_AWS_TESTS
#define S3_TEST_BUCKET "tuplex-test"
#endif

#warning "need S3 Test bucket to run these tests"
#endif


//   constexpr double nan = std::numeric_limits<double>::quiet_NaN();

#include <CSVUtils.h>
#include <procinfo.h>
#include <FileHelperUtils.h>
#include <physical/codegen/StagePlanner.h>
#include <logical/LogicalOptimizer.h>

// dummy so linking works
namespace tuplex {
    ContainerInfo getThisContainerInfo() {
        ContainerInfo info;
        return info;
    }
}

std::string find_worker() {
    using namespace tuplex;

    // find worker executable (tuplex-worker)
    static const std::string exec_name = "tuplex-worker";

    // check current working dir
    auto exec_dir = dir_from_pid(pid_from_self());

    auto path = exec_dir + "/" + exec_name;

    if(!fileExists(path))
        throw std::runtime_error("Could not find worker under " + path);

    return eliminateSeparatorRuns(path);
}


/*!
 * runs command and returns stdout?
 * @param cmd
 * @return stdout
 */
std::string runCommand(const std::string& cmd) {
    std::array<char, 128> buffer;
    std::string result;
    std::shared_ptr<FILE> pipe(popen(cmd.c_str(), "r"), pclose);
    if (!pipe) throw std::runtime_error("popen() failed!");
    while (!feof(pipe.get())) {
        if (fgets(buffer.data(), 128, pipe.get()) != nullptr)
            result += buffer.data();
    }
    return result;
}
namespace tuplex {
    std::string transformStageToReqMessage(const TransformStage* tstage, const std::string& inputURI, const size_t& inputSize, const std::string& output_uri, bool interpreterOnly,
                                           size_t numThreads = 1, const std::string& spillURI="spill_folder", bool verboseLogging=false) {
        messages::InvocationRequest req;

        double nc_threshold = 0.9;

        size_t buf_spill_size = 512 * 1024; // for testing, set spill size to 512KB!

        // use higher buf, to avoid spilling
        buf_spill_size = 128 * 1024 * 1024; // 128MB


        req.set_type(messages::MessageType::MT_TRANSFORM);
        assert(tstage);
        auto pb_stage = tstage->to_protobuf();

        pb_stage->set_bitcode(tstage->fastPathBitCode());
        req.set_allocated_stage(pb_stage.release());

        // add input file to request
        req.add_inputuris(inputURI);
        req.add_inputsizes(inputSize);

        // output uri of job? => final one? parts?
        req.set_baseoutputuri(output_uri);

        req.set_verboselogging(verboseLogging);

        auto ws = std::make_unique<messages::WorkerSettings>();
        ws->set_numthreads(numThreads);
        ws->set_normalbuffersize(buf_spill_size);
        ws->set_exceptionbuffersize(buf_spill_size);
        ws->set_spillrooturi(spillURI);
        ws->set_useinterpreteronly(interpreterOnly);
        ws->set_normalcasethreshold(nc_threshold);

        // do not use optimizer?
        auto& m = *ws->mutable_other();
        m["tuplex.useLLVMOptimizer"] = "true";
        m["tuplex.optimizer.constantFoldingOptimization"] = "true";

        req.set_allocated_settings(ws.release());

        // transfrom to json
        std::string json_buf;
        google::protobuf::util::MessageToJsonString(req, &json_buf);
        return json_buf;
    }
}

std::string findAndReplaceAll(const std::string& str, const std::string& toSearch, const std::string& replaceStr){
    std::string data = str;
    // Get the first occurrence
    size_t pos = data.find(toSearch);

    // Repeat till end is reached
    while( pos != std::string::npos) {
        // Replace this occurrence of Sub String
        data.replace(pos, toSearch.size(), replaceStr);
        // Get the next occurrence from the current position
        pos =data.find(toSearch, pos + replaceStr.size());
    }
    return data;
}

std::string shellEscape(const std::string& str) {
    if(str.empty())
        return "\"\"";

    // replace all '
    // return "'" + strings.ReplaceAll(s, "'", "'\"'\"'") + "'"
    return "'" + findAndReplaceAll(str, "'", "'\"'\"'") + "'";
}

void createRefPipeline(const std::string& test_input_path,
                       const std::string& test_output_path,
                       const std::string& scratch_dir) {
    using namespace tuplex;

    python::initInterpreter();
    python::unlockGIL();
    try {
        auto co = ContextOptions::defaults();
        co.set("tuplex.executorCount", "4");
        co.set("tuplex.partitionSize", "512KB");
        co.set("tuplex.executorMemory", "32MB");
        co.set("tuplex.useLLVMOptimizer", "true");
        co.set("tuplex.allowUndefinedBehavior", "false");
        co.set("tuplex.webui.enable", "false");
        co.set("tuplex.scratchDir", scratch_dir);
        co.set("tuplex.optimizer.selectionPushdown", "false"); // same setting as below??
        Context c(co);

        // from:
        //  auto csvop = FileInputOperator::fromCsv(test_path.toString(), co,
        //                                       option<bool>(true),
        //                                               option<char>(','), option<char>('"'),
        //            {}, {}, {}, {});
        //    auto mapop = new MapOperator(csvop, UDF("lambda x: {'origin_airport_id': x['ORIGIN_AIRPORT_ID'], 'dest_airport_id':x['DEST_AIRPORT_ID']}"), csvop->columns());
        //    auto fop = new FileOutputOperator(mapop, test_output_path, UDF(""), "csv", FileFormat::OUTFMT_CSV, {});
        c.csv(test_input_path).map(UDF("lambda x: {'origin_airport_id': x['ORIGIN_AIRPORT_ID'], 'dest_airport_id':x['DEST_AIRPORT_ID']}", "")).tocsv(test_output_path);
    } catch (...) {
        FAIL();
    }
    python::lockGIL();
    python::closeInterpreter();
}

// @TODO: should either have constructable outputURI or baseURI + partNo!

TEST(BasicInvocation, PurePythonMode) {
    using namespace std;
    using namespace tuplex;

    auto worker_path = find_worker();

    auto testName = std::string(::testing::UnitTest::GetInstance()->current_test_info()->test_case_name()) + std::string(::testing::UnitTest::GetInstance()->current_test_info()->name());
    auto scratchDir = "/tmp/" + testName;

    // change cwd & create dir to avoid conflicts!
    auto cwd_path = boost::filesystem::current_path();
    auto desired_cwd = cwd_path.string() + "/tests/" + testName;
    // create dir if it doesn't exist
    auto vfs = VirtualFileSystem::fromURI("file://");
    vfs.create_dir(desired_cwd);
    boost::filesystem::current_path(desired_cwd);

    char buf[4096];
    auto cur_dir = getcwd(buf, 4096);

    EXPECT_NE(std::string(cur_dir).find(testName), std::string::npos);

    cout<<"current working dir: "<<buf<<endl;

    // check worker exists
    ASSERT_TRUE(tuplex::fileExists(worker_path));

    // test config here:
    // local csv test file!
    auto test_path = URI("file://../resources/flights_on_time_performance_2019_01.sample.csv");
    // local for quicker dev
    test_path = URI("../../../resources/pipelines/flights/flights_on_time_performance_2009_01.sample.csv");
    auto test_output_path = URI("file://output.txt");
    auto spillURI = std::string("spill_folder");

    size_t num_threads = 4;

    // invoke helper with --help
    std::string work_dir = cur_dir;

    // Step 1: create ref pipeline using direct Tuplex invocation
    auto test_ref_path = testName + "_ref.csv";
    createRefPipeline(test_path.toString(), test_ref_path, scratchDir);

    // load ref file from parts!
    auto ref_files = glob(current_working_directory() + "/" + testName + "_ref*part*csv");
    std::sort(ref_files.begin(), ref_files.end());

    // merge into single large string
    std::string ref_content = "";
    for(unsigned i = 0; i < ref_files.size(); ++i) {
        if(i > 0) {
            auto file_content = fileToString(ref_files[i]);
            // skip header for these parts
            auto idx = file_content.find("\n");
            ref_content += file_content.substr(idx + 1);
        } else {
            ref_content = fileToString(ref_files[0]);
        }
    }
    stringToFile("ref_content.txt", ref_content);
    ref_content = fileToString("ref_content.txt");

    // create a simple TransformStage reading in a file & saving it. Then, execute via Worker!
    // Note: This one is unoptimized, i.e. no projection pushdown, filter pushdown etc.
    ASSERT_TRUE(test_path.exists());
    python::initInterpreter();
    python::unlockGIL();
    ContextOptions co = ContextOptions::defaults();
    auto enable_nvo = false; // test later with true! --> important for everything to work properly together!
    co.set("tuplex.optimizer.retypeUsingOptimizedInputSchema", enable_nvo ? "true" : "false");
    co.set("tuplex.useInterpreterOnly", "true");

    // // disable llvm optimizers?
     co.set("tuplex.useLLVMOptimizer", "false");

    codegen::StageBuilder builder(0, true, true, false, 0.9, true, enable_nvo, true, false);
    auto csvop = std::shared_ptr<FileInputOperator>(FileInputOperator::fromCsv(test_path.toString(), co,
                                            option<bool>(true),
                                            option<char>(','), option<char>('"'),
                                            {""}, {}, {}, {}, DEFAULT_SAMPLING_MODE));
    auto mapop = std::make_shared<MapOperator>(csvop, UDF("lambda x: {'origin_airport_id': x['ORIGIN_AIRPORT_ID'], 'dest_airport_id':x['DEST_AIRPORT_ID']}"), csvop->columns());
    auto fop = std::make_shared<FileOutputOperator>(mapop, test_output_path, UDF(""), "csv", FileFormat::OUTFMT_CSV, defaultCSVOutputOptions());
    builder.addFileInput(csvop);
    builder.addOperator(mapop);
    builder.addFileOutput(fop);

    auto tstage = builder.build();

    // transform to message
    vfs = VirtualFileSystem::fromURI(test_path);
    uint64_t input_file_size = 0;
    vfs.file_size(test_path, input_file_size);
    auto json_message = transformStageToReqMessage(tstage, URI(test_path).toPath(),
                                                   input_file_size, test_output_path.toString(),
                                                   true,
                                                   num_threads,
                                                   spillURI);

    // save to file
    auto msg_file = URI("test_message.json");
    stringToFile(msg_file, json_message);

    python::lockGIL();
    python::closeInterpreter();

    // start worker within same process to easier debug...
    auto app = make_unique<WorkerApp>(WorkerSettings());
    app->processJSONMessage(json_message);
    app->shutdown();

    // fetch output file and check contents...
    auto file_content = fileToString(test_output_path.toString() + ".csv");

    // check files are 1:1 the same!
    EXPECT_EQ(file_content.size(), ref_content.size());

    // because order may be different (unless specified), split into lines & sort and compare
    auto res_lines = splitToLines(file_content);
    auto ref_lines = splitToLines(ref_content);
    std::sort(res_lines.begin(), res_lines.end());
    std::sort(ref_lines.begin(), ref_lines.end());
    ASSERT_EQ(res_lines.size(), ref_lines.size());
    for(unsigned i = 0; i < std::min(res_lines.size(), ref_lines.size()); ++i) {
        EXPECT_EQ(res_lines[i], ref_lines[i]);
    }

    // test again, but this time invoking the worker with a message as separate process.

    // invoke worker with that message
    Timer timer;
    auto cmd = worker_path + " -m " + msg_file.toPath();
    auto res_stdout = runCommand(cmd);
    auto worker_invocation_duration = timer.time();
    cout<<res_stdout<<endl;
    cout<<"Invoking worker took: "<<worker_invocation_duration<<"s"<<endl;

    // check result contents
    cout<<"Checking worker results..."<<endl;
    file_content = fileToString(test_output_path.toString() + ".csv");

    // check files are 1:1 the same!
    ASSERT_EQ(file_content.size(), ref_content.size());
    res_lines = splitToLines(file_content);
    std::sort(res_lines.begin(), res_lines.end());
    EXPECT_EQ(res_lines.size(), ref_lines.size());
    for(unsigned i = 0; i < std::min(res_lines.size(), ref_lines.size()); ++i) {
        EXPECT_EQ(res_lines[i], ref_lines[i]);
    }
    cout<<"Invoked worker check done."<<endl;
    cout<<"Test done."<<endl;
}

TEST(BasicInvocation, HashOutput) {
    using namespace std;
    using namespace tuplex;

    auto worker_path = find_worker();

    auto testName = std::string(::testing::UnitTest::GetInstance()->current_test_info()->test_case_name()) + std::string(::testing::UnitTest::GetInstance()->current_test_info()->name());
    auto scratchDir = "/tmp/" + testName;

    // change cwd & create dir to avoid conflicts!
    auto cwd_path = boost::filesystem::current_path();
    auto desired_cwd = cwd_path.string() + "/tests/" + testName;
    // create dir if it doesn't exist
    auto vfs = VirtualFileSystem::fromURI("file://");
    vfs.create_dir(desired_cwd);
    boost::filesystem::current_path(desired_cwd);

    char buf[4096];
    auto cur_dir = getcwd(buf, 4096);

    EXPECT_NE(std::string(cur_dir).find(testName), std::string::npos);

    cout<<"current working dir: "<<buf<<endl;

    // check worker exists
    ASSERT_TRUE(tuplex::fileExists(worker_path));

    // test config here:
    // local csv test file!
    auto test_path = URI("file://../resources/flights_on_time_performance_2019_01.sample.csv");
    auto test_output_path = URI("file://output.ht");
    auto spillURI = std::string("spill_folder");

    // local for quicker dev
    test_path = URI("file:///Users/leonhards/data/flights/flights_on_time_performance_2009_01.csv");

    size_t num_threads = 1;

    // invoke helper with --help
    std::string work_dir = cur_dir;

    python::initInterpreter();
    python::unlockGIL();
    ContextOptions co = ContextOptions::defaults();
    auto enable_nvo = false; // test later with true! --> important for everything to work properly together!
    co.set("tuplex.optimizer.retypeUsingOptimizedInputSchema", enable_nvo ? "true" : "false");
    co.set("tuplex.useInterpreterOnly", "false");
    codegen::StageBuilder builder(0, true, true, false, 0.9, true, enable_nvo, true, false);
    auto csvop = std::shared_ptr<FileInputOperator>(FileInputOperator::fromCsv(test_path.toString(), co,
                                            option<bool>(true),
                                            option<char>(','), option<char>('"'),
                                            {""}, {}, {}, {}, DEFAULT_SAMPLING_MODE));
    auto mapop = std::make_shared<MapOperator>(csvop, UDF("lambda x: {'origin_airport_id': x['ORIGIN_AIRPORT_ID'], 'dest_airport_id':x['DEST_AIRPORT_ID']}"), csvop->columns());
    auto fop = std::make_shared<FileOutputOperator>(mapop, test_output_path, UDF(""), "csv", FileFormat::OUTFMT_CSV, defaultCSVOutputOptions());
    builder.addFileInput(csvop);
    builder.addOperator(mapop);

    auto key_type = mapop->getOutputSchema().getRowType().parameters()[0];
    auto bucket_type = mapop->getOutputSchema().getRowType().parameters()[1];
    builder.addHashTableOutput(nullptr, mapop->getOutputSchema(), true, false, {0}, key_type, bucket_type);


#warning "given pipeline is with i64 keys. -> issue. want to specialize stuff properly!"

    auto tstage = builder.build();

    // transform to message
    vfs = VirtualFileSystem::fromURI(test_path);
    uint64_t input_file_size = 0;
    vfs.file_size(test_path, input_file_size);
    auto json_message = transformStageToReqMessage(tstage, URI(test_path).toPath(),
                                                   input_file_size, test_output_path.toString(),
                                                   co.PURE_PYTHON_MODE(),
                                                   num_threads,
                                                   spillURI);

    // save to file
    auto msg_file = URI("test_message.json");
    stringToFile(msg_file, json_message);

    python::lockGIL();
    python::closeInterpreter();

    // start worker within same process to easier debug...
    auto app = make_unique<WorkerApp>(WorkerSettings());
    app->processJSONMessage(json_message);
    app->shutdown();
}


tuplex::TransformStage* create_github_stage(const std::string& test_path, const std::string& test_output_path,
                                            bool enable_nvo, const tuplex::ContextOptions& co,
                                            bool hyper_mode) {
    using namespace tuplex;
    using namespace std;

    bool enable_cf = false;
    codegen::StageBuilder builder(0, true, true, false, 0.9, true, enable_nvo, enable_cf, false);

    auto sm = DEFAULT_SAMPLING_MODE;
    sm = SamplingMode::ALL_FILES | SamplingMode::FIRST_ROWS | SamplingMode::LAST_ROWS;

    auto jsonop = std::shared_ptr<FileInputOperator>(FileInputOperator::fromJSON(test_path, true, true, co, sm));

    auto repo_id_code = "def extract_repo_id(row):\n"
                        "\tif 2012 <= row['year'] <= 2014:\n"
                        "\t\treturn row['repository']['id']\n"
                        "\telse:\n"
                        "\t\treturn row['repo']['id']\n";

    auto wop1 = std::shared_ptr<LogicalOperator>(new WithColumnOperator(jsonop, jsonop->columns(), "year", UDF("lambda x: int(x['created_at'].split('-')[0])")));
    auto wop2 = std::shared_ptr<LogicalOperator>(new WithColumnOperator(wop1, wop1->columns(), "repo_id", UDF(repo_id_code)));
    auto filter_op = std::shared_ptr<LogicalOperator>(new FilterOperator(wop2, UDF("lambda x: x['type'] == 'ForkEvent'"), wop2->columns()));
    auto mop = new MapOperator(filter_op, UDF("lambda t: (t['type'],t['repo_id'],t['year'])"), filter_op->columns());
    mop->setOutputColumns(std::vector<std::string>{"type", "repo_id", "year"});
    auto sop = std::shared_ptr<LogicalOperator>(mop);
    auto fop = std::make_shared<FileOutputOperator>(sop, test_output_path, UDF(""), "csv", FileFormat::OUTFMT_CSV, defaultCSVOutputOptions());
    builder.addFileInput(jsonop);
    builder.addOperator(wop1);
    builder.addOperator(wop2);
    builder.addOperator(filter_op);
    builder.addOperator(sop);
    builder.addFileOutput(fop);


//    // disable constant=folding opt for JSON
//    co.set("tuplex.optimizer.constantFoldingOptimization", "false");
//    co.set("tuplex.optimizer.filterPushdown", "true");

    // non hyper mode
    // return builder.build();

    if(hyper_mode)
        // hyper mode!
        return builder.encodeForSpecialization(nullptr, nullptr, true, false, true);
    else
        return builder.build();
}

int64_t csv_dummy_row_functor(void* userData, int64_t num_cells, char **cells, int64_t* cell_sizes) {
    auto num = reinterpret_cast<size_t*>(userData);
    if(num) {
        *num = *num + 1;
    }
    return 0;
}

inline std::string flights_code() {
    auto udf_code = "def fill_in_delays(row):\n"
                    "    # want to fill in data for missing carrier_delay, weather delay etc.\n"
                    "    # only need to do that prior to 2003/06\n"
                    "    \n"
                    "    year = row['YEAR']\n"
                    "    month = row['MONTH']\n"
                    "    arr_delay = row['ARR_DELAY']\n"
                    "    \n"
                    "    if year == 2003 and month < 6 or year < 2003:\n"
                    "        # fill in delay breakdown using model and complex logic\n"
                    "        if arr_delay is None:\n"
                    "            # stays None, because flight arrived early\n"
                    "            # if diverted though, need to add everything to div_arr_delay\n"
                    "            return {'year' : year, 'month' : month,\n"
                    "                    'day' : row['DAY_OF_MONTH'],\n"
                    "                    'carrier': row['OP_UNIQUE_CARRIER'],\n"
                    "                    'flightno' : row['OP_CARRIER_FL_NUM'],\n"
                    "                    'origin': row['ORIGIN_AIRPORT_ID'],\n"
                    "                    'dest': row['DEST_AIRPORT_ID'],\n"
                    "                    'distance' : row['DISTANCE'],\n"
                    "                    'dep_delay' : row['DEP_DELAY'],\n"
                    "                    'arr_delay': None,\n"
                    "                    'carrier_delay' : None,\n"
                    "                    'weather_delay': None,\n"
                    "                    'nas_delay' : None,\n"
                    "                    'security_delay': None,\n"
                    "                    'late_aircraft_delay' : None}\n"
                    "        elif arr_delay < 0.:\n"
                    "            # stays None, because flight arrived early\n"
                    "            # if diverted though, need to add everything to div_arr_delay\n"
                    "            return {'year' : year, 'month' : month,\n"
                    "                    'day' : row['DAY_OF_MONTH'],\n"
                    "                    'carrier': row['OP_UNIQUE_CARRIER'],\n"
                    "                    'flightno' : row['OP_CARRIER_FL_NUM'],\n"
                    "                    'origin': row['ORIGIN_AIRPORT_ID'],\n"
                    "                    'dest': row['DEST_AIRPORT_ID'],\n"
                    "                    'distance' : row['DISTANCE'],\n"
                    "                    'dep_delay' : row['DEP_DELAY'],\n"
                    "                    'arr_delay': row['ARR_DELAY'],\n"
                    "                    'carrier_delay' : None,\n"
                    "                    'weather_delay': None,\n"
                    "                    'nas_delay' : None,\n"
                    "                    'security_delay': None,\n"
                    "                    'late_aircraft_delay' : None}\n"
                    "        elif arr_delay < 5.:\n"
                    "            # it's an ontime flight, just attribute any delay to the carrier\n"
                    "            carrier_delay = arr_delay\n"
                    "            # set the rest to 0\n"
                    "            # ....\n"
                    "            return {'year' : year, 'month' : month,\n"
                    "                    'day' : row['DAY_OF_MONTH'],\n"
                    "                    'carrier': row['OP_UNIQUE_CARRIER'],\n"
                    "                    'flightno' : row['OP_CARRIER_FL_NUM'],\n"
                    "                    'origin': row['ORIGIN_AIRPORT_ID'],\n"
                    "                    'dest': row['DEST_AIRPORT_ID'],\n"
                    "                    'distance' : row['DISTANCE'],\n"
                    "                    'dep_delay' : row['DEP_DELAY'],\n"
                    "                    'arr_delay': row['ARR_DELAY'],\n"
                    "                    'carrier_delay' : carrier_delay,\n"
                    "                    'weather_delay': None,\n"
                    "                    'nas_delay' : None,\n"
                    "                    'security_delay': None,\n"
                    "                    'late_aircraft_delay' : None}\n"
                    "        else:\n"
                    "            # use model to determine everything and set into (join with weather data?)\n"
                    "            # i.e., extract here a couple additional columns & use them for features etc.!\n"
                    "            crs_dep_time = float(row['CRS_DEP_TIME'])\n"
                    "            crs_arr_time = float(row['CRS_ARR_TIME'])\n"
                    "            crs_elapsed_time = float(row['CRS_ELAPSED_TIME'])\n"
                    "            carrier_delay = 1024 + 2.7 * crs_dep_time - 0.2 * crs_elapsed_time\n"
                    "            weather_delay = 2000 + 0.09 * carrier_delay * (carrier_delay - 10.0)\n"
                    "            nas_delay = 3600 * crs_dep_time / 10.0\n"
                    "            security_delay = 7200 / crs_dep_time\n"
                    "            late_aircraft_delay = (20 + 1.0) / (2.0 + crs_dep_time)\n"
                    "            return {'year' : year, 'month' : month,\n"
                    "                    'day' : row['DAY_OF_MONTH'],\n"
                    "                    'carrier': row['OP_UNIQUE_CARRIER'],\n"
                    "                    'flightno' : row['OP_CARRIER_FL_NUM'],\n"
                    "                    'origin': row['ORIGIN_AIRPORT_ID'],\n"
                    "                    'dest': row['DEST_AIRPORT_ID'],\n"
                    "                    'distance' : row['DISTANCE'],\n"
                    "                    'dep_delay' : row['DEP_DELAY'],\n"
                    "                    'arr_delay': row['ARR_DELAY'],\n"
                    "                    'carrier_delay' : carrier_delay,\n"
                    "                    'weather_delay': weather_delay,\n"
                    "                    'nas_delay' : nas_delay,\n"
                    "                    'security_delay': security_delay,\n"
                    "                    'late_aircraft_delay' : late_aircraft_delay}\n"
                    "    else:\n"
                    "        # just return it as is\n"
                    "        return {'year' : year, 'month' : month,\n"
                    "                'day' : row['DAY_OF_MONTH'],\n"
                    "                'carrier': row['OP_UNIQUE_CARRIER'],\n"
                    "                'flightno' : row['OP_CARRIER_FL_NUM'],\n"
                    "                'origin': row['ORIGIN_AIRPORT_ID'],\n"
                    "                'dest': row['DEST_AIRPORT_ID'],\n"
                    "                'distance' : row['DISTANCE'],\n"
                    "                'dep_delay' : row['DEP_DELAY'],\n"
                    "                'arr_delay': row['ARR_DELAY'],\n"
                    "                'carrier_delay' : row['CARRIER_DELAY'],\n"
                    "                'weather_delay':row['WEATHER_DELAY'],\n"
                    "                'nas_delay' : row['NAS_DELAY'],\n"
                    "                'security_delay': row['SECURITY_DELAY'],\n"
                    "                'late_aircraft_delay' : row['LATE_AIRCRAFT_DELAY']}";
    return udf_code;
}

TEST(BasicInvocation, MultiAWSInit) {
    using namespace tuplex;

    Timer timer;
    initAWS();
    shutdownAWS();
    std::cout<<"aws test 1: "<<timer.time()<<std::endl;
    initAWS();
    shutdownAWS();
    std::cout<<"aws test 2: "<<timer.time()<<std::endl;
}

class BasicInvocationF : public ::testing::Test {
protected:
    PyThreadState *saveState;
    std::stringstream logStream;

    void SetUp() override {
        // reset global static variables, i.e. whether to use UDF compilation or not!
        tuplex::UDF::enableCompilation();

        // init logger to write to both stream as well as stdout
        // ==> searching the stream can be used to validate err Messages
        Logger::init({std::make_shared<spdlog::sinks::ansicolor_stdout_sink_mt>()});

        python::initInterpreter();
        // release GIL
        python::unlockGIL();
    }

    void TearDown() override {
        python::lockGIL();
        // important to get GIL for this
        python::closeInterpreter();

        // release runtime memory
        tuplex::runtime::releaseRunTimeMemory();

        // remove all loggers ==> note: this crashed because of multiple threads not being done yet...
        // call only AFTER all threads/threadpool is terminated from Context/LocalBackend/LocalEngine...
        Logger::instance().reset();

        tuplex::UDF::enableCompilation(); // reset

        // check whether exceptions work, LLVM9 has a bug which screws up C++ exception handling in ORCv2 APIs
        try {
            throw std::exception();
        } catch(...) {
            std::cout << "test done." << std::endl;
        }
    }
};

// proper test for flight processing
TEST(BasicInvocation, ProperFlightsTest) {
    using namespace tuplex;
    using namespace std;

    cout<<">> starting flights (hyper) test"<<endl;

    string input_pattern = "s3://tuplex-public/data/flights_all/flights_on_time_performance_1987_10.csv,s3://tuplex-public/data/flights_all/flights_on_time_performance_2000_10.csv,s3://tuplex-public/data/flights_all/flights_on_time_performance_2021_11.csv";

    input_pattern = "s3://tuplex-public/data/flights_on_time_performance_2009_01.10k.csv"; //"../resources/hyperspecialization/flights/*.sample";
    // get full data stats
    // input_pattern = "s3://tuplex-public/data/flights_all/flights_on_time_performance_*.csv";

//    input_pattern = "s3://tuplex-public/data/flights_all/flights_on_time_performance_1995_11.csv,../resources/hyperspecialization/flights/*.sample";
//
//    // test, constant folding should only detect year and month.
//    input_pattern = "s3://tuplex-public/data/flights_all/flights_on_time_performance_2021_11.csv:0-247414256";

    // s3://tuplex-public/data/flights_all/flights_on_time_performance_1995_11.csv produces in hyper mode exceptions.
    // -> why? => splitsize should be 2G

    // // glob files
    // auto files = VirtualFileSystem::globAll(input_pattern);
    // vector<size_t> uri_sizes;
    // cout<<"-- Found "<<pluralize(files.size(), "file")<<endl;
    // for(const auto& uri: files) {
    //     size_t uri_size = 0;
    //     auto vfs = VirtualFileSystem::fromURI(uri);
    //     vfs.file_size(uri, reinterpret_cast<uint64_t&>(uri_size));
    //     uri_sizes.push_back(uri_size);
    //     cout<<"  - "<<uri.toString()<<" ("<<uri_size<<", "<<sizeToMemString(uri_size)<<")"<<endl;
    // }
    //
    // // reference row counts obtained from wc -l
    // // this includes the header row.
    // std::unordered_map<string, size_t> ref_row_counts{{"flights_on_time_performance_1987_10.csv", 448621},
    //                                                    {"flights_on_time_performance_2000_10.csv", 485762},
    //                                                    {"flights_on_time_performance_2021_11.csv", 547560}};
    //
    // // before parsing, make sure runtime memory is initialized
    // // init runtime memory
    // runtime::init(ContextOptions::defaults().RUNTIME_LIBRARY().toPath());
    //
    // // check number of lines/rows in each file
    // for(const auto& uri : files) {
    //     size_t number_of_rows = 0;
    //     auto reader = make_unique<CSVReader>(&number_of_rows, csv_dummy_row_functor, true, 0, nullptr, 110, ',');
    //     reader->read(uri);
    //     cout<<"  - "<<uri.toString()<<" number of rows: "<<number_of_rows<<" rows read: "<<reader->inputRowCount()<<endl;
    //     EXPECT_EQ(ref_row_counts[uri.basename()], number_of_rows);
    // }

    // local worker mode for easier debugging
    ContextOptions co = ContextOptions::defaults();
    co.set("tuplex.backend", "worker");

    // activate optimizations
    co.set("tuplex.optimizer.selectionPushdown", "true");
    co.set("tuplex.optimizer.filterPushdown", "true");
    co.set("tuplex.optimizer.constantFoldingOptimization", "true"); // run with constant folding on/off
    co.set("tuplex.filterPromotion", "true");
    co.set("tuplex.optimizer.nullValueOptimization", "true");
    co.set("tuplex.experimental.hyperspecialization", "false"); // first check that THIS is correct.
    co.set("tuplex.experimental.s3PreCacheSize", "1G");
    co.set("tuplex.inputSplitSize", "2GB");

    auto co_hyper = co;
    co_hyper.set("tuplex.experimental.hyperspecialization", "true");


    // use sampling mode first/last file, first/last rows
    SamplingMode sm = SamplingMode::FIRST_ROWS | SamplingMode::LAST_ROWS | SamplingMode::FIRST_FILE | SamplingMode::LAST_FILE;

    // init runtime
    auto rc_runtime = runtime::init(co.RUNTIME_LIBRARY().toPath());
    ASSERT_TRUE(rc_runtime);


    double hyper_time = 0;
    double nohyper_time = 0;
    // non-hyper vs. hyper (there needs to be a runtime difference.
    {
        python::initInterpreter();
        python::unlockGIL();
        Context ctx(co);
        auto udf_code = flights_code();

        Timer timer;
        ctx.csv(input_pattern, {}, option<bool>::none,
                option<char>::none, '"', {""}, {}, {}, sm)
            .map(UDF(udf_code))
            //.map(UDF("lambda x: {'year':x['YEAR'], 'nas':x['NAS_DELAY']}"))
            .tocsv("nohyper_local_worker_output.csv");
        nohyper_time = timer.time();
        std::cout<<"no-hyper mode: "<<nohyper_time<<std::endl;
    }

    {
        // bug: workerapp shutsdown interpreter -> needs to be fixed!
        python::initInterpreter();
        python::unlockGIL();
        Context ctx(co_hyper);
        auto udf_code = flights_code();

        Timer timer;
        ctx.csv(input_pattern, {}, option<bool>::none,
                option<char>::none, '"', {""}, {}, {}, sm)
                .map(UDF(udf_code))
                //.map(UDF("lambda x: {'year':x['YEAR'], 'nas':x['NAS_DELAY']}"))
                .tocsv("hyper_local_worker_output.csv");
        hyper_time = timer.time();
        std::cout<<"hyper mode: "<<hyper_time<<std::endl;
    }

    // final:
    std::cout<<"result:::"<<std::endl;
    std::cout<<"   hyper: "<<hyper_time<<std::endl;
    std::cout<<"no hyper: "<<nohyper_time<<std::endl;


//    ctx.csv(input_pattern, {}, option<bool>::none,
//            option<char>::none, '"', {""}, {}, {}, sm).map(UDF(udf_code)).tocsv("local_worker_output.csv");

    // // let's use a simple pipeline to make sure everything works
    // ctx.csv(input_pattern).selectColumns(std::vector<std::string>{"YEAR"}).tocsv("year_extract.csv");

    python::lockGIL();
    python::closeInterpreter();
}


TEST(BasicInvocation, SingleMessageDebug) {
    using namespace tuplex;
    using namespace std;

    // need to init AWS SDK...
#ifdef BUILD_WITH_AWS
    {
        // init AWS SDK to get access to S3 filesystem
        auto& logger = Logger::instance().logger("aws");
        auto aws_credentials = AWSCredentials::get();
        auto options = ContextOptions::defaults();
        Timer timer;
        bool aws_init_rc = initAWS(aws_credentials, options.AWS_NETWORK_SETTINGS(), options.AWS_REQUESTER_PAY());
        logger.debug("initialized AWS SDK in " + std::to_string(timer.time()) + "s");
    }
#endif


    // start worker within same process to easier debug...
    auto app = make_unique<WorkerApp>(WorkerSettings());

    // problematic for hyoer: s3://tuplex-public/data/github_daily/2020-10-15.json:1610612736-1879048192

    string test_input_uri = "s3://tuplex-public/data/github_daily/2020-10-15.json:3758096384-4026531840";
    test_input_uri = "s3://tuplex-public/data/github_daily/2020-10-15.json:5637144576-5905580032";

    test_input_uri = "s3://tuplex-public/data/github_daily/2013-10-15.json:268435456-533607666";

    // auto message_path = "/home/leonhard/projects/tuplex-public/tuplex/cmake-build-debug-w-cereal/dist/bin/request_1.json";

    auto message_path = "/Users/leonhards/projects/tuplex-public/tuplex/cmake-build-debug/dist/bin/request_16.json";

#ifndef __APPLE__
#ifdef BUILD_WITH_CEREAL
    message_path = "/home/leonhard/projects/tuplex-public/tuplex/cmake-build-debug-w-cereal/dist/bin/request_1521.json";
#else
    message_path = "/home/leonhard/projects/tuplex-public/tuplex/cmake-build-debug/dist/bin/request_1.json";
#endif
#else
#ifdef BUILD_WITH_CEREAL
    message_path = "/Users/leonhards/projects/tuplex-public/tuplex/cmake-build-debug-w-cereal/dist/bin/request_1086.json";
#else
    message_path = "/Users/leonhards/projects/tuplex-public/tuplex/cmake-build-debug/dist/bin/request_1.json";
#endif
#endif

    auto message = fileToString(URI(message_path));

    // check individual messages that they work
    auto rc = app->processJSONMessage(message); // <-- second file is the critical one where something goes wrong...
    EXPECT_EQ(rc, WORKER_OK);
}

TEST(BasicInvocation, GithubProcessing) {
    using namespace std;
    using namespace tuplex;

    auto worker_path = find_worker();

    auto testName = std::string(::testing::UnitTest::GetInstance()->current_test_info()->test_case_name()) + std::string(::testing::UnitTest::GetInstance()->current_test_info()->name());
    auto scratchDir = "/tmp/" + testName;

    // change cwd & create dir to avoid conflicts!
    auto cwd_path = boost::filesystem::current_path();
    auto desired_cwd = cwd_path.string() + "/tests/" + testName;
    // create dir if it doesn't exist
    auto vfs = VirtualFileSystem::fromURI("file://");
    vfs.create_dir(desired_cwd);
    boost::filesystem::current_path(desired_cwd);

    char buf[4096];
    auto cur_dir = getcwd(buf, 4096);

    EXPECT_NE(std::string(cur_dir).find(testName), std::string::npos);

    cout<<"-- GITHUB workload testing --"<<endl;
    cout<<"current working dir: "<<buf<<endl;

    // check worker exists
    ASSERT_TRUE(tuplex::fileExists(worker_path));

    // test config here:
    // local csv test file!
    auto test_path = URI("file://../../../resources/hyperspecialization/github_daily/*.json.sample");
    auto test_output_path = URI("file://output.txt");
    auto spillURI = std::string("spill_folder");

    auto hyper_mode = true;

//    // S3 paths?
//    test_path = URI("s3://tuplex-public/data/flights_on_time_performance_2009_01.csv");
//    test_output_path = URI("file://output_s3.txt");
//
//    // local for quicker dev
//    test_path = URI("file:///Users/leonhards/data/flights/flights_on_time_performance_2009_01.csv");
//
//    // test using S3
//    test_path = URI("s3://tuplex-public/data/flights_on_time_performance_2009_01.csv");
//    test_output_path = URI(std::string("s3://") + S3_TEST_BUCKET + "/output/output_s3.txt");
//    scratchDir = URI(std::string("s3://") + S3_TEST_BUCKET + "/scratch/").toString();
//    spillURI = URI(std::string("s3://") + S3_TEST_BUCKET + "/scratch/spill_folder/").toString();

    size_t num_threads = 4;
    num_threads = 2;

    // need to init AWS SDK...
#ifdef BUILD_WITH_AWS
    {
        // init AWS SDK to get access to S3 filesystem
        auto& logger = Logger::instance().logger("aws");
        auto aws_credentials = AWSCredentials::get();
        auto options = ContextOptions::defaults();
        Timer timer;
        bool aws_init_rc = initAWS(aws_credentials, options.AWS_NETWORK_SETTINGS(), options.AWS_REQUESTER_PAY());
        logger.debug("initialized AWS SDK in " + std::to_string(timer.time()) + "s");
    }
#endif

    // invoke helper with --help
    std::string work_dir = cur_dir;

    tuplex::Timer timer;
    auto res_stdout = runCommand(worker_path + " --help");
    auto worker_invocation_duration = timer.time();
    cout<<res_stdout<<endl;
    cout<<"Invoking worker took: "<<worker_invocation_duration<<"s"<<endl;

    // create a simple TransformStage reading in a file & saving it. Then, execute via Worker!
    // Note: This one is unoptimized, i.e. no projection pushdown, filter pushdown etc.
    python::initInterpreter();
    python::unlockGIL();
    ContextOptions co = ContextOptions::defaults();


    auto enable_nvo = false; // test later with true! --> important for everything to work properly together!
    co.set("tuplex.optimizer.retypeUsingOptimizedInputSchema", enable_nvo ? "true" : "false");
    auto tstage = create_github_stage(test_path.toString(), test_output_path.toString(), enable_nvo, co, hyper_mode);

    // update test path
    auto paths = glob(test_path.toPath());

    // s3 test: glob for actual data to debug failures (prob. missing rtfreeall)
    // string s3_pattern = "s3://tuplex-public/data/github_daily/*.json";
    // auto uris = VirtualFileSystem::globAll(s3_pattern);
    // paths.clear();
    // for(auto uri : uris) {
    //     std::cout<<"Found S3 uri: "<<uri.toString()<<std::endl;
    //     paths.push_back(uri.toString());
    // }



//    paths.clear();
//    URI s3_test_uri("s3://tuplex-public/data/github_daily/2013-10-15.json"); // this is off...
//    paths.push_back("s3://tuplex-public/data/github_daily/2011-10-15.json");
//    paths.push_back(s3_test_uri.toString());


    // // local test files for linux
    // paths.clear();
    // paths.push_back("/home/leonhard/Downloads/2011-10-15.json");
    // paths.push_back("/home/leonhard/Downloads/2013-10-15.json");

    // use 2011 and 2013 but determine pipeline based on 2011
    // pattern = "s3://tuplex-public/data/github_daily/2011*.json,s3://tuplex-public/data/github_daily/2013*.json";

    std::vector<std::string> messages;
    unsigned pos = 0;
    bool use_interpreter_only = false;
    num_threads = 2; // single threaded. // 'tuplex.aws.lambdaThreads': '2'
    for(const auto& path : paths) {
        // transform to message
        vfs = VirtualFileSystem::fromURI(path);
        uint64_t input_file_size = 0;
        vfs.file_size(path, input_file_size);
        auto json_message = transformStageToReqMessage(tstage, URI(path).toPath(),
                                                       input_file_size, "output_" + std::to_string(++pos) + ".csv",
                                                       use_interpreter_only,
                                                       num_threads,
                                                       spillURI);

        // save to file
        auto msg_file = URI("test_message.json");
        stringToFile(msg_file, json_message);
        messages.push_back(json_message);
    }

    python::lockGIL();
    python::closeInterpreter();



    // start worker within same process to easier debug...
    auto app = make_unique<WorkerApp>(WorkerSettings());

    // problematic for hyoer: s3://tuplex-public/data/github_daily/2020-10-15.json:1610612736-1879048192

    string test_input_uri = "s3://tuplex-public/data/github_daily/2020-10-15.json:3758096384-4026531840";
    test_input_uri = "s3://tuplex-public/data/github_daily/2020-10-15.json:5637144576-5905580032";

    test_input_uri = "s3://tuplex-public/data/github_daily/2013-10-15.json:268435456-533607666";

    //// reverse
    //std::reverse(messages.begin(), messages.end());

    // check all messages
     for(const auto& message : messages) {
        cout<<"Processing message..."<<endl;
        app->processJSONMessage(message);

        // get info (paths and exceptions)
        auto json_info = app->jsonStats();
        cout<<json_info<<endl;
     }

    app->shutdown();

    cout<<"-- test done."<<endl;
}

namespace tuplex {
    void aws_init() {
        // need to init AWS SDK...
    #ifdef BUILD_WITH_AWS
        {
            // init AWS SDK to get access to S3 filesystem
            auto& logger = Logger::instance().logger("aws");
            auto aws_credentials = AWSCredentials::get();
            auto options = ContextOptions::defaults();
            Timer timer;
            bool aws_init_rc = initAWS(aws_credentials, options.AWS_NETWORK_SETTINGS(), options.AWS_REQUESTER_PAY());
            logger.debug("initialized AWS SDK in " + std::to_string(timer.time()) + "s");
        }
    #endif
    }
}


TEST(BasicInvocation, CSVResamplingTest) {
    using namespace std;
    using namespace tuplex;

    // test using S3
    auto test_path = URI("s3://tuplex-public/data/flights_on_time_performance_2009_01.csv");

    aws_init();

    tuplex::Timer timer;

    // check why resampling//csv parsinbg takes so long
    python::initInterpreter();
    python::unlockGIL();
    ContextOptions co = ContextOptions::defaults();

    // sampling size, increase to make it more dominant
    co.set("tuplex.sample.maxDetectionMemory", "4MB");
    co.set("tuplex.sample.maxDetectionRows", "100000");

    auto enable_nvo = false; // test later with true! --> important for everything to work properly together!
    co.set("tuplex.optimizer.nullValueOptimization", enable_nvo ? "true" : "false");
    codegen::StageBuilder builder(0, true, true, false, 0.9, true, enable_nvo, true, false);
    auto csvop = std::shared_ptr<FileInputOperator>(FileInputOperator::fromCsv(test_path.toString(), co,
                                       option<bool>(true),
                                               option<char>(','), option<char>('"'),
            {""}, {}, {}, {}, DEFAULT_SAMPLING_MODE));

    // now resampling test, why is it so slow?
    std::vector<URI> uris;
    std::vector<size_t> uri_sizes;

    uris.push_back(URI("s3://tuplex-public/data/flights_on_time_performance_2010_01.csv"));
    for(auto& uri : uris) {
        auto vfs = VirtualFileSystem::fromURI(uri);
        size_t uri_size = 0;
        vfs.file_size(uri, reinterpret_cast<uint64_t&>(uri_size));
        uri_sizes.push_back(uri_size);
    }
    timer.reset();
    csvop->setInputFiles(uris, uri_sizes, true);
    std::cout<<"resampling took: "<<timer.time()<<"s"<<std::endl;
}

TEST(BasicInvocation, Worker) {
    using namespace std;
    using namespace tuplex;

    auto worker_path = find_worker();

    auto testName = std::string(::testing::UnitTest::GetInstance()->current_test_info()->test_case_name()) + std::string(::testing::UnitTest::GetInstance()->current_test_info()->name());
    auto scratchDir = "/tmp/" + testName;

    // change cwd & create dir to avoid conflicts!
    auto cwd_path = boost::filesystem::current_path();
    auto desired_cwd = cwd_path.string() + "/tests/" + testName;
    // create dir if it doesn't exist
    auto vfs = VirtualFileSystem::fromURI("file://");
    vfs.create_dir(desired_cwd);
    boost::filesystem::current_path(desired_cwd);

    char buf[4096];
    auto cur_dir = getcwd(buf, 4096);

    EXPECT_NE(std::string(cur_dir).find(testName), std::string::npos);

    cout<<"current working dir: "<<buf<<endl;

    // check worker exists
    ASSERT_TRUE(tuplex::fileExists(worker_path));

    // test config here:
    // local csv test file!
    auto test_path = URI("file://../resources/flights_on_time_performance_2019_01.sample.csv");
    auto test_output_path = URI("file://output.txt");
    auto spillURI = std::string("spill_folder");

    // S3 paths?
    test_path = URI("s3://tuplex-public/data/flights_on_time_performance_2009_01.csv");
    test_output_path = URI("file://output_s3.txt");

    // local for quicker dev
    test_path = URI("file:///Users/leonhards/data/flights/flights_on_time_performance_2009_01.csv");

    // test using S3
    test_path = URI("s3://tuplex-public/data/flights_on_time_performance_2009_01.csv");
    test_output_path = URI(std::string("s3://") + S3_TEST_BUCKET + "/output/output_s3.txt");
    scratchDir = URI(std::string("s3://") + S3_TEST_BUCKET + "/scratch/").toString();
    spillURI = URI(std::string("s3://") + S3_TEST_BUCKET + "/scratch/spill_folder/").toString();

    size_t num_threads = 4;
    num_threads = 4;

    // need to init AWS SDK...
#ifdef BUILD_WITH_AWS
    {
        // init AWS SDK to get access to S3 filesystem
        auto& logger = Logger::instance().logger("aws");
        auto aws_credentials = AWSCredentials::get();
        auto options = ContextOptions::defaults();
        Timer timer;
        bool aws_init_rc = initAWS(aws_credentials, options.AWS_NETWORK_SETTINGS(), options.AWS_REQUESTER_PAY());
        logger.debug("initialized AWS SDK in " + std::to_string(timer.time()) + "s");
    }
#endif

    // invoke helper with --help
    std::string work_dir = cur_dir;

    tuplex::Timer timer;
    auto res_stdout = runCommand(worker_path + " --help");
    auto worker_invocation_duration = timer.time();
    cout<<res_stdout<<endl;
    cout<<"Invoking worker took: "<<worker_invocation_duration<<"s"<<endl;

    // Step 1: create ref pipeline using direct Tuplex invocation
    auto test_ref_path = testName + "_ref.csv";
    createRefPipeline(test_path.toString(), test_ref_path, scratchDir);

    // load ref file from parts!
    auto ref_files = glob(current_working_directory() + "/" + testName + "_ref*part*csv");
    std::sort(ref_files.begin(), ref_files.end());

    // merge into single large string
    std::string ref_content = "";
    for(unsigned i = 0; i < ref_files.size(); ++i) {
        if(i > 0) {
            auto file_content = fileToString(ref_files[i]);
            // skip header for these parts
            auto idx = file_content.find("\n");
            ref_content += file_content.substr(idx + 1);
        } else {
            ref_content = fileToString(ref_files[0]);
        }
    }
    stringToFile("ref_content.txt", ref_content);
    ref_content = fileToString("ref_content.txt");

    // create a simple TransformStage reading in a file & saving it. Then, execute via Worker!
    // Note: This one is unoptimized, i.e. no projection pushdown, filter pushdown etc.
    ASSERT_TRUE(test_path.exists());
    python::initInterpreter();
    python::unlockGIL();
    ContextOptions co = ContextOptions::defaults();
    auto enable_nvo = false; // test later with true! --> important for everything to work properly together!
    co.set("tuplex.optimizer.nullValueOptimization", enable_nvo ? "true" : "false");
    codegen::StageBuilder builder(0, true, true, false, 0.9, true, enable_nvo, true, false);
    auto csvop = std::shared_ptr<FileInputOperator>(FileInputOperator::fromCsv(test_path.toString(), co,
                                       option<bool>(true),
                                               option<char>(','), option<char>('"'),
            {""}, {}, {}, {}, DEFAULT_SAMPLING_MODE));
    auto mapop = std::make_shared<MapOperator>(csvop, UDF("lambda x: {'origin_airport_id': x['ORIGIN_AIRPORT_ID'], 'dest_airport_id':x['DEST_AIRPORT_ID']}"), csvop->columns());
    auto fop = std::make_shared<FileOutputOperator>(mapop, test_output_path, UDF(""), "csv", FileFormat::OUTFMT_CSV, defaultCSVOutputOptions());
    builder.addFileInput(csvop);
    builder.addOperator(mapop);
    builder.addFileOutput(fop);

    auto tstage = builder.build();

    // transform to message
    vfs = VirtualFileSystem::fromURI(test_path);
    uint64_t input_file_size = 0;
    vfs.file_size(test_path, input_file_size);
    auto json_message = transformStageToReqMessage(tstage, URI(test_path).toPath(),
                                                   input_file_size, test_output_path.toString(),
                                                   false,
                                                   num_threads,
                                                   spillURI);

    // save to file
    auto msg_file = URI("test_message.json");
    stringToFile(msg_file, json_message);

    python::lockGIL();
    python::closeInterpreter();

    // start worker within same process to easier debug...
    auto app = make_unique<WorkerApp>(WorkerSettings());
    app->processJSONMessage(json_message);
    app->shutdown();

#ifdef BUILD_WITH_AWS
    // reinit SDK, b.c. app shutdown also closes AWS SDK.
    initAWS();
#endif

    // fetch output file and check contents...
    auto file_content = fileToString(test_output_path);

    // check files are 1:1 the same!
    EXPECT_EQ(file_content.size(), ref_content.size());

    // because order may be different (unless specified), split into lines & sort and compare
    auto res_lines = splitToLines(file_content);
    auto ref_lines = splitToLines(ref_content);
    std::sort(res_lines.begin(), res_lines.end());
    std::sort(ref_lines.begin(), ref_lines.end());
    ASSERT_EQ(res_lines.size(), ref_lines.size());
    for(unsigned i = 0; i < std::min(res_lines.size(), ref_lines.size()); ++i) {
        EXPECT_EQ(res_lines[i], ref_lines[i]);
    }

    // test again, but this time invoking the worker with a message as separate process.

    // invoke worker with that message
    timer.reset();
    auto cmd = worker_path + " -m " + msg_file.toPath();
    res_stdout = runCommand(cmd);
    worker_invocation_duration = timer.time();
    cout<<res_stdout<<endl;
    cout<<"Invoking worker took: "<<worker_invocation_duration<<"s"<<endl;

    // check result contents
    cout<<"Checking worker results..."<<endl;
    file_content = fileToString(test_output_path);

    // check files are 1:1 the same!
    ASSERT_EQ(file_content.size(), ref_content.size());
    res_lines = splitToLines(file_content);
    std::sort(res_lines.begin(), res_lines.end());
    EXPECT_EQ(res_lines.size(), ref_lines.size());
    for(unsigned i = 0; i < std::min(res_lines.size(), ref_lines.size()); ++i) {
        EXPECT_EQ(res_lines[i], ref_lines[i]);
    }
    cout<<"Invoked worker check done."<<endl;

    cout<<"Test done."<<endl;
}

TEST(BasicInvocation, FileSplitting) {
    // test file splitting function (into parts)
    using namespace tuplex;

    std::vector<URI> uris;
    std::vector<size_t> sizes;
    std::vector<std::vector<FilePart>> res;


    // 0. avoiding tiny parts
    res = splitIntoEqualParts(2, {"test.csv"}, {8000}, 4096);
    ASSERT_EQ(res.size(), 2);
    EXPECT_EQ(res[0].size(), 1);
    EXPECT_EQ(res[1].size(), 0);

    res = splitIntoEqualParts(2, {"test.csv"}, {32256}, 4096);
    ASSERT_EQ(res.size(), 2);

    // 1. equally sized files -> each thread should get same number of files (i.e. here 2)
    for(int i = 0; i < 14; ++i) {
        uris.push_back("file" + std::to_string(i) + ".csv");
        sizes.push_back(2048);
    }
    res = splitIntoEqualParts(7, uris, sizes, 0);
    ASSERT_EQ(res.size(), 7);
    for(int i = 0; i < res.size(); ++i) {
        const auto& v = res[i];

        // each thread should have two full files
        ASSERT_EQ(v.size(), 2);
        EXPECT_EQ(v[0].rangeEnd, 0);
        EXPECT_EQ(v[1].rangeEnd, 0);

        for(auto el : v) {
            std::cout<<"Thread "<<i<<": "<<el.uri.toPath()<<" start: "<<el.rangeStart<<" end: "<<el.rangeEnd<<std::endl;
        }
    }

    // split one large file into parts...
    res = splitIntoEqualParts(7, {"test.csv"}, {10000}, 0);
    ASSERT_EQ(res.size(), 7);

    res = splitIntoEqualParts(5, {"test.csv"}, {10000}, 0);
    ASSERT_EQ(res.size(), 5);
}

// faulty test, skip
//TEST(BasicInvocation, SelfInvoke) {
//    using namespace tuplex;
//
//    // test selfInvoke function...
//
//    auto cred = AWSCredentials::get();
//    NetworkSettings ns;
//
//    initAWS(cred, ns);
//
//    auto ids = selfInvoke("tuplex-lambda-runner", 4, 1500, 75, cred, ns);
//
//    shutdownAWS();
//}

tuplex::TransformStage* create_flights_pipeline(const std::string& test_path, const std::string& test_output_path, bool build_for_hyper, const tuplex::SamplingMode& mode = tuplex::DEFAULT_SAMPLING_MODE) {

    using namespace tuplex;
    using namespace std;
//
//
//    auto udf_code = "def fill_in_delays(row):\n"
//                    "    # want to fill in data for missing carrier_delay, weather delay etc.\n"
//                    "    # only need to do that prior to 2003/06\n"
//                    "    \n"
//                    "    year = row['YEAR']\n"
//                    "    month = row['MONTH']\n"
//                    "    \n"
//                    "    if year == 2003 and month < 6:\n"
//                    "         return {'x': row['DEP_DELAY']}\n"
//                    "    else:\n"
//                    "         return {'x': row['ARR_DELAY']}\n";

    auto udf_code = "def fill_in_delays(row):\n"
                    "    # want to fill in data for missing carrier_delay, weather delay etc.\n"
                    "    # only need to do that prior to 2003/06\n"
                    "    \n"
                    "    year = row['YEAR']\n"
                    "    month = row['MONTH']\n"
                    "    arr_delay = row['ARR_DELAY']\n"
                    "    \n"
                    "    if year == 2003 and month < 6 or year < 2003:\n"
                    "        # fill in delay breakdown using model and complex logic\n"
                    "        if arr_delay is None:\n"
                    "            # stays None, because flight arrived early\n"
                    "            # if diverted though, need to add everything to div_arr_delay\n"
                    "            return {'year' : year, 'month' : month,\n"
                    "                    'day' : row['DAY_OF_MONTH'],\n"
                    "                    'carrier': row['OP_UNIQUE_CARRIER'],\n"
                    "                    'flightno' : row['OP_CARRIER_FL_NUM'],\n"
                    "                    'origin': row['ORIGIN_AIRPORT_ID'],\n"
                    "                    'dest': row['DEST_AIRPORT_ID'],\n"
                    "                    'distance' : row['DISTANCE'],\n"
                    "                    'dep_delay' : row['DEP_DELAY'],\n"
                    "                    'arr_delay': None,\n"
                    "                    'carrier_delay' : None,\n"
                    "                    'weather_delay': None,\n"
                    "                    'nas_delay' : None,\n"
                    "                    'security_delay': None,\n"
                    "                    'late_aircraft_delay' : None}\n"
                    "        elif arr_delay < 0.:\n"
                    "            # stays None, because flight arrived early\n"
                    "            # if diverted though, need to add everything to div_arr_delay\n"
                    "            return {'year' : year, 'month' : month,\n"
                    "                    'day' : row['DAY_OF_MONTH'],\n"
                    "                    'carrier': row['OP_UNIQUE_CARRIER'],\n"
                    "                    'flightno' : row['OP_CARRIER_FL_NUM'],\n"
                    "                    'origin': row['ORIGIN_AIRPORT_ID'],\n"
                    "                    'dest': row['DEST_AIRPORT_ID'],\n"
                    "                    'distance' : row['DISTANCE'],\n"
                    "                    'dep_delay' : row['DEP_DELAY'],\n"
                    "                    'arr_delay': row['ARR_DELAY'],\n"
                    "                    'carrier_delay' : None,\n"
                    "                    'weather_delay': None,\n"
                    "                    'nas_delay' : None,\n"
                    "                    'security_delay': None,\n"
                    "                    'late_aircraft_delay' : None}\n"
                    "        elif arr_delay < 5.:\n"
                    "            # it's an ontime flight, just attribute any delay to the carrier\n"
                    "            carrier_delay = arr_delay\n"
                    "            # set the rest to 0\n"
                    "            # ....\n"
                    "            return {'year' : year, 'month' : month,\n"
                    "                    'day' : row['DAY_OF_MONTH'],\n"
                    "                    'carrier': row['OP_UNIQUE_CARRIER'],\n"
                    "                    'flightno' : row['OP_CARRIER_FL_NUM'],\n"
                    "                    'origin': row['ORIGIN_AIRPORT_ID'],\n"
                    "                    'dest': row['DEST_AIRPORT_ID'],\n"
                    "                    'distance' : row['DISTANCE'],\n"
                    "                    'dep_delay' : row['DEP_DELAY'],\n"
                    "                    'arr_delay': row['ARR_DELAY'],\n"
                    "                    'carrier_delay' : carrier_delay,\n"
                    "                    'weather_delay': None,\n"
                    "                    'nas_delay' : None,\n"
                    "                    'security_delay': None,\n"
                    "                    'late_aircraft_delay' : None}\n"
                    "        else:\n"
                    "            # use model to determine everything and set into (join with weather data?)\n"
                    "            # i.e., extract here a couple additional columns & use them for features etc.!\n"
                    "            crs_dep_time = float(row['CRS_DEP_TIME'])\n"
                    "            crs_arr_time = float(row['CRS_ARR_TIME'])\n"
                    "            crs_elapsed_time = float(row['CRS_ELAPSED_TIME'])\n"
                    "            carrier_delay = 1024 + 2.7 * crs_dep_time - 0.2 * crs_elapsed_time\n"
                    "            weather_delay = 2000 + 0.09 * carrier_delay * (carrier_delay - 10.0)\n"
                    "            nas_delay = 3600 * crs_dep_time / 10.0\n"
                    "            security_delay = 7200 / crs_dep_time\n"
                    "            late_aircraft_delay = (20 + 1.0) / (2.0 + crs_dep_time)\n"
                    "            return {'year' : year, 'month' : month,\n"
                    "                    'day' : row['DAY_OF_MONTH'],\n"
                    "                    'carrier': row['OP_UNIQUE_CARRIER'],\n"
                    "                    'flightno' : row['OP_CARRIER_FL_NUM'],\n"
                    "                    'origin': row['ORIGIN_AIRPORT_ID'],\n"
                    "                    'dest': row['DEST_AIRPORT_ID'],\n"
                    "                    'distance' : row['DISTANCE'],\n"
                    "                    'dep_delay' : row['DEP_DELAY'],\n"
                    "                    'arr_delay': row['ARR_DELAY'],\n"
                    "                    'carrier_delay' : carrier_delay,\n"
                    "                    'weather_delay': weather_delay,\n"
                    "                    'nas_delay' : nas_delay,\n"
                    "                    'security_delay': security_delay,\n"
                    "                    'late_aircraft_delay' : late_aircraft_delay}\n"
                    "    else:\n"
                    "        # just return it as is\n"
                    "        return {'year' : year, 'month' : month,\n"
                    "                'day' : row['DAY_OF_MONTH'],\n"
                    "                'carrier': row['OP_UNIQUE_CARRIER'],\n"
                    "                'flightno' : row['OP_CARRIER_FL_NUM'],\n"
                    "                'origin': row['ORIGIN_AIRPORT_ID'],\n"
                    "                'dest': row['DEST_AIRPORT_ID'],\n"
                    "                'distance' : row['DISTANCE'],\n"
                    "                'dep_delay' : row['DEP_DELAY'],\n"
                    "                'arr_delay': row['ARR_DELAY'],\n"
                    "                'carrier_delay' : row['CARRIER_DELAY'],\n"
                    "                'weather_delay':row['WEATHER_DELAY'],\n"
                    "                'nas_delay' : row['NAS_DELAY'],\n"
                    "                'security_delay': row['SECURITY_DELAY'],\n"
                    "                'late_aircraft_delay' : row['LATE_AIRCRAFT_DELAY']}";


        // create a simple TransformStage reading in a file & saving it. Then, execute via Worker!
    // Note: This one is unoptimized, i.e. no projection pushdown, filter pushdown etc.
    TransformStage *tstage = nullptr;
    python::initInterpreter();
    python::unlockGIL();
    // try {
        ContextOptions co = ContextOptions::defaults();
        auto enable_nvo = true; // test later with true! --> important for everything to work properly together!
        co.set("tuplex.optimizer.retypeUsingOptimizedInputSchema", enable_nvo ? "true" : "false");
        co.set("tuplex.optimizer.constantFoldingOptimization", "true");
        co.set("tuplex.optimizer.constantFoldingOptimization", "false");
        co.set("tuplex.sample.maxDetectionMemory", "32KB");
        codegen::StageBuilder builder(0, true, true, false, 0.9, true, enable_nvo, true, false);
        auto csvop = std::shared_ptr<FileInputOperator>(FileInputOperator::fromCsv(test_path, co,
                                                                                   option<bool>::none,
                                                                                   option<char>::none, option<char>::none,
                                                                                   std::vector<std::string>({""}), {}, {}, {}, mode));
        auto mapop = std::make_shared<MapOperator>(csvop, UDF(udf_code), csvop->columns());
        auto fop = std::make_shared<FileOutputOperator>(mapop, test_output_path, UDF(""), "csv", FileFormat::OUTFMT_CSV, defaultCSVOutputOptions());


        // optimize operators (projection pushdown!)
        auto logical_opt = std::make_unique<LogicalOptimizer>(co);
        auto v = std::vector<std::shared_ptr<LogicalOperator>>{csvop, mapop, fop};
        auto opt_ops = logical_opt->optimize(v, true);

        // TODO: logical opt here?
        // => somehow on Lambda weird stuff happens...

//        // new: using separate logical optimizer class
//        auto opt = std::make_unique<LogicalOptimizer>(context.getOptions());
//        fop =

        builder.addFileInput(csvop);
        builder.addOperator(mapop);
        builder.addFileOutput(fop);
        if(!build_for_hyper)
            tstage = builder.build();
        else
            tstage = builder.encodeForSpecialization(nullptr, nullptr, true, false, true);
//    } catch(const std::exception& e) {
//        std::cerr<<"Exception occurred: "<<e.what()<<std::endl;
//        python::lockGIL();
//        python::closeInterpreter();
//        return nullptr;
//    } catch(...) {
//        std::cerr<<"Exception occurred! Failure"<<std::endl;
//        python::lockGIL();
//        python::closeInterpreter();
//        return nullptr;
//    }

    python::lockGIL();
    python::closeInterpreter();
    return tstage;
}

TEST(BasicInvocation, FlightsTestSpecialization) {
    using namespace std;
    using namespace tuplex;

    auto test_path = "../resources/hyperspecialization/2003/flights_on_time_performance_2003_01.csv,../resources/hyperspecialization/2021/flights_on_time_performance_2021_11.sample.csv,";
    auto test_output_path = "./general_processing/";
    int num_threads = 1;
    auto spillURI = std::string("spill_folder");
    bool use_hyper = false;
    use_hyper = true;
    auto tstage = create_flights_pipeline(test_path, test_output_path, use_hyper);

    URI test_uri("../resources/hyperspecialization/2003/flights_on_time_performance_2003_01.csv");
    //URI test_uri("../resources/hyperspecialization/2021/flights_on_time_performance_2021_11.sample.csv");
    auto vfs = VirtualFileSystem::fromURI(test_uri);
    size_t test_uri_size = 0;
    vfs.file_size(test_uri, reinterpret_cast<uint64_t &>(test_uri_size));
    hyperspecialize(tstage, test_uri, test_uri_size, 0.9);
}


TEST(BasicInvocation, FlightsHyper) {
    using namespace std;
    using namespace tuplex;


    // need to init AWS SDK...
#ifdef BUILD_WITH_AWS
    {
        // init AWS SDK to get access to S3 filesystem
        auto& logger = Logger::instance().logger("aws");
        auto aws_credentials = AWSCredentials::get();
        auto options = ContextOptions::defaults();
        Timer timer;
        bool aws_init_rc = initAWS(aws_credentials, options.AWS_NETWORK_SETTINGS(), options.AWS_REQUESTER_PAY());
        logger.debug("initialized AWS SDK in " + std::to_string(timer.time()) + "s");
    }
#endif

    auto worker_path = find_worker();

    auto testName = std::string(::testing::UnitTest::GetInstance()->current_test_info()->test_case_name()) + std::string(::testing::UnitTest::GetInstance()->current_test_info()->name());
    auto scratchDir = "/tmp/" + testName;

    // change cwd & create dir to avoid conflicts!
    auto cwd_path = boost::filesystem::current_path();
    auto desired_cwd = cwd_path.string() + "/tests/" + testName;
    // create dir if it doesn't exist
    auto vfs = VirtualFileSystem::fromURI("file://");
    vfs.create_dir(desired_cwd);
    boost::filesystem::current_path(desired_cwd);

    char buf[4096];
    auto cur_dir = getcwd(buf, 4096);

    EXPECT_NE(std::string(cur_dir).find(testName), std::string::npos);

    cout<<"current working dir: "<<buf<<endl;

    // check worker exists
    ASSERT_TRUE(tuplex::fileExists(worker_path));

    // for testing purposes, store here the root path to the flights data (simple ifdef)
#ifdef __APPLE__
    // leonhards macbook
    string flights_root = "/Users/leonhards/Downloads/flights/";
    //string flights_root = "/Users/leonhards/Downloads/flights_small/";

    string driver_memory = "2G";
#else
    // BBSN00
    string flights_root = "/hot/data/flights_all/";

    string driver_memory = "32G";
    string executor_memory = "10G";
    string num_executors = "0";
    //num_executors = "16";
#endif

    // --- use this for final PR ---
    // For testing purposes: resources/hyperspecialization/2003/*.csv holds two mini samples where wrong sampling triggers too many exceptions in general case mode
    string input_pattern = cwd_path.string() + "/../resources/hyperspecialization/2003/flights_on_time_performance_2003_01.csv," + cwd_path.string() + "/../resources/hyperspecialization/2003/flights_on_time_performance_2003_12.csv";
    // --- end use this for final PR ---

    // !!! use compatible files for inference when issuing queries, else there'll be errors.
    input_pattern = flights_root + "flights_on_time_performance_2003_01.csv," + flights_root + "flights_on_time_performance_2003_12.csv";


    input_pattern = "s3://tuplex-public/data/flights_all/flights_on_time_performance_2002_01.csv,s3://tuplex-public/data/flights_all/flights_on_time_performance_2003_11.csv,s3://tuplex-public/data/flights_all/flights_on_time_performance_2004_12.csv";

    auto test_path = input_pattern;
    auto test_output_path = "./general_processing/";
    int num_threads = 1;
    auto spillURI = std::string("spill_folder");
    bool use_hyper = false;
    use_hyper = true;
    auto tstage = create_flights_pipeline(test_path, test_output_path, use_hyper);

    // transform to message
    // create message only for first file!
//    auto input_uri = URI(cwd_path.string() + "/../resources/hyperspecialization/2003/flights_on_time_performance_2003_08.csv");
    auto input_uri = URI(cwd_path.string() + "/../resources/hyperspecialization/2003/flights_on_time_performance_2003_01.csv");

    input_uri = URI("s3://tuplex-public/data/flights_all/flights_on_time_performance_2001_12.csv");

//    input_uri = URI(flights_root + "flights_on_time_performance_2003_08.csv");
//    input_uri = URI(flights_root + "flights_on_time_performance_2003_01.csv");
    auto output_uri = URI(test_output_path + (use_hyper ? string("output_hyper.csv") : string("output_general.csv")));

    // test files:
    // other: s3://tuplex-public/data/flights_all/flights_on_time_performance_2017_06.csv:134217728-201326592
    // input_uri = URI("s3://tuplex-public/data/flights_all/flights_on_time_performance_2021_08.csv:134217728-201326592");


    auto file = tuplex::VirtualFileSystem::open_file(output_uri, VirtualFileMode::VFS_OVERWRITE);
    ASSERT_TRUE(file);
    file.reset();

    vfs = VirtualFileSystem::fromURI(input_uri);
    uint64_t input_file_size = 0;
    vfs.file_size(input_uri, input_file_size);
    num_threads = 0;
    auto json_message = transformStageToReqMessage(tstage, input_uri.toPath(),
                                                   input_file_size, output_uri.toString(),
                                                   false,
                                                   num_threads,
                                                   spillURI);

    // local WorkerApp
    // start worker within same process to easier debug...
    auto app = make_unique<WorkerApp>(WorkerSettings());
    app->processJSONMessage(json_message);
    app->shutdown();

//    // check size of ref file
//    uint64_t output_file_size = 0;
//    vfs.file_size("file://./general_processing/output_hyper.csv.csv", output_file_size);
//    cout<<"Output size of hyper file is: "<<output_file_size<<endl;
//    vfs.file_size("file://./general_processing/output_general.csv.csv", output_file_size);
//    cout<<"Output size of general file is: "<<output_file_size<<endl;

//    // Output size of file is: 46046908 (general, no hyper)
    // 46046908

    cout<<"Test done."<<endl;
}

TEST(BasicInvocation, BasicFS) {
    using namespace tuplex;
    using namespace std;

    auto path = URI("./general_processing/testfile.csv");

    auto file = VirtualFileSystem::fromURI(path).open_file(path, VirtualFileMode::VFS_OVERWRITE);

    int64_t test_i = 42;
    file->write(&test_i, sizeof(int64_t));
    file->write(&test_i, sizeof(int64_t));

    size_t buf_size = 49762375;
    uint8_t* buf = new uint8_t[buf_size];
    for(int i = 0; i < buf_size; ++i)
	    buf[i] = i % 32;
    file->write(buf, buf_size);
    file->close();

    delete [] buf;
}


std::string basename(const std::string& s) {
    return s.substr(s.rfind('/') + 1);
}
namespace tuplex {

    bool checkFiles(const std::string root_path, const std::string basename) {
        Timer timer;
        //std::string root_path = "tests/BasicInvocationTestAllFlightFiles";
        std::string general_path = root_path + "/general_processing/" + basename;// flights_on_time_performance_2003_01.csv.csv";
        std::string hyper_path = root_path + "/hyper_processing/" + basename; // flights_on_time_performance_2003_01.csv.csv";

        // load both files as rows and check length
        auto general_data = fileToString(general_path);
        // ASSERT_TRUE(!general_data.empty());
        if(general_data.empty())
            return false;
        auto general_rows = parseRows(general_data.c_str(), general_data.c_str() + general_data.length(), {""});

        auto hyper_data = fileToString(hyper_path);
        if(hyper_data.empty())
            return false;
        // ASSERT_TRUE(!hyper_data.empty());
        auto hyper_rows = parseRows(hyper_data.c_str(), hyper_data.c_str() + hyper_data.length(), {""});
        std::cout<<"file has "<<general_rows.size()<<" general rows, "<<hyper_rows.size()<<" hyper rows"<<std::endl;

        //EXPECT_EQ(general_rows.size(), hyper_rows.size());
        if(general_rows.size() != hyper_rows.size()) {
            std::cout<<"different number of rows (general: "<<general_rows.size()<<", hyper: "<<hyper_rows.size()<<")"<<std::endl;
            return false;
        }

        bool rows_identical = true;
        if(general_rows.size() == hyper_rows.size()) {
            // compare individual rows (after sorting them!)
            std::cout<<"sorting general rows..."<<std::endl;
            std::sort(general_rows.begin(), general_rows.end());
            std::cout<<"sorting hyper rows..."<<std::endl;
            std::sort(hyper_rows.begin(), hyper_rows.end());
            std::cout<<"comparing rows 1:1..."<<std::endl;

            // go through rows and compare them one-by-one
            for(unsigned i = 0; i < general_rows.size(); ++i) {
                //EXPECT_EQ(general_rows[i], hyper_rows[i]);
                if(!(general_rows[i] == hyper_rows[i])) {
                    std::cout<<"row i="<<i<<" not equal"<<std::endl;
                    std::cout<<"hyper:   "<<hyper_rows[i].toPythonString()<<std::endl;
                    std::cout<<"general: "<<general_rows[i].toPythonString()<<std::endl;
                    std::cout<<"----"<<std::endl;
                    rows_identical = false;
                }
            }
        }

        std::cout<<"Validation took "<<timer.time()<<"s"<<std::endl;
        return rows_identical;
    }

    int checkHyperSpecialization(const URI& input_uri, TransformStage* tstage_hyper, TransformStage* tstage_general, int num_threads, const URI& spillURI) {
        using namespace std;
        int rc = 0;
        auto vfs = VirtualFileSystem::fromURI(input_uri);
        uint64_t input_file_size = 0;
        vfs.file_size(input_uri, input_file_size);

        std::unique_ptr<WorkerApp> app;
        std::string json_message_hyper;
        std::string json_message_general;
        URI output_uri;

        // prep stages
        if(tstage_hyper) {
            output_uri = tstage_hyper->outputURI().toString() + "/" + basename(input_uri.toString());
            json_message_hyper = transformStageToReqMessage(tstage_hyper, input_uri.toPath(),
                                                            input_file_size, output_uri.toString(),
                                                            false, // this here causes an error!!!
                                                            num_threads,
                                                            spillURI.toString());
        }


        if(tstage_general) {
            output_uri = tstage_general->outputURI().toString() + "/" + basename(input_uri.toString());
            json_message_general = transformStageToReqMessage(tstage_general, input_uri.toPath(),
                                                                   input_file_size, output_uri.toString(),
                                                                   false,
                                                                   num_threads,
                                                                   spillURI.toString());

            // print slowpath to file
            llvm::LLVMContext llvm_ctx;
            auto mod = codegen::bitCodeToModule(llvm_ctx, tstage_general->slowPathBitCode());
            stringToFile("general_slowpath.txt", codegen::moduleToString(*mod.get()));
            // codegen::annotateModuleWithInstructionPrint(*mod.get());
            // debug, overwrite slowpath with newly annotated module!
            tstage_general->slowPathBitCode() = codegen::moduleToBitCodeString(*mod.get());
        }



        // local WorkerApp
        // start worker within same process to easier debug...

        if(tstage_hyper) {
            std::cout<<" --- Hyper processing --- "<<std::endl;
            app = make_unique<WorkerApp>(WorkerSettings());
            app->processJSONMessage(json_message_hyper);
            app->shutdown();
            rc |= 0x1;
        }

        if(tstage_general) {
            std::cout<<" --- General processing --- "<<std::endl;
            app = make_unique<WorkerApp>(WorkerSettings());
            app->processJSONMessage(json_message_general);
            app->shutdown();
            rc |= 0x2;
        }

        if(tstage_hyper && tstage_general) {
            // now call verify function
            auto str = input_uri.toString();
            std::cout<<"input uri: "<<input_uri<<std::endl;
            auto flights_root = str.substr(0, str.find("/flights_on_time"));
            auto s_basename = output_uri.toString();
            std::cout<<"basename: "<<s_basename<<std::endl;
            s_basename = s_basename.substr(s_basename.rfind('/')+1) + ".csv";
            auto output_root = ".";//"tests/BasicInvocationTestAllFlightFiles";
            if(checkFiles(output_root, s_basename))
                rc |= 0x4;
        }

        return rc;
    }
}

TEST(BasicInvocation, RowSort) {

    using namespace tuplex;
    using namespace std;

    vector<Row> v{Row(), Row(10, 20), Row(5, 10)};

    std::sort(v.begin(), v.end());

    ASSERT_EQ(v.size(), 3);
    EXPECT_EQ(v[0].toPythonString(), "()");
    EXPECT_EQ(v[1].toPythonString(), "(5,10)");
    EXPECT_EQ(v[2].toPythonString(), "(10,20)");


    std::string general_path = "./tests/BasicInvocationTestAllFlightFiles/general_processing/flights_on_time_performance_2021_11.sample.csv.csv";// flights_on_time_performance_2003_01.csv.csv";

    // load both files as rows and check length
    auto general_data = fileToString(general_path);

    auto general_rows = parseRows(general_data.c_str(), general_data.c_str() + general_data.length(), {""});
    std::sort(general_rows.begin(), general_rows.end());
}

TEST(BasicInvocation, FSWrite) {
    using namespace tuplex;

    auto testName = std::string(::testing::UnitTest::GetInstance()->current_test_info()->test_case_name()) + std::string(::testing::UnitTest::GetInstance()->current_test_info()->name());
    auto scratchDir = "/tmp/" + testName;

    // change cwd & create dir to avoid conflicts!
    auto cwd_path = boost::filesystem::current_path();
    auto desired_cwd = cwd_path.string() + "/tests/" + testName;
    // create dir if it doesn't exist
    auto vfs = VirtualFileSystem::fromURI("file://");
    vfs.create_dir(desired_cwd);
    boost::filesystem::current_path(desired_cwd);

    //URI uri("file://./hyper_processing//flights_on_time_performance_2003_01.csv.csv");
    URI uri("./hyper_processing//flights_on_time_performance_2003_01.csv.csv");
    auto file = vfs.open_file(uri, VirtualFileMode::VFS_WRITE);
    ASSERT_TRUE(file);
    file->close();
}

TEST(BasicInvocation, VerifyOutput) {
    using namespace tuplex;

    std::string root_path = "tests/BasicInvocationTestAllFlightFiles";
    std::string general_path = root_path + "/general_processing/flights_on_time_performance_2003_01.csv.csv";
    std::string hyper_path = root_path + "/hyper_processing/flights_on_time_performance_2003_01.csv.csv";

    // load both files as rows and check length
    auto general_data = fileToString(general_path);
    ASSERT_TRUE(!general_data.empty());
    auto general_rows = parseRows(general_data.c_str(), general_data.c_str() + general_data.length(), {""});

    auto hyper_data = fileToString(hyper_path);
    ASSERT_TRUE(!hyper_data.empty());
    auto hyper_rows = parseRows(hyper_data.c_str(), hyper_data.c_str() + hyper_data.length(), {""});
    std::cout<<"file has "<<general_rows.size()<<" general rows, "<<hyper_rows.size()<<" hyper rows"<<std::endl;

    EXPECT_EQ(general_rows.size(), hyper_rows.size());

    if(general_rows.size() == hyper_rows.size()) {
        // compare individual rows (after sorting them!)
        std::cout<<"sorting general rows..."<<std::endl;
        std::sort(general_rows.begin(), general_rows.end());
        std::cout<<"sorting hyper rows..."<<std::endl;
        std::sort(hyper_rows.begin(), hyper_rows.end());
        std::cout<<"comparing rows 1:1..."<<std::endl;

        // go through rows and compare them one-by-one
        for(unsigned i = 0; i < general_rows.size(); ++i) {
            //EXPECT_EQ(general_rows[i], hyper_rows[i]);
            if(!(general_rows[i] == hyper_rows[i])) {
               std::cout<<"row i="<<i<<" not equal"<<std::endl;
               std::cout<<"hyper:   "<<hyper_rows[i].toPythonString()<<std::endl;
               std::cout<<"general: "<<general_rows[i].toPythonString()<<std::endl;
               std::cout<<"----"<<std::endl;
            }
        }
    }
}

TEST(BasicInvocation, DetectNllAndZeroes) {
    using namespace tuplex;
    using namespace std;

    vector<Row> rows{Row(0.0), Row(0.0), Row(Field::null())};

    codegen::DetectionStats ds;
    ds.detect(rows);

    auto indices = ds.constant_column_indices();
    EXPECT_EQ(indices.size(), 0);
}

namespace tuplex {
    std::shared_ptr<LogicalOperator> sampleFiles(const std::string& pattern, const SamplingMode& mode) {
        python::initInterpreter();
        python::unlockGIL();
        // try {
        ContextOptions co = ContextOptions::defaults();
        auto enable_nvo = true; // test later with true! --> important for everything to work properly together!
        co.set("tuplex.optimizer.retypeUsingOptimizedInputSchema", enable_nvo ? "true" : "false");
        codegen::StageBuilder builder(0, true, true, false, 0.9, true, enable_nvo, true, false);
        auto csvop = std::shared_ptr<FileInputOperator>(FileInputOperator::fromCsv(pattern, co,
                                                                                   option<bool>(true),
                                                                                   option<char>(','), option<char>('"'),
                                                                                   {""}, {}, {}, {}, mode));
        python::lockGIL();
        python::closeInterpreter();
        return csvop;
    }
}

TEST(BasicInvocation, FileSampling) {
    using namespace std;
    using namespace tuplex;

    // for testing purposes, store here the root path to the flights data (simple ifdef)
#ifdef __APPLE__
    // leonhards macbook
    string flights_root = "/Users/leonhards/Downloads/flights/";
    //string flights_root = "/Users/leonhards/Downloads/flights_small/";
    string driver_memory = "2G";
#else
    // BBSN00
    string flights_root = "/hot/data/flights_all/";
    string driver_memory = "32G";
    string executor_memory = "10G";
    string num_executors = "0";
    //num_executors = "16";
#endif

    // find all flight files in root
    auto vfs = VirtualFileSystem::fromURI(URI(flights_root));
    auto paths = vfs.globAll(flights_root + "/flights_on_time*.csv");
    std::sort(paths.begin(), paths.end(), [](const URI& a, const URI& b) {
        auto a_str = a.toString();
        auto b_str = b.toString();
        return lexicographical_compare(a_str.begin(), a_str.end(), b_str.begin(), b_str.end());
    });
    cout<<"Found "<<paths.size()<<" CSV files.";
    cout<<basename(paths.front().toString())<<" ... "<<basename(paths.back().toString())<<endl;

    // sample all files & record time!
    Timer timer;
    auto op = sampleFiles(flights_root + "/flights_on_time*.csv", DEFAULT_SAMPLING_MODE);
    ASSERT_TRUE(op);
    auto sample = op->getSample();
    auto default_duration = timer.time();
    ASSERT_GT(default_duration, 0.0);


    size_t sample_size = 10000; // 10k samples.

    // no go through modes
    vector<pair<string, SamplingMode>> v{make_pair("first file", SamplingMode::FIRST_ROWS | SamplingMode::FIRST_FILE),
                                 make_pair("all files, first rows", SamplingMode::ALL_FILES | SamplingMode::FIRST_ROWS),
                                 make_pair("all files, first and last rows", SamplingMode::ALL_FILES | SamplingMode::FIRST_ROWS | SamplingMode::LAST_ROWS),
                                 make_pair("all files, first/last/random", SamplingMode::ALL_FILES | SamplingMode::FIRST_ROWS | SamplingMode::LAST_ROWS | SamplingMode::RANDOM_ROWS)};

    std::stringstream ss;
    ss<<"Sampling times:\n";
    for(const auto& t : v) {
        auto name = t.first;
        auto mode = t.second;
        timer.reset();
        op = sampleFiles(flights_root + "/flights_on_time*.csv", mode);
        ASSERT_TRUE(op);
        sample = op->getSample(sample_size);
        auto duration = timer.time();
        ss<<name<<": "<<duration<<"s\n";
        cout<<"done with mode "<<name<<" "<<pluralize(sample.size(), "row")<<endl;
    }
    cout<<endl;
    cout<<ss.str()<<endl;
}

TEST(BasicInvocation, TestAllFlightFiles) {
    using namespace std;
    using namespace tuplex;

    // get runtime lib path
    auto rtlib_path = ContextOptions::defaults().RUNTIME_LIBRARY().toString();

    auto worker_path = find_worker();

    auto testName = std::string(::testing::UnitTest::GetInstance()->current_test_info()->test_case_name()) + std::string(::testing::UnitTest::GetInstance()->current_test_info()->name());
    auto scratchDir = "/tmp/" + testName;

    // change cwd & create dir to avoid conflicts!
    auto cwd_path = boost::filesystem::current_path();
    auto desired_cwd = cwd_path.string() + "/tests/" + testName;
    // create dir if it doesn't exist
    auto vfs = VirtualFileSystem::fromURI("file://");
    vfs.create_dir(desired_cwd);
    boost::filesystem::current_path(desired_cwd);

    char buf[4096];
    auto cur_dir = getcwd(buf, 4096);

    EXPECT_NE(std::string(cur_dir).find(testName), std::string::npos);

    cout<<"Starting exhaustive Flights hyperspecializaiton test:\n======="<<endl;
    cout<<"current working dir: "<<buf<<endl;

    // check worker exists
    ASSERT_TRUE(tuplex::fileExists(worker_path));

    // for testing purposes, store here the root path to the flights data (simple ifdef)
#ifdef __APPLE__
    // leonhards macbook
    string flights_root = "/Users/leonhards/Downloads/flights/";
    //string flights_root = "/Users/leonhards/Downloads/flights_small/";
    string driver_memory = "2G";
#else
    // BBSN00
    string flights_root = "/hot/data/flights_all/";
    string driver_memory = "32G";
    string executor_memory = "10G";
    string num_executors = "0";
    //num_executors = "16";
#endif

    // --- use this for final PR ---
    // For testing purposes: resources/hyperspecialization/2003/*.csv holds two mini samples where wrong sampling triggers too many exceptions in general case mode
    string input_pattern = cwd_path.string() + "/../resources/hyperspecialization/2003/flights_on_time_performance_2003_01.csv," + cwd_path.string() + "/../resources/hyperspecialization/2003/flights_on_time_performance_2003_12.csv";
    // --- end use this for final PR ---

    // find all flight files in root
    vfs = VirtualFileSystem::fromURI(URI(flights_root));
    auto paths = vfs.globAll(flights_root + "/flights_on_time*.csv");
    std::sort(paths.begin(), paths.end(), [](const URI& a, const URI& b) {
        auto a_str = a.toString();
        auto b_str = b.toString();
       return lexicographical_compare(a_str.begin(), a_str.end(), b_str.begin(), b_str.end());
    });
    cout<<"Found "<<paths.size()<<" CSV files.";
    cout<<basename(paths.front().toString())<<" ... "<<basename(paths.back().toString())<<endl;

    // create the two pipeline versions...
        // !!! use compatible files for inference when issuing queries, else there'll be errors.

//    paths = {URI(flights_root + "flights_on_time_performance_2000_01.csv"), URI(flights_root + "flights_on_time_performance_2021_11.csv")};
    paths = {URI(flights_root + "flights_on_time_performance_2002_01.csv"), URI(flights_root + "flights_on_time_performance_2004_12.csv")};

    input_pattern = paths.front().toString() + "," + paths.back().toString();
    auto test_output_path = "./general_processing/";
    int num_threads = 1;
    auto spillURI = std::string("spill_folder");
    auto tstage_hyper = nullptr;//create_flights_pipeline(input_pattern, "./hyper_processing/", true);
    auto tstage_general = create_flights_pipeline(input_pattern, "./general_processing/", false, SamplingMode::FIRST_ROWS | SamplingMode::FIRST_FILE);

    // // test: 2013_03 fails -> fixed
    // 2010_01 fails

    // this file here fails completely => issue is the processing using opt[str] assumptions on the delay breakdown.
    //paths = {URI(flights_root + "/flights_on_time_performance_2021_11.csv")};
//
//    paths = {URI(cwd_path.string() + "/../resources/hyperspecialization/2021/flights_on_time_performance_2021_11.sample.csv")};
//    paths = {URI(flights_root + "flights_on_time_performance_2003_01.csv"), URI(flights_root + "flights_on_time_performance_2003_12.csv")};
    paths = {URI(flights_root + "flights_on_time_performance_2000_02.csv")};
    paths = {URI(flights_root + "flights_on_time_performance_2021_11.csv")};


    paths = {URI(flights_root + "flights_on_time_performance_2008_02.csv")}; // this seems to fail in python mode??

    paths = {URI(flights_root + "flights_on_time_performance_1997_04.csv")}; // this seems to fail in python mode??

    // @TODO: create from all files a diverse set!

    // this fails with hyper and 32KB sampling memory
    paths = {URI(flights_root + "flights_on_time_performance_2000_10.csv")}; // this seems to fail in python mode??

    paths = {URI(flights_root + "flights_on_time_performance_2004_12.csv")};

    std::reverse(paths.begin(), paths.end());

    for(const auto& path : paths) {
        Timer timer;
        cout<<"Testing "<<basename(path.toString())<<"...";
        cout.flush();
        int rc = checkHyperSpecialization(path, tstage_hyper, tstage_general, num_threads, spillURI);
        std::string hyper_ok = rc & 0x1 ? "OK" : "FAILED";
        std::string general_ok = rc & 0x2 ? "OK" : "FAILED";
        std::string validation_ok = rc & 0x4 ? "OK" : "FAILED";
        cout<<"  hyper: "<<hyper_ok<<" general: "<<general_ok<<" validation: "<<validation_ok<<" took: "<<timer.time()<<"s"<<endl;
    }

//    // !!! use compatible files for inference when issuing queries, else there'll be errors.
//    input_pattern = flights_root + "flights_on_time_performance_2003_01.csv," + flights_root + "flights_on_time_performance_2003_12.csv";
//
//
//    auto test_path = input_pattern;
//    auto test_output_path = "./general_processing/";
//    int num_threads = 1;
//    auto spillURI = std::string("spill_folder");
//    bool use_hyper = false;
//    auto tstage = create_flights_pipeline(test_path, test_output_path, use_hyper);
//
//    // transform to message
//    // create message only for first file!
////    auto input_uri = URI(cwd_path.string() + "/../resources/hyperspecialization/2003/flights_on_time_performance_2003_08.csv");
//    auto input_uri = URI(cwd_path.string() + "/../resources/hyperspecialization/2003/flights_on_time_performance_2003_01.csv");
//    input_uri = URI(flights_root + "flights_on_time_performance_2003_08.csv");
////    input_uri = URI(flights_root + "flights_on_time_performance_2003_01.csv");
//    auto output_uri = URI(test_output_path + (use_hyper ? string("output_hyper.csv") : string("output_general.csv")));
//
//    auto file = tuplex::VirtualFileSystem::open_file(output_uri, VirtualFileMode::VFS_OVERWRITE);
//    ASSERT_TRUE(file);
//    file.reset();
//
//    vfs = VirtualFileSystem::fromURI(input_uri);
//    uint64_t input_file_size = 0;
//    vfs.file_size(input_uri, input_file_size);
//    auto json_message = transformStageToReqMessage(tstage, input_uri.toPath(),
//                                                   input_file_size, output_uri.toString(),
//                                                   false,
//                                                   num_threads,
//                                                   spillURI);
//
//    // local WorkerApp
//    // start worker within same process to easier debug...
//    auto app = make_unique<WorkerApp>(WorkerSettings());
//    app->processJSONMessage(json_message);
//    app->shutdown();
//
//    // check size of ref file
//    uint64_t output_file_size = 0;
//    vfs.file_size("file://./general_processing/output_hyper.csv.csv", output_file_size);
//    cout<<"Output size of hyper file is: "<<output_file_size<<endl;
//    vfs.file_size("file://./general_processing/output_general.csv.csv", output_file_size);
//    cout<<"Output size of general file is: "<<output_file_size<<endl;
//
//    // Output size of file is: 46046908 (general, no hyper)
//    // 46046908

    cout<<"Test done."<<endl;
}

TEST(BasicInvocation, FlightAggTest) {
    // row['ARR_DELAY']
    using namespace std;
    using namespace tuplex;

    python::initInterpreter();
    python::unlockGIL();

    // TODO: next steps:
    // -> run over FULL 1987 file.
    // contrast timing for constant-keyed hashing vs. non-constant-keyed hashing for full 1987 file

    // check timing info for ALL files to get sense

    // expand pipeline, clean up.

    // put onto lambda.

    string input_pattern = "../resources/hyperspecialization/flights/flights_on_time_performance_1987_10.csv.sample";

    // a larger file
    input_pattern = "/hot/data/flights_all/flights_on_time_performance_2002_01.csv";

    std::vector<std::tuple<std::string, double, double>> timings;
    double cf_time = 0.0, nocf_time = 0.0;

    // no constant folding for global version
    {
        ContextOptions co = ContextOptions::defaults();
        co.set("tuplex.executorCount", "0");
<<<<<<< HEAD
	co.set("tuplex.sample.maxDetectionRows", "20");
        // activate constant-folding for hashing optimization!
        co.set("tuplex.optimizer.constantFoldingOptimization", "true");
=======
        co.set("tuplex.optimizer.constantFoldingOptimization", "false");
>>>>>>> 86b60417
        Context ctx(co);
        Timer timer;
        ctx.csv(input_pattern)
                .selectColumns(std::vector<std::string>({"YEAR", "MONTH", "ARR_DELAY"}))
                .aggregateByKey(UDF("lambda a, b: a + b"),
                                UDF("lambda a, row: a + row['ARR_DELAY']"),
                                Row(0), std::vector<std::string>({"YEAR", "MONTH"}))
                .show();
        nocf_time = timer.time();
        std::cout<<"processing of "<<input_pattern<<" without constant-folding took: "<<nocf_time<<std::endl;
    }

    // single file w. constant-folding!
    {
        ContextOptions co = ContextOptions::defaults();
        co.set("tuplex.executorCount", "0");


        // activate constant-folding for hashing optimization!
        co.set("tuplex.optimizer.constantFoldingOptimization", "true");
        Context ctx(co);

        Timer timer;
        ctx.csv(input_pattern)
                .selectColumns(std::vector<std::string>({"YEAR", "MONTH", "ARR_DELAY"}))
                .aggregateByKey(UDF("lambda a, b: a + b"),
                                UDF("lambda a, row: a + row['ARR_DELAY']"),
                                Row(0), std::vector<std::string>({"YEAR", "MONTH"}))
                .show();
        cf_time = timer.time();
        std::cout<<"processing of "<<input_pattern<<" with constant-folding took: "<<cf_time<<std::endl;
    }



    timings.push_back(make_tuple(input_pattern, cf_time, nocf_time));

    python::lockGIL();
    python::closeInterpreter();

    // print result table
    std::stringstream ss;
    ss<<"path,cf_time,nocf_time\n";
    for(auto t : timings) {
        ss<<std::get<0>(t)<<","<<std::get<1>(t)<<","<<std::get<2>(t)<<"\n";
    }
    std::cout<<"RESULTS:\n----\n";
    std::cout<<ss.str()<<std::endl;
}

TEST(BasicInvocation, FlightsSampling) {
    using namespace std;
    using namespace tuplex;

    // get runtime lib path
    auto rtlib_path = ContextOptions::defaults().RUNTIME_LIBRARY().toString();

    auto worker_path = find_worker();

    auto testName = std::string(::testing::UnitTest::GetInstance()->current_test_info()->test_case_name()) + std::string(::testing::UnitTest::GetInstance()->current_test_info()->name());
    auto scratchDir = "/tmp/" + testName;

    // change cwd & create dir to avoid conflicts!
    auto cwd_path = boost::filesystem::current_path();
    auto desired_cwd = cwd_path.string() + "/tests/" + testName;
    // create dir if it doesn't exist
    auto vfs = VirtualFileSystem::fromURI("file://");
    vfs.create_dir(desired_cwd);
    boost::filesystem::current_path(desired_cwd);

    char buf[4096];
    auto cur_dir = getcwd(buf, 4096);

    EXPECT_NE(std::string(cur_dir).find(testName), std::string::npos);

    cout<<"Starting exhaustive Flights hyperspecializaiton test:\n======="<<endl;
    cout<<"current working dir: "<<buf<<endl;

    // check worker exists
    ASSERT_TRUE(tuplex::fileExists(worker_path));

    // for testing purposes, store here the root path to the flights data (simple ifdef)
#ifdef __APPLE__
    // leonhards macbook
    string flights_root = "/Users/leonhards/Downloads/flights/";
    //string flights_root = "/Users/leonhards/Downloads/flights_small/";
    string driver_memory = "2G";
#else
    // BBSN00
    string flights_root = "/hot/data/flights_all/";
    string driver_memory = "32G";
    string executor_memory = "10G";
    string num_executors = "0";
    //num_executors = "16";
#endif

    // --- use this for final PR ---
    // For testing purposes: resources/hyperspecialization/2003/*.csv holds two mini samples where wrong sampling triggers too many exceptions in general case mode
    string input_pattern = cwd_path.string() + "/../resources/hyperspecialization/2003/flights_on_time_performance_2003_01.csv," + cwd_path.string() + "/../resources/hyperspecialization/2003/flights_on_time_performance_2003_12.csv";
    // --- end use this for final PR ---

    // find all flight files in root
    vfs = VirtualFileSystem::fromURI(URI(flights_root));
    auto paths = vfs.globAll(flights_root + "/flights_on_time*.csv");
    // input_pattern = 's3://tuplex-public/data/flights_all/flights_on_time_performance_2002_01.csv,s3://tuplex-public/data/flights_all/flights_on_time_performance_2003_11.csv,s3://tuplex-public/data/flights_all/flights_on_time_performance_2004_12.csv'
    paths = vector<URI>{URI(flights_root + "/flights_on_time_performance_2002_01.csv"),
             URI(flights_root + "/flights_on_time_performance_2003_11.csv"),
             URI(flights_root + "/flights_on_time_performance_2004_12.csv")};

    std::sort(paths.begin(), paths.end(), [](const URI& a, const URI& b) {
        auto a_str = a.toString();
        auto b_str = b.toString();
        return lexicographical_compare(a_str.begin(), a_str.end(), b_str.begin(), b_str.end());
    });
    cout<<"Found "<<paths.size()<<" CSV files.";
    cout<<basename(paths.front().toString())<<" ... "<<basename(paths.back().toString())<<endl;

    // determine here which files to use for sampling
    //
    //paths = {URI(flights_root + "flights_on_time_performance_2002_01.csv"), URI(flights_root + "flights_on_time_performance_2004_12.csv")};

    input_pattern = paths.front().toString() + "," + paths[1].toString() + "," + paths.back().toString();
    auto test_output_path = "./general_processing/";
    int num_threads = 1;
    auto spillURI = std::string("spill_folder");

    // sm = tuplex.dataset.SamplingMode.ALL_FILES | tuplex.dataset.SamplingMode.FIRST_ROWS
    auto sampling_mode = SamplingMode::FIRST_ROWS | SamplingMode::LAST_ROWS | SamplingMode::FIRST_FILE | SamplingMode::LAST_FILE; // //SamplingMode::ALL_FILES | SamplingMode::FIRST_ROWS;
    auto tstage_hyper = create_flights_pipeline(input_pattern, "./hyper_processing/", true);
    auto tstage_general = create_flights_pipeline(input_pattern, "./general_processing/", false, sampling_mode);

    // now specify which files to run on.
    //paths = {URI(flights_root + "/flights_on_time_performance_2003_11.csv")};
    //std::reverse(paths.begin(), paths.end());
    for(const auto& path : paths) {
        Timer timer;
        cout<<"Testing "<<basename(path.toString())<<"...";
        cout.flush();
        int rc = checkHyperSpecialization(path, tstage_hyper, tstage_general, num_threads, spillURI);
        std::string hyper_ok = rc & 0x1 ? "OK" : "FAILED";
        std::string general_ok = rc & 0x2 ? "OK" : "FAILED";
        std::string validation_ok = rc & 0x4 ? "OK" : "FAILED";
        cout<<"  hyper: "<<hyper_ok<<" general: "<<general_ok<<" validation: "<<validation_ok<<" took: "<<timer.time()<<"s"<<endl;
    }

    cout<<"Test done."<<endl;
}

/*!
 * this here is the local machine experiment for the workshop paper. Note that this is done via C++ and not properly as
 * python file.
 */
TEST(BasicInvocation, WorkshopPaperLocalExperiment) {
    using namespace std;
    using namespace tuplex;

    // get runtime lib path
    auto rtlib_path = ContextOptions::defaults().RUNTIME_LIBRARY().toString();

    auto worker_path = find_worker();

    auto testName = std::string(::testing::UnitTest::GetInstance()->current_test_info()->test_case_name()) + std::string(::testing::UnitTest::GetInstance()->current_test_info()->name());
    auto scratchDir = "/tmp/" + testName;

    // change cwd & create dir to avoid conflicts!
    auto cwd_path = boost::filesystem::current_path();
    auto desired_cwd = cwd_path.string() + "/tests/" + testName;
    // create dir if it doesn't exist
    auto vfs = VirtualFileSystem::fromURI("file://");
    vfs.create_dir(desired_cwd);
    boost::filesystem::current_path(desired_cwd);

    char buf[4096];
    auto cur_dir = getcwd(buf, 4096);

    EXPECT_NE(std::string(cur_dir).find(testName), std::string::npos);

    cout<<"Starting worksgop Flights hyperspecializaiton test:\n======="<<endl;
    cout<<"current working dir: "<<buf<<endl;

    // check worker exists
    ASSERT_TRUE(tuplex::fileExists(worker_path));

    // for testing purposes, store here the root path to the flights data (simple ifdef)
#ifdef __APPLE__
    // leonhards macbook
    string flights_root = "/Users/leonhards/Downloads/flights/";
    //string flights_root = "/Users/leonhards/Downloads/flights_small/";
    string driver_memory = "2G";
#else
    // BBSN00
    string flights_root = "/hot/data/flights_all/";
    string driver_memory = "32G";
    string executor_memory = "10G";
    string num_executors = "0";
    //num_executors = "16";
#endif

    cout<<"flight data root is: "<<flights_root<<endl;

    // --- use this for final PR ---
    // For testing purposes: resources/hyperspecialization/2003/*.csv holds two mini samples where wrong sampling triggers too many exceptions in general case mode
    string input_pattern = cwd_path.string() + "/../resources/hyperspecialization/2003/flights_on_time_performance_2003_01.csv," + cwd_path.string() + "/../resources/hyperspecialization/2003/flights_on_time_performance_2003_12.csv";
    // --- end use this for final PR ---

    // find all flight files in root
    vfs = VirtualFileSystem::fromURI(URI(flights_root));
    auto paths = vfs.globAll(flights_root + "/flights_on_time*.csv");
    std::sort(paths.begin(), paths.end(), [](const URI& a, const URI& b) {
        auto a_str = a.toString();
        auto b_str = b.toString();
        return lexicographical_compare(a_str.begin(), a_str.end(), b_str.begin(), b_str.end());
    });
    cout<<"Found "<<paths.size()<<" CSV files.";
    ASSERT_NE(paths.size(), 0);
    cout<<basename(paths.front().toString())<<" ... "<<basename(paths.back().toString())<<endl;

    std::reverse(paths.begin(), paths.end());

    // experiment settings
    int num_threads = 1;

    // 1. starting general processing experiment (using worker!)
    {
        cout<<">>> Starting general processing experiment"<<endl;
        cout<<"  input pattern: "<<input_pattern<<endl;
        cout<<"  "<<pluralize(paths.size(), "path")<<endl;

        Timer timer;

        auto test_output_path = "./general_processing/";

        auto spillURI = URI(std::string("general_spill_folder"));
        auto tstage_general = create_flights_pipeline(input_pattern, "./general_processing/", false);

        auto app = make_unique<WorkerApp>(WorkerSettings());

        paths = {URI(flights_root + "/flights_on_time_performance_2013_03.csv")};

        // local WorkerApp
        // start worker within same process to easier debug...

        std::cout<<" --- General processing --- "<<std::endl;
        for(const auto& input_uri : paths) {
            vfs = VirtualFileSystem::fromURI(input_uri);
            uint64_t input_file_size = 0;
            vfs.file_size(input_uri, input_file_size);

            auto output_uri = URI(tstage_general->outputURI().toString() + "/" + basename(input_uri.toString()));
            auto json_message_general = transformStageToReqMessage(tstage_general, input_uri.toPath(),
                                                                   input_file_size, output_uri.toString(),
                                                                   false,
                                                                   num_threads,
                                                                   spillURI.toString());
            app->processJSONMessage(json_message_general);
        }

        app->shutdown();

        cout<<"general took: "<<timer.time()<<"s"<<endl;
    }

//    // 2. starting hyper-specialized processing experiment (using worker!)
//
//    auto tstage_hyper = create_flights_pipeline(input_pattern, "./hyper_processing/", true);
//
//
//
//
//
//
//    for(const auto& path : paths) {
//        Timer timer;
//        cout<<"Testing "<<basename(path.toString())<<"...";
//        cout.flush();
//        int rc = checkHyperSpecialization(path, tstage_hyper, tstage_general, num_threads, spillURI);
//        std::string hyper_ok = rc & 0x1 ? "OK" : "FAILED";
//        std::string general_ok = rc & 0x2 ? "OK" : "FAILED";
//        std::string validation_ok = rc & 0x4 ? "OK" : "FAILED";
//        cout<<"  hyper: "<<hyper_ok<<" general: "<<general_ok<<" validation: "<<validation_ok<<" took: "<<timer.time()<<"s"<<endl;
//    }

    cout<<"Experiment done."<<endl;
}

// an experiment to check that verbose logging is enabled
TEST(BasicInvocation, VerboseLogging) {
    using namespace std;
    using namespace tuplex;

    auto worker_path = find_worker();

    auto testName = std::string(::testing::UnitTest::GetInstance()->current_test_info()->test_case_name()) + std::string(::testing::UnitTest::GetInstance()->current_test_info()->name());
    auto scratchDir = "/tmp/" + testName;

    // change cwd & create dir to avoid conflicts!
    auto cwd_path = boost::filesystem::current_path();
    auto desired_cwd = cwd_path.string() + "/tests/" + testName;
    // create dir if it doesn't exist
    auto vfs = VirtualFileSystem::fromURI("file://");
    vfs.create_dir(desired_cwd);
    boost::filesystem::current_path(desired_cwd);

    char buf[4096];
    auto cur_dir = getcwd(buf, 4096);

    EXPECT_NE(std::string(cur_dir).find(testName), std::string::npos);

    cout<<"current working dir: "<<buf<<endl;

    // check worker exists
    ASSERT_TRUE(tuplex::fileExists(worker_path));

    // test config here:
    // local csv test file!
    auto test_path = URI("file://../resources/flights_on_time_performance_2019_01.sample.csv");
    auto test_output_path = URI("file://output.txt");
    auto spillURI = std::string("spill_folder");

    // local for quicker dev
    test_path = URI("file:///Users/leonhards/data/flights/flights_on_time_performance_2009_01.csv");

    size_t num_threads = 4;

    // invoke helper with --help
    std::string work_dir = cur_dir;

//    // Step 1: create ref pipeline using direct Tuplex invocation
//    auto test_ref_path = testName + "_ref.csv";
//    createRefPipeline(test_path.toString(), test_ref_path, scratchDir);
//
//    // load ref file from parts!
//    auto ref_files = glob(current_working_directory() + "/" + testName + "_ref*part*csv");
//    std::sort(ref_files.begin(), ref_files.end());
//
//    // merge into single large string
    std::string ref_content = "";
//    for(unsigned i = 0; i < ref_files.size(); ++i) {
//        if(i > 0) {
//            auto file_content = fileToString(ref_files[i]);
//            // skip header for these parts
//            auto idx = file_content.find("\n");
//            ref_content += file_content.substr(idx + 1);
//        } else {
//            ref_content = fileToString(ref_files[0]);
//        }
//    }
//    stringToFile("ref_content.txt", ref_content);
    ref_content = fileToString("ref_content.txt");

    // create a simple TransformStage reading in a file & saving it. Then, execute via Worker!
    // Note: This one is unoptimized, i.e. no projection pushdown, filter pushdown etc.
    ASSERT_TRUE(test_path.exists());
    python::initInterpreter();
    python::unlockGIL();
    ContextOptions co = ContextOptions::defaults();
    auto enable_nvo = false; // test later with true! --> important for everything to work properly together!
    co.set("tuplex.optimizer.retypeUsingOptimizedInputSchema", enable_nvo ? "true" : "false");
    co.set("tuplex.useInterpreterOnly", "true");
    codegen::StageBuilder builder(0, true, true, false, 0.9, true, enable_nvo, true, false);
    auto csvop = std::shared_ptr<FileInputOperator>(FileInputOperator::fromCsv(test_path.toString(), co,
                                                                               option<bool>(true),
                                                                               option<char>(','), option<char>('"'),
                                                                               {""}, {}, {}, {}, DEFAULT_SAMPLING_MODE));
    auto mapop = std::make_shared<MapOperator>(csvop, UDF("lambda x: {'origin_airport_id': x['ORIGIN_AIRPORT_ID'], 'dest_airport_id':x['DEST_AIRPORT_ID']}"), csvop->columns());
    auto fop = std::make_shared<FileOutputOperator>(mapop, test_output_path, UDF(""), "csv", FileFormat::OUTFMT_CSV, defaultCSVOutputOptions());
    builder.addFileInput(csvop);
    builder.addOperator(mapop);
    builder.addFileOutput(fop);

    auto tstage = builder.build();

    // transform to message
    vfs = VirtualFileSystem::fromURI(test_path);
    uint64_t input_file_size = 0;
    vfs.file_size(test_path, input_file_size);
    auto json_message = transformStageToReqMessage(tstage, URI(test_path).toPath(),
                                                   input_file_size, test_output_path.toString(),
                                                   true,
                                                   num_threads,
                                                   spillURI,
                                                   true);

    // save to file
    auto msg_file = URI("test_message.json");
    stringToFile(msg_file, json_message);

    python::lockGIL();
    python::closeInterpreter();


    //  auto log_level = Aws::Utils::Logging::LogLevel::Trace;
    //        log_level = Aws::Utils::Logging::LogLevel::Info;
    //        auto log_system = Aws::MakeShared<Aws::Utils::Logging::ConsoleLogSystem>("tuplex", log_level);
    //        Aws::Utils::Logging::InitializeAWSLogging(log_system);

    // invoke worker with a message as separate process.

    // invoke worker with that message
    Timer timer;
    auto cmd = worker_path + " -m " + msg_file.toPath();
    auto res_stdout = runCommand(cmd);
    auto worker_invocation_duration = timer.time();
    cout<<res_stdout<<endl;
    cout<<"Invoking worker took: "<<worker_invocation_duration<<"s"<<endl;

    // check result contents
    cout<<"Checking worker results..."<<endl;
    cout<<"Invoked worker check done."<<endl;
    cout<<"Test done."<<endl;
}<|MERGE_RESOLUTION|>--- conflicted
+++ resolved
@@ -2176,13 +2176,9 @@
     {
         ContextOptions co = ContextOptions::defaults();
         co.set("tuplex.executorCount", "0");
-<<<<<<< HEAD
 	co.set("tuplex.sample.maxDetectionRows", "20");
         // activate constant-folding for hashing optimization!
-        co.set("tuplex.optimizer.constantFoldingOptimization", "true");
-=======
         co.set("tuplex.optimizer.constantFoldingOptimization", "false");
->>>>>>> 86b60417
         Context ctx(co);
         Timer timer;
         ctx.csv(input_pattern)
@@ -2199,7 +2195,7 @@
     {
         ContextOptions co = ContextOptions::defaults();
         co.set("tuplex.executorCount", "0");
-
+	co.set("tuplex.sample.maxDetectionRows", "20");
 
         // activate constant-folding for hashing optimization!
         co.set("tuplex.optimizer.constantFoldingOptimization", "true");
