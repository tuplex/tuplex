//--------------------------------------------------------------------------------------------------------------------//
//                                                                                                                    //
//                                      Tuplex: Blazing Fast Python Data Science                                      //
//                                                                                                                    //
//                                                                                                                    //
//  (c) 2017 - 2021, Tuplex team                                                                                      //
//  Created by Leonhard Spiegelberg first on 12/2/2021                                                                //
//  License: Apache 2.0                                                                                               //
//--------------------------------------------------------------------------------------------------------------------//
#include <gtest/gtest.h>
#include <unistd.h>
#include <Utils.h>
#include <Timer.h>
#include <physical/codegen/StageBuilder.h>
#include <logical/FileInputOperator.h>
#include <logical/FileOutputOperator.h>
#include <logical/MapOperator.h>
#include <google/protobuf/util/json_util.h>
#include "../../worker/include/WorkerApp.h"
#include "../../worker/include/LambdaWorkerApp.h"

#include <boost/filesystem.hpp>

#ifdef BUILD_WITH_AWS
#include <ee/aws/AWSLambdaBackend.h>
#endif

#ifndef S3_TEST_BUCKET
// define dummy to compile
#ifdef SKIP_AWS_TESTS
#define S3_TEST_BUCKET "tuplex-test"
#endif

#warning "need S3 Test bucket to run these tests"
#endif

#include <CSVUtils.h>
#include <procinfo.h>
#include <FileUtils.h>
#include <physical/codegen/StagePlanner.h>
#include <logical/LogicalOptimizer.h>

// dummy so linking works
namespace tuplex {
    ContainerInfo getThisContainerInfo() {
        ContainerInfo info;
        return info;
    }
}

std::string find_worker() {
    using namespace tuplex;

    // find worker executable (tuplex-worker)
    static const std::string exec_name = "tuplex-worker";

    // check current working dir
    auto exec_dir = dir_from_pid(pid_from_self());

    auto path = exec_dir + "/" + exec_name;

    if(!fileExists(path))
        throw std::runtime_error("Could not find worker under " + path);

    return eliminateSeparatorRuns(path);
}


/*!
 * runs command and returns stdout?
 * @param cmd
 * @return stdout
 */
std::string runCommand(const std::string& cmd) {
    std::array<char, 128> buffer;
    std::string result;
    std::shared_ptr<FILE> pipe(popen(cmd.c_str(), "r"), pclose);
    if (!pipe) throw std::runtime_error("popen() failed!");
    while (!feof(pipe.get())) {
        if (fgets(buffer.data(), 128, pipe.get()) != nullptr)
            result += buffer.data();
    }
    return result;
}
namespace tuplex {
    std::string transformStageToReqMessage(const TransformStage* tstage, const std::string& inputURI, const size_t& inputSize, const std::string& output_uri, bool interpreterOnly,
                                           size_t numThreads = 1, const std::string& spillURI="spill_folder") {
        messages::InvocationRequest req;

        size_t buf_spill_size = 512 * 1024; // for testing, set spill size to 512KB!

        // use higher buf, to avoid spilling
        buf_spill_size = 128 * 1024 * 1024; // 128MB


        req.set_type(messages::MessageType::MT_TRANSFORM);
        assert(tstage);
        auto pb_stage = tstage->to_protobuf();

        pb_stage->set_bitcode(tstage->fastPathBitCode());
        req.set_allocated_stage(pb_stage.release());

        // add input file to request
        req.add_inputuris(inputURI);
        req.add_inputsizes(inputSize);

        // output uri of job? => final one? parts?
        req.set_baseoutputuri(output_uri);

        auto ws = std::make_unique<messages::WorkerSettings>();
        ws->set_numthreads(numThreads);
        ws->set_normalbuffersize(buf_spill_size);
        ws->set_exceptionbuffersize(buf_spill_size);
        ws->set_spillrooturi(spillURI);
        ws->set_useinterpreteronly(interpreterOnly);
        req.set_allocated_settings(ws.release());

        // transfrom to json
        std::string json_buf;
        google::protobuf::util::MessageToJsonString(req, &json_buf);
        return json_buf;
    }
}

std::string findAndReplaceAll(const std::string& str, const std::string& toSearch, const std::string& replaceStr){
    std::string data = str;
    // Get the first occurrence
    size_t pos = data.find(toSearch);

    // Repeat till end is reached
    while( pos != std::string::npos) {
        // Replace this occurrence of Sub String
        data.replace(pos, toSearch.size(), replaceStr);
        // Get the next occurrence from the current position
        pos =data.find(toSearch, pos + replaceStr.size());
    }
    return data;
}

std::string shellEscape(const std::string& str) {
    if(str.empty())
        return "\"\"";

    // replace all '
    // return "'" + strings.ReplaceAll(s, "'", "'\"'\"'") + "'"
    return "'" + findAndReplaceAll(str, "'", "'\"'\"'") + "'";
}

void createRefPipeline(const std::string& test_input_path,
                       const std::string& test_output_path,
                       const std::string& scratch_dir) {
    using namespace tuplex;

    python::initInterpreter();
    python::unlockGIL();
    try {
        auto co = ContextOptions::defaults();
        co.set("tuplex.executorCount", "4");
        co.set("tuplex.partitionSize", "512KB");
        co.set("tuplex.executorMemory", "32MB");
        co.set("tuplex.useLLVMOptimizer", "true");
        co.set("tuplex.allowUndefinedBehavior", "false");
        co.set("tuplex.webui.enable", "false");
        co.set("tuplex.scratchDir", scratch_dir);
        co.set("tuplex.csv.selectionPushdown", "false"); // same setting as below??
        Context c(co);

        // from:
        //  auto csvop = FileInputOperator::fromCsv(test_path.toString(), co,
        //                                       option<bool>(true),
        //                                               option<char>(','), option<char>('"'),
        //            {}, {}, {}, {});
        //    auto mapop = new MapOperator(csvop, UDF("lambda x: {'origin_airport_id': x['ORIGIN_AIRPORT_ID'], 'dest_airport_id':x['DEST_AIRPORT_ID']}"), csvop->columns());
        //    auto fop = new FileOutputOperator(mapop, test_output_path, UDF(""), "csv", FileFormat::OUTFMT_CSV, {});
        c.csv(test_input_path).map(UDF("lambda x: {'origin_airport_id': x['ORIGIN_AIRPORT_ID'], 'dest_airport_id':x['DEST_AIRPORT_ID']}", "")).tocsv(test_output_path);
    } catch (...) {
        FAIL();
    }
    python::lockGIL();
    python::closeInterpreter();
}

// @TODO: should either have constructable outputURI or baseURI + partNo!

TEST(BasicInvocation, PurePythonMode) {
    using namespace std;
    using namespace tuplex;

    auto worker_path = find_worker();

    auto testName = std::string(::testing::UnitTest::GetInstance()->current_test_info()->test_case_name()) + std::string(::testing::UnitTest::GetInstance()->current_test_info()->name());
    auto scratchDir = "/tmp/" + testName;

    // change cwd & create dir to avoid conflicts!
    auto cwd_path = boost::filesystem::current_path();
    auto desired_cwd = cwd_path.string() + "/tests/" + testName;
    // create dir if it doesn't exist
    auto vfs = VirtualFileSystem::fromURI("file://");
    vfs.create_dir(desired_cwd);
    boost::filesystem::current_path(desired_cwd);

    char buf[4096];
    auto cur_dir = getcwd(buf, 4096);

    EXPECT_NE(std::string(cur_dir).find(testName), std::string::npos);

    cout<<"current working dir: "<<buf<<endl;

    // check worker exists
    ASSERT_TRUE(tuplex::fileExists(worker_path));

    // test config here:
    // local csv test file!
    auto test_path = URI("file://../resources/flights_on_time_performance_2019_01.sample.csv");
    auto test_output_path = URI("file://output.txt");
    auto spillURI = std::string("spill_folder");

    // local for quicker dev
    test_path = URI("file:///Users/leonhards/data/flights/flights_on_time_performance_2009_01.csv");

    size_t num_threads = 4;

    // invoke helper with --help
    std::string work_dir = cur_dir;

//    // Step 1: create ref pipeline using direct Tuplex invocation
//    auto test_ref_path = testName + "_ref.csv";
//    createRefPipeline(test_path.toString(), test_ref_path, scratchDir);
//
//    // load ref file from parts!
//    auto ref_files = glob(current_working_directory() + "/" + testName + "_ref*part*csv");
//    std::sort(ref_files.begin(), ref_files.end());
//
//    // merge into single large string
    std::string ref_content = "";
//    for(unsigned i = 0; i < ref_files.size(); ++i) {
//        if(i > 0) {
//            auto file_content = fileToString(ref_files[i]);
//            // skip header for these parts
//            auto idx = file_content.find("\n");
//            ref_content += file_content.substr(idx + 1);
//        } else {
//            ref_content = fileToString(ref_files[0]);
//        }
//    }
//    stringToFile("ref_content.txt", ref_content);
    ref_content = fileToString("ref_content.txt");

    // create a simple TransformStage reading in a file & saving it. Then, execute via Worker!
    // Note: This one is unoptimized, i.e. no projection pushdown, filter pushdown etc.
    ASSERT_TRUE(test_path.exists());
    python::initInterpreter();
    python::unlockGIL();
    ContextOptions co = ContextOptions::defaults();
    auto enable_nvo = false; // test later with true! --> important for everything to work properly together!
    co.set("tuplex.optimizer.retypeUsingOptimizedInputSchema", enable_nvo ? "true" : "false");
    co.set("tuplex.useInterpreterOnly", "true");
    codegen::StageBuilder builder(0, true, true, false, 0.9, true, enable_nvo, true, false);
    auto csvop = std::shared_ptr<FileInputOperator>(FileInputOperator::fromCsv(test_path.toString(), co,
                                            option<bool>(true),
                                            option<char>(','), option<char>('"'),
                                            {""}, {}, {}, {}, DEFAULT_SAMPLING_MODE));
    auto mapop = std::make_shared<MapOperator>(csvop, UDF("lambda x: {'origin_airport_id': x['ORIGIN_AIRPORT_ID'], 'dest_airport_id':x['DEST_AIRPORT_ID']}"), csvop->columns());
    auto fop = std::make_shared<FileOutputOperator>(mapop, test_output_path, UDF(""), "csv", FileFormat::OUTFMT_CSV, defaultCSVOutputOptions());
    builder.addFileInput(csvop);
    builder.addOperator(mapop);
    builder.addFileOutput(fop);

    auto tstage = builder.build();

    // transform to message
    vfs = VirtualFileSystem::fromURI(test_path);
    uint64_t input_file_size = 0;
    vfs.file_size(test_path, input_file_size);
    auto json_message = transformStageToReqMessage(tstage, URI(test_path).toPath(),
                                                   input_file_size, test_output_path.toString(),
                                                   true,
                                                   num_threads,
                                                   spillURI);

    // save to file
    auto msg_file = URI("test_message.json");
    stringToFile(msg_file, json_message);

    python::lockGIL();
    python::closeInterpreter();

    // start worker within same process to easier debug...
    auto app = make_unique<WorkerApp>(WorkerSettings());
    app->processJSONMessage(json_message);
    app->shutdown();

    // fetch output file and check contents...
    auto file_content = fileToString(test_output_path.toString() + ".csv");

    // check files are 1:1 the same!
    EXPECT_EQ(file_content.size(), ref_content.size());

    // because order may be different (unless specified), split into lines & sort and compare
    auto res_lines = splitToLines(file_content);
    auto ref_lines = splitToLines(ref_content);
    std::sort(res_lines.begin(), res_lines.end());
    std::sort(ref_lines.begin(), ref_lines.end());
    ASSERT_EQ(res_lines.size(), ref_lines.size());
    for(unsigned i = 0; i < std::min(res_lines.size(), ref_lines.size()); ++i) {
        EXPECT_EQ(res_lines[i], ref_lines[i]);
    }

    // test again, but this time invoking the worker with a message as separate process.

    // invoke worker with that message
    Timer timer;
    auto cmd = worker_path + " -m " + msg_file.toPath();
    auto res_stdout = runCommand(cmd);
    auto worker_invocation_duration = timer.time();
    cout<<res_stdout<<endl;
    cout<<"Invoking worker took: "<<worker_invocation_duration<<"s"<<endl;

    // check result contents
    cout<<"Checking worker results..."<<endl;
    file_content = fileToString(test_output_path.toString() + ".csv");

    // check files are 1:1 the same!
    ASSERT_EQ(file_content.size(), ref_content.size());
    res_lines = splitToLines(file_content);
    std::sort(res_lines.begin(), res_lines.end());
    EXPECT_EQ(res_lines.size(), ref_lines.size());
    for(unsigned i = 0; i < std::min(res_lines.size(), ref_lines.size()); ++i) {
        EXPECT_EQ(res_lines[i], ref_lines[i]);
    }
    cout<<"Invoked worker check done."<<endl;
    cout<<"Test done."<<endl;
}

TEST(BasicInvocation, HashOutput) {
    using namespace std;
    using namespace tuplex;

    auto worker_path = find_worker();

    auto testName = std::string(::testing::UnitTest::GetInstance()->current_test_info()->test_case_name()) + std::string(::testing::UnitTest::GetInstance()->current_test_info()->name());
    auto scratchDir = "/tmp/" + testName;

    // change cwd & create dir to avoid conflicts!
    auto cwd_path = boost::filesystem::current_path();
    auto desired_cwd = cwd_path.string() + "/tests/" + testName;
    // create dir if it doesn't exist
    auto vfs = VirtualFileSystem::fromURI("file://");
    vfs.create_dir(desired_cwd);
    boost::filesystem::current_path(desired_cwd);

    char buf[4096];
    auto cur_dir = getcwd(buf, 4096);

    EXPECT_NE(std::string(cur_dir).find(testName), std::string::npos);

    cout<<"current working dir: "<<buf<<endl;

    // check worker exists
    ASSERT_TRUE(tuplex::fileExists(worker_path));

    // test config here:
    // local csv test file!
    auto test_path = URI("file://../resources/flights_on_time_performance_2019_01.sample.csv");
    auto test_output_path = URI("file://output.ht");
    auto spillURI = std::string("spill_folder");

    // local for quicker dev
    test_path = URI("file:///Users/leonhards/data/flights/flights_on_time_performance_2009_01.csv");

    size_t num_threads = 1;

    // invoke helper with --help
    std::string work_dir = cur_dir;

    python::initInterpreter();
    python::unlockGIL();
    ContextOptions co = ContextOptions::defaults();
    auto enable_nvo = false; // test later with true! --> important for everything to work properly together!
    co.set("tuplex.optimizer.retypeUsingOptimizedInputSchema", enable_nvo ? "true" : "false");
    co.set("tuplex.useInterpreterOnly", "false");
    codegen::StageBuilder builder(0, true, true, false, 0.9, true, enable_nvo, true, false);
    auto csvop = std::shared_ptr<FileInputOperator>(FileInputOperator::fromCsv(test_path.toString(), co,
                                            option<bool>(true),
                                            option<char>(','), option<char>('"'),
                                            {""}, {}, {}, {}, DEFAULT_SAMPLING_MODE));
    auto mapop = std::make_shared<MapOperator>(csvop, UDF("lambda x: {'origin_airport_id': x['ORIGIN_AIRPORT_ID'], 'dest_airport_id':x['DEST_AIRPORT_ID']}"), csvop->columns());
    auto fop = std::make_shared<FileOutputOperator>(mapop, test_output_path, UDF(""), "csv", FileFormat::OUTFMT_CSV, defaultCSVOutputOptions());
    builder.addFileInput(csvop);
    builder.addOperator(mapop);

    auto key_type = mapop->getOutputSchema().getRowType().parameters()[0];
    auto bucket_type = mapop->getOutputSchema().getRowType().parameters()[1];
    builder.addHashTableOutput(mapop->getOutputSchema(), true, false, {0}, key_type, bucket_type);


#warning "given pipeline is with i64 keys. -> issue. want to specialize stuff properly!"

    auto tstage = builder.build();

    // transform to message
    vfs = VirtualFileSystem::fromURI(test_path);
    uint64_t input_file_size = 0;
    vfs.file_size(test_path, input_file_size);
    auto json_message = transformStageToReqMessage(tstage, URI(test_path).toPath(),
                                                   input_file_size, test_output_path.toString(),
                                                   co.PURE_PYTHON_MODE(),
                                                   num_threads,
                                                   spillURI);

    // save to file
    auto msg_file = URI("test_message.json");
    stringToFile(msg_file, json_message);

    python::lockGIL();
    python::closeInterpreter();

    // start worker within same process to easier debug...
    auto app = make_unique<WorkerApp>(WorkerSettings());
    app->processJSONMessage(json_message);
    app->shutdown();
}

TEST(BasicInvocation, Worker) {
    using namespace std;
    using namespace tuplex;

    auto worker_path = find_worker();

    auto testName = std::string(::testing::UnitTest::GetInstance()->current_test_info()->test_case_name()) + std::string(::testing::UnitTest::GetInstance()->current_test_info()->name());
    auto scratchDir = "/tmp/" + testName;

    // change cwd & create dir to avoid conflicts!
    auto cwd_path = boost::filesystem::current_path();
    auto desired_cwd = cwd_path.string() + "/tests/" + testName;
    // create dir if it doesn't exist
    auto vfs = VirtualFileSystem::fromURI("file://");
    vfs.create_dir(desired_cwd);
    boost::filesystem::current_path(desired_cwd);

    char buf[4096];
    auto cur_dir = getcwd(buf, 4096);

    EXPECT_NE(std::string(cur_dir).find(testName), std::string::npos);

    cout<<"current working dir: "<<buf<<endl;

    // check worker exists
    ASSERT_TRUE(tuplex::fileExists(worker_path));

    // test config here:
    // local csv test file!
    auto test_path = URI("file://../resources/flights_on_time_performance_2019_01.sample.csv");
    auto test_output_path = URI("file://output.txt");
    auto spillURI = std::string("spill_folder");

    // S3 paths?
    test_path = URI("s3://tuplex-public/data/flights_on_time_performance_2009_01.csv");
    test_output_path = URI("file://output_s3.txt");

    // local for quicker dev
    test_path = URI("file:///Users/leonhards/data/flights/flights_on_time_performance_2009_01.csv");

    // test using S3
    test_path = URI("s3://tuplex-public/data/flights_on_time_performance_2009_01.csv");
    test_output_path = URI(std::string("s3://") + S3_TEST_BUCKET + "/output/output_s3.txt");
    scratchDir = URI(std::string("s3://") + S3_TEST_BUCKET + "/scratch/").toString();
    spillURI = URI(std::string("s3://") + S3_TEST_BUCKET + "/scratch/spill_folder/").toString();

    size_t num_threads = 4;
    num_threads = 4;

    // need to init AWS SDK...
#ifdef BUILD_WITH_AWS
    {
        // init AWS SDK to get access to S3 filesystem
        auto& logger = Logger::instance().logger("aws");
        auto aws_credentials = AWSCredentials::get();
        auto options = ContextOptions::defaults();
        Timer timer;
        bool aws_init_rc = initAWS(aws_credentials, options.AWS_NETWORK_SETTINGS(), options.AWS_REQUESTER_PAY());
        logger.debug("initialized AWS SDK in " + std::to_string(timer.time()) + "s");
    }
#endif

    // invoke helper with --help
    std::string work_dir = cur_dir;

    tuplex::Timer timer;
    auto res_stdout = runCommand(worker_path + " --help");
    auto worker_invocation_duration = timer.time();
    cout<<res_stdout<<endl;
    cout<<"Invoking worker took: "<<worker_invocation_duration<<"s"<<endl;

    // Step 1: create ref pipeline using direct Tuplex invocation
    auto test_ref_path = testName + "_ref.csv";
    createRefPipeline(test_path.toString(), test_ref_path, scratchDir);

    // load ref file from parts!
    auto ref_files = glob(current_working_directory() + "/" + testName + "_ref*part*csv");
    std::sort(ref_files.begin(), ref_files.end());

    // merge into single large string
    std::string ref_content = "";
    for(unsigned i = 0; i < ref_files.size(); ++i) {
        if(i > 0) {
            auto file_content = fileToString(ref_files[i]);
            // skip header for these parts
            auto idx = file_content.find("\n");
            ref_content += file_content.substr(idx + 1);
        } else {
            ref_content = fileToString(ref_files[0]);
        }
    }
    stringToFile("ref_content.txt", ref_content);
    ref_content = fileToString("ref_content.txt");

    // create a simple TransformStage reading in a file & saving it. Then, execute via Worker!
    // Note: This one is unoptimized, i.e. no projection pushdown, filter pushdown etc.
    ASSERT_TRUE(test_path.exists());
    python::initInterpreter();
    python::unlockGIL();
    ContextOptions co = ContextOptions::defaults();
    auto enable_nvo = false; // test later with true! --> important for everything to work properly together!
    co.set("tuplex.optimizer.retypeUsingOptimizedInputSchema", enable_nvo ? "true" : "false");
    codegen::StageBuilder builder(0, true, true, false, 0.9, true, enable_nvo, true, false);
    auto csvop = std::shared_ptr<FileInputOperator>(FileInputOperator::fromCsv(test_path.toString(), co,
                                       option<bool>(true),
                                               option<char>(','), option<char>('"'),
            {""}, {}, {}, {}, DEFAULT_SAMPLING_MODE));
    auto mapop = std::make_shared<MapOperator>(csvop, UDF("lambda x: {'origin_airport_id': x['ORIGIN_AIRPORT_ID'], 'dest_airport_id':x['DEST_AIRPORT_ID']}"), csvop->columns());
    auto fop = std::make_shared<FileOutputOperator>(mapop, test_output_path, UDF(""), "csv", FileFormat::OUTFMT_CSV, defaultCSVOutputOptions());
    builder.addFileInput(csvop);
    builder.addOperator(mapop);
    builder.addFileOutput(fop);

    auto tstage = builder.build();

    // transform to message
    vfs = VirtualFileSystem::fromURI(test_path);
    uint64_t input_file_size = 0;
    vfs.file_size(test_path, input_file_size);
    auto json_message = transformStageToReqMessage(tstage, URI(test_path).toPath(),
                                                   input_file_size, test_output_path.toString(),
                                                   false,
                                                   num_threads,
                                                   spillURI);

    // save to file
    auto msg_file = URI("test_message.json");
    stringToFile(msg_file, json_message);

    python::lockGIL();
    python::closeInterpreter();

    // start worker within same process to easier debug...
    auto app = make_unique<WorkerApp>(WorkerSettings());
    app->processJSONMessage(json_message);
    app->shutdown();

#ifdef BUILD_WITH_AWS
    // reinit SDK, b.c. app shutdown also closes AWS SDK.
    initAWS();
#endif

    // fetch output file and check contents...
    auto file_content = fileToString(test_output_path);

    // check files are 1:1 the same!
    EXPECT_EQ(file_content.size(), ref_content.size());

    // because order may be different (unless specified), split into lines & sort and compare
    auto res_lines = splitToLines(file_content);
    auto ref_lines = splitToLines(ref_content);
    std::sort(res_lines.begin(), res_lines.end());
    std::sort(ref_lines.begin(), ref_lines.end());
    ASSERT_EQ(res_lines.size(), ref_lines.size());
    for(unsigned i = 0; i < std::min(res_lines.size(), ref_lines.size()); ++i) {
        EXPECT_EQ(res_lines[i], ref_lines[i]);
    }

    // test again, but this time invoking the worker with a message as separate process.

    // invoke worker with that message
    timer.reset();
    auto cmd = worker_path + " -m " + msg_file.toPath();
    res_stdout = runCommand(cmd);
    worker_invocation_duration = timer.time();
    cout<<res_stdout<<endl;
    cout<<"Invoking worker took: "<<worker_invocation_duration<<"s"<<endl;

    // check result contents
    cout<<"Checking worker results..."<<endl;
    file_content = fileToString(test_output_path);

    // check files are 1:1 the same!
    ASSERT_EQ(file_content.size(), ref_content.size());
    res_lines = splitToLines(file_content);
    std::sort(res_lines.begin(), res_lines.end());
    EXPECT_EQ(res_lines.size(), ref_lines.size());
    for(unsigned i = 0; i < std::min(res_lines.size(), ref_lines.size()); ++i) {
        EXPECT_EQ(res_lines[i], ref_lines[i]);
    }
    cout<<"Invoked worker check done."<<endl;

    cout<<"Test done."<<endl;
}

TEST(BasicInvocation, FileSplitting) {
    // test file splitting function (into parts)
    using namespace tuplex;

    std::vector<URI> uris;
    std::vector<size_t> sizes;
    std::vector<std::vector<FilePart>> res;


    // 0. avoiding tiny parts
    res = splitIntoEqualParts(2, {"test.csv"}, {8000}, 4096);
    ASSERT_EQ(res.size(), 2);
    EXPECT_EQ(res[0].size(), 1);
    EXPECT_EQ(res[1].size(), 0);

    res = splitIntoEqualParts(2, {"test.csv"}, {32256}, 4096);
    ASSERT_EQ(res.size(), 2);

    // 1. equally sized files -> each thread should get same number of files (i.e. here 2)
    for(int i = 0; i < 14; ++i) {
        uris.push_back("file" + std::to_string(i) + ".csv");
        sizes.push_back(2048);
    }
    res = splitIntoEqualParts(7, uris, sizes, 0);
    ASSERT_EQ(res.size(), 7);
    for(int i = 0; i < res.size(); ++i) {
        const auto& v = res[i];

        // each thread should have two full files
        ASSERT_EQ(v.size(), 2);
        EXPECT_EQ(v[0].rangeEnd, 0);
        EXPECT_EQ(v[1].rangeEnd, 0);

        for(auto el : v) {
            std::cout<<"Thread "<<i<<": "<<el.uri.toPath()<<" start: "<<el.rangeStart<<" end: "<<el.rangeEnd<<std::endl;
        }
    }

    // split one large file into parts...
    res = splitIntoEqualParts(7, {"test.csv"}, {10000}, 0);
    ASSERT_EQ(res.size(), 7);

    res = splitIntoEqualParts(5, {"test.csv"}, {10000}, 0);
    ASSERT_EQ(res.size(), 5);
}

TEST(BasicInvocation, SelfInvoke) {
    using namespace tuplex;

    // test selfInvoke function...

    auto cred = AWSCredentials::get();
    NetworkSettings ns;

    initAWS(cred, ns);

    auto ids = selfInvoke("tuplex-lambda-runner", 4, 1500, 75, cred, ns);

    shutdownAWS();
}

tuplex::TransformStage* create_flights_pipeline(const std::string& test_path, const std::string& test_output_path, bool build_for_hyper) {

    using namespace tuplex;
    using namespace std;

    auto udf_code = "def fill_in_delays(row):\n"
                    "    # want to fill in data for missing carrier_delay, weather delay etc.\n"
                    "    # only need to do that prior to 2003/06\n"
                    "    \n"
                    "    year = row['YEAR']\n"
                    "    month = row['MONTH']\n"
                    "    arr_delay = row['ARR_DELAY']\n"
                    "    \n"
                    "    if year == 2003 and month < 6 or year < 2003:\n"
                    "        # fill in delay breakdown using model and complex logic\n"
                    "        if arr_delay is None:\n"
                    "            # stays None, because flight arrived early\n"
                    "            # if diverted though, need to add everything to div_arr_delay\n"
                    "            return {'year' : year, 'month' : month,\n"
                    "                    'day' : row['DAY_OF_MONTH'],\n"
                    "                    'carrier': row['OP_UNIQUE_CARRIER'],\n"
                    "                    'flightno' : row['OP_CARRIER_FL_NUM'],\n"
                    "                    'origin': row['ORIGIN_AIRPORT_ID'],\n"
                    "                    'dest': row['DEST_AIRPORT_ID'],\n"
                    "                    'distance' : row['DISTANCE'],\n"
                    "                    'dep_delay' : row['DEP_DELAY'],\n"
                    "                    'arr_delay': None,\n"
                    "                    'carrier_delay' : None,\n"
                    "                    'weather_delay': None,\n"
                    "                    'nas_delay' : None,\n"
                    "                    'security_delay': None,\n"
                    "                    'late_aircraft_delay' : None}\n"
                    "        elif arr_delay < 0.:\n"
                    "            # stays None, because flight arrived early\n"
                    "            # if diverted though, need to add everything to div_arr_delay\n"
                    "            return {'year' : year, 'month' : month,\n"
                    "                    'day' : row['DAY_OF_MONTH'],\n"
                    "                    'carrier': row['OP_UNIQUE_CARRIER'],\n"
                    "                    'flightno' : row['OP_CARRIER_FL_NUM'],\n"
                    "                    'origin': row['ORIGIN_AIRPORT_ID'],\n"
                    "                    'dest': row['DEST_AIRPORT_ID'],\n"
                    "                    'distance' : row['DISTANCE'],\n"
                    "                    'dep_delay' : row['DEP_DELAY'],\n"
                    "                    'arr_delay': row['ARR_DELAY'],\n"
                    "                    'carrier_delay' : None,\n"
                    "                    'weather_delay': None,\n"
                    "                    'nas_delay' : None,\n"
                    "                    'security_delay': None,\n"
                    "                    'late_aircraft_delay' : None}\n"
                    "        elif arr_delay < 5.:\n"
                    "            # it's an ontime flight, just attribute any delay to the carrier\n"
                    "            carrier_delay = arr_delay\n"
                    "            # set the rest to 0\n"
                    "            # ....\n"
                    "            return {'year' : year, 'month' : month,\n"
                    "                    'day' : row['DAY_OF_MONTH'],\n"
                    "                    'carrier': row['OP_UNIQUE_CARRIER'],\n"
                    "                    'flightno' : row['OP_CARRIER_FL_NUM'],\n"
                    "                    'origin': row['ORIGIN_AIRPORT_ID'],\n"
                    "                    'dest': row['DEST_AIRPORT_ID'],\n"
                    "                    'distance' : row['DISTANCE'],\n"
                    "                    'dep_delay' : row['DEP_DELAY'],\n"
                    "                    'arr_delay': row['ARR_DELAY'],\n"
                    "                    'carrier_delay' : carrier_delay,\n"
                    "                    'weather_delay': None,\n"
                    "                    'nas_delay' : None,\n"
                    "                    'security_delay': None,\n"
                    "                    'late_aircraft_delay' : None}\n"
                    "        else:\n"
                    "            # use model to determine everything and set into (join with weather data?)\n"
                    "            # i.e., extract here a couple additional columns & use them for features etc.!\n"
                    "            crs_dep_time = float(row['CRS_DEP_TIME'])\n"
                    "            crs_arr_time = float(row['CRS_ARR_TIME'])\n"
                    "            crs_elapsed_time = float(row['CRS_ELAPSED_TIME'])\n"
                    "            carrier_delay = 1024 + 2.7 * crs_dep_time - 0.2 * crs_elapsed_time\n"
                    "            weather_delay = 2000 + 0.09 * carrier_delay * (carrier_delay - 10.0)\n"
                    "            nas_delay = 3600 * crs_dep_time / 10.0\n"
                    "            security_delay = 7200 / crs_dep_time\n"
                    "            late_aircraft_delay = (20 + crs_arr_time) / (1.0 + crs_dep_time)\n"
                    "            return {'year' : year, 'month' : month,\n"
                    "                    'day' : row['DAY_OF_MONTH'],\n"
                    "                    'carrier': row['OP_UNIQUE_CARRIER'],\n"
                    "                    'flightno' : row['OP_CARRIER_FL_NUM'],\n"
                    "                    'origin': row['ORIGIN_AIRPORT_ID'],\n"
                    "                    'dest': row['DEST_AIRPORT_ID'],\n"
                    "                    'distance' : row['DISTANCE'],\n"
                    "                    'dep_delay' : row['DEP_DELAY'],\n"
                    "                    'arr_delay': row['ARR_DELAY'],\n"
                    "                    'carrier_delay' : carrier_delay,\n"
                    "                    'weather_delay': weather_delay,\n"
                    "                    'nas_delay' : nas_delay,\n"
                    "                    'security_delay': security_delay,\n"
                    "                    'late_aircraft_delay' : late_aircraft_delay}\n"
                    "    else:\n"
                    "        # just return it as is\n"
                    "        return {'year' : year, 'month' : month,\n"
                    "                'day' : row['DAY_OF_MONTH'],\n"
                    "                'carrier': row['OP_UNIQUE_CARRIER'],\n"
                    "                'flightno' : row['OP_CARRIER_FL_NUM'],\n"
                    "                'origin': row['ORIGIN_AIRPORT_ID'],\n"
                    "                'dest': row['DEST_AIRPORT_ID'],\n"
                    "                'distance' : row['DISTANCE'],\n"
                    "                'dep_delay' : row['DEP_DELAY'],\n"
                    "                'arr_delay': row['ARR_DELAY'],\n"
                    "                'carrier_delay' : row['CARRIER_DELAY'],\n"
                    "                'weather_delay':row['WEATHER_DELAY'],\n"
                    "                'nas_delay' : row['NAS_DELAY'],\n"
                    "                'security_delay': row['SECURITY_DELAY'],\n"
                    "                'late_aircraft_delay' : row['LATE_AIRCRAFT_DELAY']}";


        // create a simple TransformStage reading in a file & saving it. Then, execute via Worker!
    // Note: This one is unoptimized, i.e. no projection pushdown, filter pushdown etc.
    TransformStage *tstage = nullptr;
    python::initInterpreter();
    python::unlockGIL();
    // try {
        ContextOptions co = ContextOptions::defaults();
        auto enable_nvo = true; // test later with true! --> important for everything to work properly together!
        co.set("tuplex.optimizer.retypeUsingOptimizedInputSchema", enable_nvo ? "true" : "false");
        codegen::StageBuilder builder(0, true, true, false, 0.9, true, enable_nvo, true, false);
        auto csvop = std::shared_ptr<FileInputOperator>(FileInputOperator::fromCsv(test_path, co,
                                                                                   option<bool>(true),
                                                                                   option<char>(','), option<char>('"'),
                                                                                   {""}, {}, {}, {}, DEFAULT_SAMPLING_MODE));
        auto mapop = std::make_shared<MapOperator>(csvop, UDF(udf_code), csvop->columns());
        auto fop = std::make_shared<FileOutputOperator>(mapop, test_output_path, UDF(""), "csv", FileFormat::OUTFMT_CSV, defaultCSVOutputOptions());


        // optimize operators (projection pushdown!)
        auto logical_opt = std::make_unique<LogicalOptimizer>(co);
        auto v = std::vector<std::shared_ptr<LogicalOperator>>{csvop, mapop, fop};
        auto opt_ops = logical_opt->optimize(v, true);

        // TODO: logical opt here?
        // => somehow on Lambda weird stuff happens...

//        // new: using separate logical optimizer class
//        auto opt = std::make_unique<LogicalOptimizer>(context.getOptions());
//        fop =

        builder.addFileInput(csvop);
        builder.addOperator(mapop);
        builder.addFileOutput(fop);
        if(!build_for_hyper)
            tstage = builder.build();
        else
            tstage = builder.encodeForSpecialization(nullptr, nullptr, true, false, true);
//    } catch(const std::exception& e) {
//        std::cerr<<"Exception occurred: "<<e.what()<<std::endl;
//        python::lockGIL();
//        python::closeInterpreter();
//        return nullptr;
//    } catch(...) {
//        std::cerr<<"Exception occurred! Failure"<<std::endl;
//        python::lockGIL();
//        python::closeInterpreter();
//        return nullptr;
//    }

    python::lockGIL();
    python::closeInterpreter();
    return tstage;
}

TEST(BasicInvocation, FlightsHyper) {
    using namespace std;
    using namespace tuplex;

    auto worker_path = find_worker();

    auto testName = std::string(::testing::UnitTest::GetInstance()->current_test_info()->test_case_name()) + std::string(::testing::UnitTest::GetInstance()->current_test_info()->name());
    auto scratchDir = "/tmp/" + testName;

    // change cwd & create dir to avoid conflicts!
    auto cwd_path = boost::filesystem::current_path();
    auto desired_cwd = cwd_path.string() + "/tests/" + testName;
    // create dir if it doesn't exist
    auto vfs = VirtualFileSystem::fromURI("file://");
    vfs.create_dir(desired_cwd);
    boost::filesystem::current_path(desired_cwd);

    char buf[4096];
    auto cur_dir = getcwd(buf, 4096);

    EXPECT_NE(std::string(cur_dir).find(testName), std::string::npos);

    cout<<"current working dir: "<<buf<<endl;

    // check worker exists
    ASSERT_TRUE(tuplex::fileExists(worker_path));

    // for testing purposes, store here the root path to the flights data (simple ifdef)
#ifdef __APPLE__
    // leonhards macbook
    string flights_root = "/Users/leonhards/Downloads/flights/";
    //string flights_root = "/Users/leonhards/Downloads/flights_small/";

    string driver_memory = "2G";
#else
    // BBSN00
    string flights_root = "/hot/data/flights_all/";

    string driver_memory = "32G";
    string executor_memory = "10G";
    string num_executors = "0";
    //num_executors = "16";
#endif

    // --- use this for final PR ---
    // For testing purposes: resources/hyperspecialization/2003/*.csv holds two mini samples where wrong sampling triggers too many exceptions in general case mode
    string input_pattern = cwd_path.string() + "/../resources/hyperspecialization/2003/flights_on_time_performance_2003_01.csv," + cwd_path.string() + "/../resources/hyperspecialization/2003/flights_on_time_performance_2003_12.csv";
    // --- end use this for final PR ---

    // !!! use compatible files for inference when issuing queries, else there'll be errors.
    input_pattern = flights_root + "flights_on_time_performance_2003_01.csv," + flights_root + "flights_on_time_performance_2003_12.csv";


    auto test_path = input_pattern;
    auto test_output_path = "./general_processing/";
    int num_threads = 1;
    auto spillURI = std::string("spill_folder");
    bool use_hyper = false;
    auto tstage = create_flights_pipeline(test_path, test_output_path, use_hyper);

    // transform to message
    // create message only for first file!
//    auto input_uri = URI(cwd_path.string() + "/../resources/hyperspecialization/2003/flights_on_time_performance_2003_08.csv");
    auto input_uri = URI(cwd_path.string() + "/../resources/hyperspecialization/2003/flights_on_time_performance_2003_01.csv");
    input_uri = URI(flights_root + "flights_on_time_performance_2003_08.csv");
//    input_uri = URI(flights_root + "flights_on_time_performance_2003_01.csv");
    auto output_uri = URI(test_output_path + (use_hyper ? string("output_hyper.csv") : string("output_general.csv")));

    auto file = tuplex::VirtualFileSystem::open_file(output_uri, VirtualFileMode::VFS_OVERWRITE);
    ASSERT_TRUE(file);
    file.reset();

    vfs = VirtualFileSystem::fromURI(input_uri);
    uint64_t input_file_size = 0;
    vfs.file_size(input_uri, input_file_size);
    auto json_message = transformStageToReqMessage(tstage, input_uri.toPath(),
                                                   input_file_size, output_uri.toString(),
                                                   false,
                                                   num_threads,
                                                   spillURI);

    // local WorkerApp
    // start worker within same process to easier debug...
    auto app = make_unique<WorkerApp>(WorkerSettings());
    app->processJSONMessage(json_message);
    app->shutdown();

    // check size of ref file
    uint64_t output_file_size = 0;
    vfs.file_size("file://./general_processing/output_hyper.csv.csv", output_file_size);
    cout<<"Output size of hyper file is: "<<output_file_size<<endl;
    vfs.file_size("file://./general_processing/output_general.csv.csv", output_file_size);
    cout<<"Output size of general file is: "<<output_file_size<<endl;

    // Output size of file is: 46046908 (general, no hyper)
    // 46046908

    cout<<"Test done."<<endl;
}

TEST(BasicInvocation, BasicFS) {
    using namespace tuplex;
    using namespace std;

    auto path = URI("./general_processing/testfile.csv");

    auto file = VirtualFileSystem::fromURI(path).open_file(path, VirtualFileMode::VFS_OVERWRITE);

    int64_t test_i = 42;
    file->write(&test_i, sizeof(int64_t));
    file->write(&test_i, sizeof(int64_t));

    size_t buf_size = 49762375;
    uint8_t* buf = new uint8_t[buf_size];
    for(int i = 0; i < buf_size; ++i)
	    buf[i] = i % 32;
    file->write(buf, buf_size);
    file->close();

    delete [] buf;
}


std::string basename(const std::string& s) {
    return s.substr(s.rfind('/') + 1);
}
namespace tuplex {

    bool checkFiles(const std::string root_path, const std::string basename) {
        Timer timer;
        //std::string root_path = "tests/BasicInvocationTestAllFlightFiles";
        std::string general_path = root_path + "/general_processing/" + basename;// flights_on_time_performance_2003_01.csv.csv";
        std::string hyper_path = root_path + "/hyper_processing/" + basename; // flights_on_time_performance_2003_01.csv.csv";

        // load both files as rows and check length
        auto general_data = fileToString(general_path);
        // ASSERT_TRUE(!general_data.empty());
        if(general_data.empty())
            return false;
        auto general_rows = parseRows(general_data.c_str(), general_data.c_str() + general_data.length(), {""});

        auto hyper_data = fileToString(hyper_path);
        if(hyper_data.empty())
            return false;
        // ASSERT_TRUE(!hyper_data.empty());
        auto hyper_rows = parseRows(hyper_data.c_str(), hyper_data.c_str() + hyper_data.length(), {""});
        std::cout<<"file has "<<general_rows.size()<<" general rows, "<<hyper_rows.size()<<" hyper rows"<<std::endl;

        //EXPECT_EQ(general_rows.size(), hyper_rows.size());
        if(general_rows.size() != hyper_rows.size()) {
            std::cout<<"different number of rows (general: "<<general_rows.size()<<", hyper: "<<hyper_rows.size()<<")"<<std::endl;
            return false;
        }

        bool rows_identical = true;
        if(general_rows.size() == hyper_rows.size()) {
            // compare individual rows (after sorting them!)
            std::cout<<"sorting general rows..."<<std::endl;
            std::sort(general_rows.begin(), general_rows.end());
            std::cout<<"sorting hyper rows..."<<std::endl;
            std::sort(hyper_rows.begin(), hyper_rows.end());
            std::cout<<"comparing rows 1:1..."<<std::endl;

            // go through rows and compare them one-by-one
            for(unsigned i = 0; i < general_rows.size(); ++i) {
                //EXPECT_EQ(general_rows[i], hyper_rows[i]);
                if(!(general_rows[i] == hyper_rows[i])) {
                    std::cout<<"row i="<<i<<" not equal"<<std::endl;
                    std::cout<<"hyper:   "<<hyper_rows[i].toPythonString()<<std::endl;
                    std::cout<<"general: "<<general_rows[i].toPythonString()<<std::endl;
                    std::cout<<"----"<<std::endl;
                    rows_identical = false;
                }
            }
        }

        std::cout<<"Validation took "<<timer.time()<<"s"<<std::endl;
        return rows_identical;
    }

    int checkHyperSpecialization(const URI& input_uri, TransformStage* tstage_hyper, TransformStage* tstage_general, int num_threads, const URI& spillURI) {
        using namespace std;
        int rc = 0;
        auto vfs = VirtualFileSystem::fromURI(input_uri);
        uint64_t input_file_size = 0;
        vfs.file_size(input_uri, input_file_size);

        URI output_uri = tstage_hyper->outputURI().toString() + "/" + basename(input_uri.toString());
        auto json_message_hyper = transformStageToReqMessage(tstage_hyper, input_uri.toPath(),
                                                             input_file_size, output_uri.toString(),
                                                             false, // this here causes an error!!!
                                                             num_threads,
                                                             spillURI.toString());
        output_uri = tstage_general->outputURI().toString() + "/" + basename(input_uri.toString());
        auto json_message_general = transformStageToReqMessage(tstage_general, input_uri.toPath(),
                                                             input_file_size, output_uri.toString(),
                                                             false,
                                                             num_threads,
                                                             spillURI.toString());

        // local WorkerApp
        // start worker within same process to easier debug...
        std::cout<<" --- Hyper processing --- "<<std::endl;
        auto app = make_unique<WorkerApp>(WorkerSettings());
        app->processJSONMessage(json_message_hyper);
        app->shutdown();
        rc |= 0x1;

        std::cout<<" --- General processing --- "<<std::endl;
        app = make_unique<WorkerApp>(WorkerSettings());
        app->processJSONMessage(json_message_general);
        app->shutdown();
        rc |= 0x2;

        // now call verify function
        auto str = input_uri.toString();
        std::cout<<"input uri: "<<input_uri<<std::endl;
        auto flights_root = str.substr(0, str.find("/flights_on_time"));
        auto s_basename = output_uri.toString();
        std::cout<<"basename: "<<s_basename<<std::endl;
        s_basename = s_basename.substr(s_basename.rfind('/')+1) + ".csv";
        auto output_root = ".";//"tests/BasicInvocationTestAllFlightFiles";
        if(checkFiles(output_root, s_basename))
            rc |= 0x4;
        return rc;
    }
}

TEST(BasicInvocation, FSWrite) {
    using namespace tuplex;

    auto testName = std::string(::testing::UnitTest::GetInstance()->current_test_info()->test_case_name()) + std::string(::testing::UnitTest::GetInstance()->current_test_info()->name());
    auto scratchDir = "/tmp/" + testName;

    // change cwd & create dir to avoid conflicts!
    auto cwd_path = boost::filesystem::current_path();
    auto desired_cwd = cwd_path.string() + "/tests/" + testName;
    // create dir if it doesn't exist
    auto vfs = VirtualFileSystem::fromURI("file://");
    vfs.create_dir(desired_cwd);
    boost::filesystem::current_path(desired_cwd);

    //URI uri("file://./hyper_processing//flights_on_time_performance_2003_01.csv.csv");
    URI uri("./hyper_processing//flights_on_time_performance_2003_01.csv.csv");
    auto file = vfs.open_file(uri, VirtualFileMode::VFS_WRITE);
    ASSERT_TRUE(file);
    file->close();
}

TEST(BasicInvocation, VerifyOutput) {
    using namespace tuplex;

    std::string root_path = "tests/BasicInvocationTestAllFlightFiles";
    std::string general_path = root_path + "/general_processing/flights_on_time_performance_2003_01.csv.csv";
    std::string hyper_path = root_path + "/hyper_processing/flights_on_time_performance_2003_01.csv.csv";

    // load both files as rows and check length
    auto general_data = fileToString(general_path);
    ASSERT_TRUE(!general_data.empty());
    auto general_rows = parseRows(general_data.c_str(), general_data.c_str() + general_data.length(), {""});

    auto hyper_data = fileToString(hyper_path);
    ASSERT_TRUE(!hyper_data.empty());
    auto hyper_rows = parseRows(hyper_data.c_str(), hyper_data.c_str() + hyper_data.length(), {""});
    std::cout<<"file has "<<general_rows.size()<<" general rows, "<<hyper_rows.size()<<" hyper rows"<<std::endl;

    EXPECT_EQ(general_rows.size(), hyper_rows.size());

    if(general_rows.size() == hyper_rows.size()) {
        // compare individual rows (after sorting them!)
        std::cout<<"sorting general rows..."<<std::endl;
        std::sort(general_rows.begin(), general_rows.end());
        std::cout<<"sorting hyper rows..."<<std::endl;
        std::sort(hyper_rows.begin(), hyper_rows.end());
        std::cout<<"comparing rows 1:1..."<<std::endl;

        // go through rows and compare them one-by-one
        for(unsigned i = 0; i < general_rows.size(); ++i) {
            //EXPECT_EQ(general_rows[i], hyper_rows[i]);
            if(!(general_rows[i] == hyper_rows[i])) {
               std::cout<<"row i="<<i<<" not equal"<<std::endl;
               std::cout<<"hyper:   "<<hyper_rows[i].toPythonString()<<std::endl;
               std::cout<<"general: "<<general_rows[i].toPythonString()<<std::endl;
               std::cout<<"----"<<std::endl;
            }
        }
    }
}

TEST(BasicInvocation, DetectNllAndZeroes) {
    using namespace tuplex;
    using namespace std;

    vector<Row> rows{Row(0.0), Row(0.0), Row(Field::null())};

    codegen::DetectionStats ds;
    ds.detect(rows);

    auto indices = ds.constant_column_indices();
    EXPECT_EQ(indices.size(), 0);
}

TEST(BasicInvocation, TestAllFlightFiles) {
    using namespace std;
    using namespace tuplex;

    auto worker_path = find_worker();

    auto testName = std::string(::testing::UnitTest::GetInstance()->current_test_info()->test_case_name()) + std::string(::testing::UnitTest::GetInstance()->current_test_info()->name());
    auto scratchDir = "/tmp/" + testName;

    // change cwd & create dir to avoid conflicts!
    auto cwd_path = boost::filesystem::current_path();
    auto desired_cwd = cwd_path.string() + "/tests/" + testName;
    // create dir if it doesn't exist
    auto vfs = VirtualFileSystem::fromURI("file://");
    vfs.create_dir(desired_cwd);
    boost::filesystem::current_path(desired_cwd);

    char buf[4096];
    auto cur_dir = getcwd(buf, 4096);

    EXPECT_NE(std::string(cur_dir).find(testName), std::string::npos);

    cout<<"Starting exhaustive Flights hyperspecializaiton test:\n======="<<endl;
    cout<<"current working dir: "<<buf<<endl;

    // check worker exists
    ASSERT_TRUE(tuplex::fileExists(worker_path));

    // for testing purposes, store here the root path to the flights data (simple ifdef)
#ifdef __APPLE__
    // leonhards macbook
    string flights_root = "/Users/leonhards/Downloads/flights/";
    //string flights_root = "/Users/leonhards/Downloads/flights_small/";
    string driver_memory = "2G";
#else
    // BBSN00
    string flights_root = "/hot/data/flights_all/";
    string driver_memory = "32G";
    string executor_memory = "10G";
    string num_executors = "0";
    //num_executors = "16";
#endif

    // --- use this for final PR ---
    // For testing purposes: resources/hyperspecialization/2003/*.csv holds two mini samples where wrong sampling triggers too many exceptions in general case mode
    string input_pattern = cwd_path.string() + "/../resources/hyperspecialization/2003/flights_on_time_performance_2003_01.csv," + cwd_path.string() + "/../resources/hyperspecialization/2003/flights_on_time_performance_2003_12.csv";
    // --- end use this for final PR ---

    // find all flight files in root
    vfs = VirtualFileSystem::fromURI(URI(flights_root));
    auto paths = vfs.globAll(flights_root + "/flights_on_time*.csv");
    std::sort(paths.begin(), paths.end(), [](const URI& a, const URI& b) {
        auto a_str = a.toString();
        auto b_str = b.toString();
       return lexicographical_compare(a_str.begin(), a_str.end(), b_str.begin(), b_str.end());
    });
    cout<<"Found "<<paths.size()<<" CSV files.";
    cout<<basename(paths.front().toString())<<" ... "<<basename(paths.back().toString())<<endl;

    // create the two pipeline versions...
        // !!! use compatible files for inference when issuing queries, else there'll be errors.
    input_pattern = paths.front().toString() + "," + paths.back().toString();
    auto test_output_path = "./general_processing/";
    int num_threads = 1;
    auto spillURI = std::string("spill_folder");
    auto tstage_hyper = create_flights_pipeline(input_pattern, "./hyper_processing/", true);
    auto tstage_general = create_flights_pipeline(input_pattern, "./general_processing/", false);

    // // test: 2013_03 fails -> fixed
    // 2010_01 fails

    // this file here fails completely => issue is the processing using opt[str] assumptions on the delay breakdown.
    //paths = {URI(flights_root + "/flights_on_time_performance_2021_11.csv")};

<<<<<<< HEAD
    //paths = {URI(cwd_path.string() + "/../resources/hyperspecialization/2021/flights_on_time_performance_2021_11.sample.csv")};
=======
    paths = {URI(cwd_path.string() + "/../resources/hyperspecialization/2021/flights_on_time_performance_2021_11.sample.csv")};
>>>>>>> 4516955a

    std::reverse(paths.begin(), paths.end());

    for(const auto& path : paths) {
        Timer timer;
        cout<<"Testing "<<basename(path.toString())<<"...";
        cout.flush();
        int rc = checkHyperSpecialization(path, tstage_hyper, tstage_general, num_threads, spillURI);
        std::string hyper_ok = rc & 0x1 ? "OK" : "FAILED";
        std::string general_ok = rc & 0x2 ? "OK" : "FAILED";
        std::string validation_ok = rc & 0x4 ? "OK" : "FAILED";
        cout<<"  hyper: "<<hyper_ok<<" general: "<<general_ok<<" validation: "<<validation_ok<<" took: "<<timer.time()<<"s"<<endl;
    }

//    // !!! use compatible files for inference when issuing queries, else there'll be errors.
//    input_pattern = flights_root + "flights_on_time_performance_2003_01.csv," + flights_root + "flights_on_time_performance_2003_12.csv";
//
//
//    auto test_path = input_pattern;
//    auto test_output_path = "./general_processing/";
//    int num_threads = 1;
//    auto spillURI = std::string("spill_folder");
//    bool use_hyper = false;
//    auto tstage = create_flights_pipeline(test_path, test_output_path, use_hyper);
//
//    // transform to message
//    // create message only for first file!
////    auto input_uri = URI(cwd_path.string() + "/../resources/hyperspecialization/2003/flights_on_time_performance_2003_08.csv");
//    auto input_uri = URI(cwd_path.string() + "/../resources/hyperspecialization/2003/flights_on_time_performance_2003_01.csv");
//    input_uri = URI(flights_root + "flights_on_time_performance_2003_08.csv");
////    input_uri = URI(flights_root + "flights_on_time_performance_2003_01.csv");
//    auto output_uri = URI(test_output_path + (use_hyper ? string("output_hyper.csv") : string("output_general.csv")));
//
//    auto file = tuplex::VirtualFileSystem::open_file(output_uri, VirtualFileMode::VFS_OVERWRITE);
//    ASSERT_TRUE(file);
//    file.reset();
//
//    vfs = VirtualFileSystem::fromURI(input_uri);
//    uint64_t input_file_size = 0;
//    vfs.file_size(input_uri, input_file_size);
//    auto json_message = transformStageToReqMessage(tstage, input_uri.toPath(),
//                                                   input_file_size, output_uri.toString(),
//                                                   false,
//                                                   num_threads,
//                                                   spillURI);
//
//    // local WorkerApp
//    // start worker within same process to easier debug...
//    auto app = make_unique<WorkerApp>(WorkerSettings());
//    app->processJSONMessage(json_message);
//    app->shutdown();
//
//    // check size of ref file
//    uint64_t output_file_size = 0;
//    vfs.file_size("file://./general_processing/output_hyper.csv.csv", output_file_size);
//    cout<<"Output size of hyper file is: "<<output_file_size<<endl;
//    vfs.file_size("file://./general_processing/output_general.csv.csv", output_file_size);
//    cout<<"Output size of general file is: "<<output_file_size<<endl;
//
//    // Output size of file is: 46046908 (general, no hyper)
//    // 46046908

    cout<<"Test done."<<endl;
}<|MERGE_RESOLUTION|>--- conflicted
+++ resolved
@@ -1208,11 +1208,7 @@
     // this file here fails completely => issue is the processing using opt[str] assumptions on the delay breakdown.
     //paths = {URI(flights_root + "/flights_on_time_performance_2021_11.csv")};
 
-<<<<<<< HEAD
-    //paths = {URI(cwd_path.string() + "/../resources/hyperspecialization/2021/flights_on_time_performance_2021_11.sample.csv")};
-=======
     paths = {URI(cwd_path.string() + "/../resources/hyperspecialization/2021/flights_on_time_performance_2021_11.sample.csv")};
->>>>>>> 4516955a
 
     std::reverse(paths.begin(), paths.end());
 
