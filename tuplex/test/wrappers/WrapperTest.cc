//--------------------------------------------------------------------------------------------------------------------//
//                                                                                                                    //
//                                      Tuplex: Blazing Fast Python Data Science                                      //
//                                                                                                                    //
//                                                                                                                    //
//  (c) 2017 - 2021, Tuplex team                                                                                      //
//  Created by Leonhard Spiegelberg first on 1/1/2021                                                                 //
//  License: Apache 2.0                                                                                               //
//--------------------------------------------------------------------------------------------------------------------//

#include "gtest/gtest.h"
#include <PythonDataSet.h>
#include <PythonContext.h>
#include <PythonHelpers.h>
#include <PythonWrappers.h>
#include <StringUtils.h>
#include <CSVUtils.h>
#include <VirtualFileSystem.h>
#include <parser/Parser.h>
#include "../core/TestUtils.h"

#include <boost/filesystem/operations.hpp>

// need for these tests a running python interpreter, so spin it up
class WrapperTest : public TuplexTest {
    void SetUp() override {
        TuplexTest::SetUp();

        python::initInterpreter();
        assert(python::holdsGIL());

        using namespace tuplex;
        auto vfs = VirtualFileSystem::fromURI(".");
        vfs.remove(testName);
        auto err = vfs.create_dir(testName);
        ASSERT_TRUE(err == VirtualFileSystemStatus::VFS_OK);
    }

    void TearDown() override {
        TuplexTest::TearDown();
        python::closeInterpreter();
<<<<<<< HEAD
=======

        using namespace tuplex;
        auto vfs = VirtualFileSystem::fromURI(".");
        vfs.remove(testName);
>>>>>>> 5afee381
    }
};

#ifdef BUILD_WITH_AWS
TEST_F(WrapperTest, LambdaBackend) {
    using namespace tuplex;

    // disable for now
    GTEST_SKIP();


    // activate AWS lambda backend
    PythonContext c("python", "", "{\"backend\":\"lambda\"}");
}
#endif

// Important detail: RAII of boost python requires call to all boost::python destructors before closing the interpreter.

<<<<<<< HEAD
/** below is a template for a wrapper test function **/
// TEST_F(WrapperTest, WrapperTestTemplate) {
//     using namespace tuplex;

//     // create Python context (pass options as JSON)
//     PythonContext c("c", "", microTestOptions().asJSON());

//     // list object contains all rows in test (in this test, only one row)
//     PyObject *listObj = PyList_New(1);

//     // initialize first row
//     PyObject *tupleObj1 = PyTuple_New(2);
//     PyTuple_SET_ITEM(tupleObj1, 0, python::PyString_FromString("a"));
//     PyTuple_SET_ITEM(tupleObj1, 1, python::PyString_FromString("a"));

//     PyList_SetItem(listObj, 0, tupleObj1);
    
//     { // need to keep curly braces (for weird memory errors)
//         auto list = py::reinterpret_borrow<py::list>(listObj);
//         // add parallelize-map-collect
//         auto res = c.parallelize(list).map("lambda x: x", "").collect();
//         auto resObj = res.ptr();

//         ASSERT_TRUE(PyList_Check(resObj));
//         // check size of resulting list
//         ASSERT_EQ(PyList_GET_SIZE(resObj), 4);

//         PyObject_Print(resObj, stdout, 0);
//     }
// }

=======
>>>>>>> 5afee381
TEST_F(WrapperTest, BasicMergeInOrder) {
    using namespace tuplex;

    auto opts = microTestOptions();
    opts.set("tuplex.optimizer.mergeExceptionsInOrder", "true");
    PythonContext c("c", "", opts.asJSON());

    auto listSize = 30000;
    auto listObj = PyList_New(listSize);
    auto expectedResult = PyList_New(listSize);
    for (int i = 0; i < listSize; ++i) {
        if (i % 3 == 0) {
            PyList_SetItem(listObj, i, PyLong_FromLong(0));
            PyList_SetItem(expectedResult, i, PyLong_FromLong(-1));
        } else if (i % 5 == 0) {
            PyList_SetItem(listObj, i, python::PyString_FromString(std::to_string(i).c_str()));
            PyList_SetItem(expectedResult, i, python::PyString_FromString(std::to_string(i).c_str()));
        } else {
            PyList_SetItem(listObj, i, PyLong_FromLong(i));
            PyList_SetItem(expectedResult, i, PyLong_FromLong(i));
        }
    }

    {
        auto list = py::reinterpret_borrow<py::list>(listObj);
        auto res = c.parallelize(list).map("lambda x: 1 // x if x == 0 else x", "").resolve(ecToI64(ExceptionCode::ZERODIVISIONERROR), "lambda x: -1", "").collect();
        auto resObj = res.ptr();

        ASSERT_EQ(PyList_Size(resObj), PyList_Size(expectedResult));
        for (int i = 0; i < PyList_Size(expectedResult); ++i) {
            EXPECT_EQ(python::pythonToRow(PyList_GetItem(resObj, i)).toPythonString(), python::pythonToRow(
                    PyList_GetItem(expectedResult, i)).toPythonString());
        }
    }
}

<<<<<<< HEAD
TEST_F(WrapperTest, MathIsInf) {
    using namespace tuplex;

    // create Python context (pass options as JSON)
    PythonContext c("c", "", microTestOptions().asJSON());

    // list object contains all rows in test (in this test, only one row)
    PyObject *listObj = PyList_New(1);
    
    // initialize listObj
    // note that using runAndGet on each individual value, and then setting
    // them as an element of the list is buggy (doesn't always return the right value)
    listObj = python::runAndGet(
        "import math; x = [0, -1, 5, math.inf * 0, math.inf, 97]",
        "x");

    Py_XINCREF(listObj);
    PyObject_Print(listObj, stdout, 0);
    std::cout << std::endl;

    {
        auto list = py::reinterpret_borrow<py::list>(listObj);

        auto ba_closure = PyDict_New();
        auto math_mod = PyImport_ImportModule("math");
        assert(math_mod);
        PyDict_SetItemString(ba_closure, "math", math_mod);

        // write parallelize function
        auto res = c.parallelize(list).map("lambda x: math.isinf(x)", "", py::reinterpret_borrow<py::dict>(ba_closure)).collect();
        auto resObj = res.ptr();

        ASSERT_TRUE(PyList_Check(resObj));

        PyObject_Print(resObj, stdout, 0);
        std::cout << std::endl;
    }
}

=======
>>>>>>> 5afee381
TEST_F(WrapperTest, StringTuple) {
    using namespace tuplex;

    PythonContext c("c", "", microTestOptions().asJSON());

    PyObject *listObj = PyList_New(4);
    PyObject *tupleObj1 = PyTuple_New(2);
    PyTuple_SET_ITEM(tupleObj1, 0, python::PyString_FromString("a"));
    PyTuple_SET_ITEM(tupleObj1, 1, python::PyString_FromString("a"));

    PyObject *tupleObj2 = PyTuple_New(2);
    PyTuple_SET_ITEM(tupleObj2, 0, python::PyString_FromString("b"));
    PyTuple_SET_ITEM(tupleObj2, 1, python::PyString_FromString("b"));

    PyObject *tupleObj3 = PyTuple_New(2);
    PyTuple_SET_ITEM(tupleObj3, 0, python::PyString_FromString("c"));
    PyTuple_SET_ITEM(tupleObj3, 1, python::PyString_FromString("c"));

    PyObject *tupleObj4 = PyTuple_New(2);
    PyTuple_SET_ITEM(tupleObj4, 0, python::PyString_FromString("d"));
    PyTuple_SET_ITEM(tupleObj4, 1, python::PyString_FromString("d"));

    PyList_SetItem(listObj, 0, tupleObj1);
    PyList_SetItem(listObj, 1, tupleObj2);
    PyList_SetItem(listObj, 2, tupleObj3);
    PyList_SetItem(listObj, 3, tupleObj4);

    {
        auto list = py::reinterpret_borrow<py::list>(listObj);
        auto res = c.parallelize(list).map("lambda x: x", "").collect();
        auto resObj = res.ptr();

        ASSERT_TRUE(PyList_Check(resObj));
        // Change to 4 when parallelize changes are merged
        ASSERT_EQ(PyList_GET_SIZE(resObj), 4);

        PyObject_Print(resObj, stdout, 0);
    }
}

TEST_F(WrapperTest, MixedSimpleTupleTuple) {
    using namespace tuplex;

    PythonContext c("c", "", microTestOptions().asJSON());

    PyObject *listObj = PyList_New(4);
    PyObject *tupleObj1 = PyTuple_New(2);
    PyTuple_SET_ITEM(tupleObj1, 0, python::PyString_FromString("a"));
    PyTuple_SET_ITEM(tupleObj1, 1, PyLong_FromLong(1));

    PyObject *tupleObj2 = PyTuple_New(2);
    PyTuple_SET_ITEM(tupleObj2, 0, python::PyString_FromString("b"));
    PyTuple_SET_ITEM(tupleObj2, 1, PyLong_FromLong(2));

    PyObject *tupleObj3 = PyTuple_New(2);
    PyTuple_SET_ITEM(tupleObj3, 0, python::PyString_FromString("c"));
    PyTuple_SET_ITEM(tupleObj3, 1, PyLong_FromLong(3));

    PyObject *tupleObj4 = PyTuple_New(2);
    PyTuple_SET_ITEM(tupleObj4, 0, python::none());
    PyTuple_SET_ITEM(tupleObj4, 1, PyLong_FromLong(4));

    PyList_SetItem(listObj, 0, tupleObj1);
    PyList_SetItem(listObj, 1, tupleObj2);
    PyList_SetItem(listObj, 2, tupleObj3);
    PyList_SetItem(listObj, 3, tupleObj4);

    {
        auto list = py::reinterpret_borrow<py::list>(listObj);
        auto res = c.parallelize(list).collect();
        auto resObj = res.ptr();

        ASSERT_TRUE(PyList_Check(resObj));
        ASSERT_EQ(PyList_GET_SIZE(resObj), 4);

        PyObject_Print(resObj, stdout, 0);
    }
}

TEST_F(WrapperTest, StringParallelize) {
    using namespace tuplex;

    PythonContext c("c", "", microTestOptions().asJSON());

    PyObject * listObj = PyList_New(3);
    PyList_SET_ITEM(listObj, 0, python::PyString_FromString("Hello"));
    PyList_SET_ITEM(listObj, 1, python::PyString_FromString("world"));
    PyList_SET_ITEM(listObj, 2, python::PyString_FromString("!"));

    // weird block syntax due to RAII problems.
    {
        auto list = py::reinterpret_borrow<py::list>(listObj);
        auto res = c.parallelize(list).collect();
        auto resObj = res.ptr();

        ASSERT_TRUE(PyList_Check(resObj));
        ASSERT_EQ(PyList_GET_SIZE(resObj), 3);

        // check contents

    }
}

TEST_F(WrapperTest, DictionaryParallelize) {
    using namespace tuplex;

    PythonContext c("c", "", microTestOptions().asJSON());

    PyObject * dictObj1 = PyDict_New();
    PyDict_SetItem(dictObj1, python::PyString_FromString("a"), PyFloat_FromDouble(0.0));
    PyDict_SetItem(dictObj1, python::PyString_FromString("b"), PyFloat_FromDouble(1.345));
    PyDict_SetItem(dictObj1, python::PyString_FromString("c"), PyFloat_FromDouble(-2.234));

    PyObject * dictObj2 = PyDict_New();
    PyDict_SetItem(dictObj2, python::PyString_FromString("d"), PyFloat_FromDouble(1.23));
    PyDict_SetItem(dictObj2, python::PyString_FromString("e"), PyFloat_FromDouble(2.34));
    PyDict_SetItem(dictObj2, python::PyString_FromString("f"), PyFloat_FromDouble(-3.45));

    PyObject * listObj = PyList_New(2);
    PyList_SET_ITEM(listObj, 0, dictObj1);
    PyList_SET_ITEM(listObj, 1, dictObj2);

    // weird block syntax due to RAII problems.
    {
        auto list = py::reinterpret_borrow<py::list>(listObj);
        auto res = c.parallelize(list).collect();
        auto resObj = res.ptr();

        ASSERT_TRUE(PyList_Check(resObj));
        ASSERT_EQ(PyList_Size(resObj), 2);

        // check contents
        // ==> there will be only one result though, because of the type inference. Basically the first row will be taken :)
        // --> the other row will be stored as bad input row.
        auto tuple1 = PyList_GetItem(resObj, 0);
        ASSERT_TRUE(PyTuple_Check(tuple1));
        ASSERT_EQ(PyTuple_Size(tuple1), 6);
    }
}

TEST_F(WrapperTest, SimpleCSVParse) {
    using namespace tuplex;

    // write sample file
    auto fName = testName + ".csv";
    FILE *f = fopen(fName.c_str(), "w");
    fprintf(f, "1,2,3,FAST ETL!\n");
    fprintf(f, "4,5,6,FAST ETL!\n");
    fprintf(f, "7,8,9,\"FAST ETL!\"");
    fclose(f);

    PyObject * pyopt = PyDict_New();
    PyDict_SetItemString(pyopt, "tuplex.webui.enable", python::boolean(false));

    // RAII, destruct python context!
    PythonContext c("c", "", microTestOptions().asJSON());

    // weird block syntax due to RAII problems.
    {
        // below is essentially the following python code.
        // res = dataset.map(lambda a, b, c, d: d).collect()
        // assert res == ["FAST ETL!", "FAST ETL!", "FAST ETL!"]
        auto res = c.csv(testName + ".csv").map("lambda a, b, c, d: d", "").collect();

        auto resObj = res.ptr();

        ASSERT_TRUE(PyList_Check(resObj));
        ASSERT_EQ(PyList_GET_SIZE(resObj), 3);

        // check contents
        for (int i = 0; i < 3; ++i) {
            PyObject * obj = PyList_GET_ITEM(resObj, i);
            ASSERT_TRUE(PyUnicode_Check(obj));
            auto content = std::string(PyUnicode_AsUTF8(obj));
            std::cout << "row " << i + 1 << ": " << content << std::endl;
            EXPECT_EQ(content, "FAST ETL!");
        }
    }

    // remove file
    remove(fName.c_str());
}

TEST_F(WrapperTest, GetOptions) {
    using namespace tuplex;

    PythonContext c("c", "", microTestOptions().asJSON());

    // weird RAII problems of boost python
    {
        auto d = c.options();

        ContextOptions co = ContextOptions::defaults();
        auto length = py::len(c.options());
        EXPECT_GE(co.store().size(), length);
    }

}

TEST_F(WrapperTest, TwoContexts) {
    using namespace tuplex;

    PythonContext c("", "", microTestOptions().asJSON());
    PythonContext c2("", "", microTestOptions().asJSON());

    {
        auto opt1 = c.options();
        auto op2 = c2.options();
    }
}

TEST_F(WrapperTest, Show) {
    using namespace tuplex;

    // write sample file
    auto fName = testName + ".csv";
    FILE *f = fopen(fName.c_str(), "w");
    fprintf(f, "a,b,c,s\n");
    fprintf(f, "1,2,3,FAST ETL!\n");
    fprintf(f, "4,5,6,FAST ETL!\n");
    fprintf(f, "7,8,9,\"FAST ETL!\"");
    fclose(f);

    PyObject * pyopt = PyDict_New();
    PyDict_SetItemString(pyopt, "tuplex.webui.enable", python::boolean(false));

    // RAII, destruct python context!
    PythonContext c("python", "", microTestOptions().asJSON());

    // weird block syntax due to RAII problems.
    {
        // below is essentially the following python code.
        // res = dataset.map(lambda a, b, c, d: d).collect()
        // assert res == ["FAST ETL!", "FAST ETL!", "FAST ETL!"]
        c.csv(testName + ".csv").show();
    }

    // remove file
    remove(fName.c_str());

}

TEST_F(WrapperTest, GoogleTrace) {
    using namespace tuplex;
    using namespace std;

    string sampleTraceFile = "../resources/gtrace-jobevents-sample.csv";

    PyObject * pyopt = PyDict_New();
    PyDict_SetItemString(pyopt, "tuplex.webui.enable", python::boolean(false));

    // RAII, destruct python context!
    PythonContext c("python", "", testOptions().asJSON());
    /// Based on Google trace data, this mini pipeline serves as CSV parsing test ground.
    ///  c.csv(file_path) \
    ///   .filter(lambda x: x[3] == 0) \
    ///   .selectColumns([2, 0]).collect()

    // weird block syntax due to RAII problems.
    {
        PyObject * listObj = PyList_New(2);
        PyList_SET_ITEM(listObj, 0, PyLong_FromLong(2));
        PyList_SET_ITEM(listObj, 1, PyLong_FromLong(0));

        auto list = py::reinterpret_borrow<py::list>(listObj);
        auto res = c.csv(sampleTraceFile) \
                    .filter("lambda x: x[3] == 0", "") \
                    .selectColumns(list).collect();

        auto resObj = res.ptr();

        ASSERT_TRUE(PyList_Check(resObj));
        ASSERT_EQ(PyList_GET_SIZE(resObj), 10);

        // check contents
        // should be
        //3418309,0
        //3418314,0
        //3418319,0
        //3418324,0
        //3418329,0
        //3418334,0
        //3418339,0
        //3418356,0
        //3418363,0
        //3418368,0

        std::vector<int> ref{3418309, 3418314, 3418319, 3418324, 3418329, 3418334, 3418339, 3418356, 3418363, 3418368};
        for (int i = 0; i < 10; ++i) {
            PyObject * obj = PyList_GET_ITEM(resObj, i);
            ASSERT_TRUE(PyTuple_Check(obj));
            ASSERT_EQ(PyTuple_Size(obj), 2);
            auto c1 = PyTuple_GetItem(obj, 0);
            auto c2 = PyTuple_GetItem(obj, 1);

            ASSERT_TRUE(c1 && c2);
            auto i1 = PyLong_AsLong(c1);
            auto i2 = PyLong_AsLong(c2);
            EXPECT_EQ(i1, ref[i]);
            EXPECT_EQ(i2, 0);
        }
    }
}


TEST_F(WrapperTest, extractPriceExample) {
    using namespace tuplex;
    using namespace std;

    std::string udfCode = "def extractPrice(x):\n"
                          "    price = x['price']\n"
                          "\n"
                          "    if x['offer'] == 'sold':\n"
                          "        # price is to be calculated using price/sqft * sqft\n"
                          "        val = x['facts and features']\n"
                          "        s = val[val.find('Price/sqft:') + len('Price/sqft:') + 1:]\n"
                          "        r = s[s.find('$')+1:s.find(', ') - 1]\n"
                          "        price_per_sqft = int(r)\n"
                          "        price = price_per_sqft * x['sqft']\n"
                          "    elif x['offer'] == 'rent':\n"
                          "        max_idx = price.rfind('/')\n"
                          "        price = int(price[1:max_idx].replace(',', ''))\n"
                          "    else:\n"
                          "        # take price from price column\n"
                          "        price = int(price[1:].replace(',', ''))\n"
                          "\n"
                          "    return price";


    // read all CSV lines in from test_data file
    auto file = VirtualFileSystem::open_file(URI("../resources/extract_price_data.csv"), VirtualFileMode::VFS_READ);
    ASSERT_TRUE(file);

    // super slow CSV to vector loading here...
    auto fileSize = file->size();
    char *buffer = new char[fileSize];
    file->read(buffer, fileSize);
    file->close();
    std::vector<std::vector<std::string>> rows;
    std::vector<std::string> row;
    size_t numParsedBytes = 0;
    const char *ptr = buffer;
    while(ExceptionCode::SUCCESS == parseRow(ptr, buffer + fileSize, row, numParsedBytes)) {
        if(0 == numParsedBytes)
            break;
        rows.push_back(row);
        row.clear();
        ptr += numParsedBytes;
        numParsedBytes = 0;
    }
    delete [] buffer;

    // remove first row
    rows = std::vector<std::vector<std::string>>(rows.begin() + 1, rows.end());

    // convert to python object
    auto scaleFactor = 1000;
    PyObject* listObj = PyList_New(scaleFactor * rows.size());
    int pos = 0;
    for(int j = 0; j < scaleFactor; ++j) {
        for(auto r : rows) {

            PyObject* tupleObj = PyTuple_New(4);
            PyTuple_SET_ITEM(tupleObj, 0, python::PyString_FromString(r[0].c_str()));
            PyTuple_SET_ITEM(tupleObj, 1, python::PyString_FromString(r[1].c_str()));
            PyTuple_SET_ITEM(tupleObj, 2, python::PyString_FromString(r[2].c_str()));
            PyTuple_SET_ITEM(tupleObj, 3, PyLong_FromLong(std::stoi(r[3])));
            PyList_SET_ITEM(listObj, pos++, tupleObj);
        }
    }
    auto list = py::reinterpret_borrow<py::list>(listObj);

    // parallelize extract Price function & test using both dictionary AND tuple syntax.
    // input data here should be
    // price,offer,facts and features,sqft
    // "$489,000",sale,"3 bds , 1 ba , 1,560 sqft",1560
//    PyObject* listObj = PyList_New(2);
//    PyObject* tupleObj = PyTuple_New(4);
//    PyTuple_SET_ITEM(tupleObj, 0, python::PyString_FromString("$489,000"));
//    PyTuple_SET_ITEM(tupleObj, 1, python::PyString_FromString("sale"));
//    PyTuple_SET_ITEM(tupleObj, 2, python::PyString_FromString("3 bds , 1 ba , 1,560 sqft"));
//    PyTuple_SET_ITEM(tupleObj, 3, PyLong_FromLong(1560));
//    PyList_SET_ITEM(listObj, 0, tupleObj);
//    tupleObj = PyTuple_New(4);
//    PyTuple_SET_ITEM(tupleObj, 0, python::PyString_FromString("$489,000"));
//    PyTuple_SET_ITEM(tupleObj, 1, python::PyString_FromString("sale"));
//    PyTuple_SET_ITEM(tupleObj, 2, python::PyString_FromString("3 bds , 1 ba , 1,560 sqft"));
//    PyTuple_SET_ITEM(tupleObj, 3, PyLong_FromLong(1560));
//    PyList_SET_ITEM(listObj, 1, tupleObj);
//    auto list = py::list(py::handle<>(listObj));

    PyObject* colObj = PyList_New(4);
    PyList_SET_ITEM(colObj, 0, python::PyString_FromString("price"));
    PyList_SET_ITEM(colObj, 1, python::PyString_FromString("offer"));
    PyList_SET_ITEM(colObj, 2, python::PyString_FromString("facts and features"));
    PyList_SET_ITEM(colObj, 3, python::PyString_FromString("sqft"));
    auto cols = py::reinterpret_borrow<py::list>(colObj);

    // RAII, destruct python context!
    PythonContext c("python", "", testOptions().asJSON());

    {
        // all calls go here...
        auto res = c.parallelize(list, cols).withColumn("price", udfCode.c_str(), "").collect();
        auto resObj = res.ptr();

        //PyObject_Print(resObj, stdout, 0); std::cout<<std::endl;
        ASSERT_TRUE(PyList_Check(resObj));
        ASSERT_EQ(PyList_GET_SIZE(resObj), rows.size() * scaleFactor);
    }
}

TEST(Python, FastTupleConstruction) {
    using namespace tuplex;

    python::initInterpreter();
    std::cout<<"\n-------------"<<std::endl;

    // Note: Eliminating these additiona if stmts & Co, gives maybe a tiny speedup of
    // 5-10%. ==> worth it?? prob not really...

    int N = 1001000;

    Timer timer;
    auto listObj = PyList_New(N);
    for(int i = 0; i < N; ++i) {
        auto tupleObj = PyTuple_New(4);
        PyTuple_SET_ITEM(tupleObj, 0, python::PyString_FromString("hello world"));
        PyTuple_SET_ITEM(tupleObj, 1, python::PyString_FromString("hello whkljdkhjorld"));
        PyTuple_SET_ITEM(tupleObj, 2, python::PyString_FromString("dkfjopdjfophjhello world"));
        PyTuple_SET_ITEM(tupleObj, 3, PyLong_FromLongLong(12345));
        PyList_SET_ITEM(listObj, i, tupleObj);
    }
    std::cout<<"w/o opt took: "<<timer.time()<<"s "<<std::endl;
    timer.reset();
    listObj = PyList_New(N);
    unsigned tupleSize = 4;
    for(int i = 0; i < N; ++i) {

        // directly call python functions without all the crap
        auto tp = (PyTupleObject*)PyObject_GC_NewVar(PyTupleObject, &PyTuple_Type, tupleSize);
        PyObject_GC_Track(tp);
        if(!tp) // out of mem..
            break;

        tp->ob_item[0] = python::PyString_FromString("hello world");
        tp->ob_item[1] = python::PyString_FromString("hello whkljdkhjorld");
        tp->ob_item[2] = python::PyString_FromString("dkfjopdjfophjhello world");
        tp->ob_item[3] = PyLong_FromLongLong(12345);

        PyList_SET_ITEM(listObj, i, (PyObject*)tp);
    }
    std::cout<<"tuple construction optimized, took: "<<timer.time()<<"s "<<std::endl;

    timer.reset();
    PyListObject* lo = PyObject_GC_New(PyListObject, &PyList_Type);
    lo->ob_item = (PyObject**)PyMem_Calloc(N, sizeof(PyObject*));
    // TODO: mem check...
    Py_SIZE(lo) = N;
    lo->allocated = N;
    PyObject_GC_Track(lo);
    for(int i = 0; i < N; ++i) {

        // directly call python functions without all the crap
        auto tp = (PyTupleObject*)PyObject_GC_NewVar(PyTupleObject, &PyTuple_Type, tupleSize);
        PyObject_GC_Track(tp);
        if(!tp) // out of mem..
            break;

        tp->ob_item[0] = python::PyString_FromString("hello world");
        tp->ob_item[1] = python::PyString_FromString("hello whkljdkhjorld");
        tp->ob_item[2] = python::PyString_FromString("dkfjopdjfophjhello world");
        tp->ob_item[3] = PyLong_FromLongLong(12345);

        lo->ob_item[i] = (PyObject*)tp;
    }
    std::cout<<"tuple + list construction optimized, took: "<<timer.time()<<"s "<<std::endl;

    std::cout<<"-------------"<<std::endl;
    python::closeInterpreter();
}


// @TODO: add test for all the helpers with wrongly formatted input rows...
// i.e. check transfer to string etc.
// ==> important!!!

TEST_F(WrapperTest, ExplicitSchemaForParallelize) {
    using namespace std;

    // TODO: write a test for this, left out to make more progress towards a paper...

}

TEST_F(WrapperTest, DictListParallelize) {
    using namespace std;
    using namespace tuplex;

    // RAII, destruct python context!
    PythonContext c("python", "", microTestOptions().asJSON());

    // weird block syntax due to RAII problems.
    {
        PyObject * listObj = PyList_New(2);

        PyObject * rowObj1 = PyDict_New();
        PyDict_SetItemString(rowObj1, "a", PyLong_FromLong(2));
        PyDict_SetItemString(rowObj1, "b", PyLong_FromLong(5));

        PyObject * rowObj2 = PyDict_New();
        PyDict_SetItemString(rowObj2, "a", PyLong_FromLong(4));
        PyDict_SetItemString(rowObj2, "b", PyLong_FromLong(-10));

        PyList_SET_ITEM(listObj, 0, rowObj1);
        PyList_SET_ITEM(listObj, 1, rowObj2);

        PyObject_Print(listObj, stdout, 0);
        std::cout << std::endl;

        auto list = py::reinterpret_borrow<py::list>(listObj);
        auto res = c.parallelize(list).map("lambda x: x['a'] + x['b']", "").collect();

        auto resObj = res.ptr();

        ASSERT_TRUE(PyList_Check(resObj));
        ASSERT_EQ(PyList_Size(resObj), 2);
        EXPECT_EQ(python::pythonToRow(PyList_GetItem(resObj, 0)), Row(7));
        EXPECT_EQ(python::pythonToRow(PyList_GetItem(resObj, 1)), Row(4 - 10));
    }
}

TEST_F(WrapperTest, UpcastParallelizeI) {
    using namespace std;
    using namespace tuplex;

    // RAII, destruct python context!
    auto opts = microTestOptions();
    opts.set("tuplex.autoUpcast", "true");
    PythonContext c("python", "", opts.asJSON());

    // weird block syntax due to RAII problems.
    {
        PyObject * listObj = PyList_New(4);

        PyList_SET_ITEM(listObj, 0, PyFloat_FromDouble(2.0));
        PyList_SET_ITEM(listObj, 1, PyFloat_FromDouble(3.0));
        PyList_SET_ITEM(listObj, 2, python::boolean(true)); // auto upcast bool --> float
        PyList_SET_ITEM(listObj, 3, PyLong_FromLong(10)); // auto upcast int --> float

        auto list = py::reinterpret_borrow<py::list>(listObj);
        auto res = c.parallelize(list).map("lambda x: x * x + 1", "").collect();

        auto resObj = res.ptr();

        ASSERT_TRUE(PyList_Check(resObj));
        ASSERT_EQ(PyList_Size(resObj), 4);
        EXPECT_EQ(python::pythonToRow(PyList_GetItem(resObj, 0)), Row(5.0));
        EXPECT_EQ(python::pythonToRow(PyList_GetItem(resObj, 1)), Row(10.0));
        EXPECT_EQ(python::pythonToRow(PyList_GetItem(resObj, 2)), Row(2.0));
        EXPECT_EQ(python::pythonToRow(PyList_GetItem(resObj, 3)), Row(101.0));
    }
}

TEST_F(WrapperTest, UpcastParallelizeII) {
    using namespace std;
    using namespace tuplex;

    // RAII, destruct python context!
    auto opts = microTestOptions();
    opts.set("tuplex.autoUpcast", "true");
    PythonContext c("python", "", opts.asJSON());

    // weird block syntax due to RAII problems.
    {
        PyObject * listObj = PyList_New(4);

        PyList_SET_ITEM(listObj, 0, PyLong_FromLong(3));
        PyList_SET_ITEM(listObj, 1, python::boolean(false)); // auto upcast bool --> int
        PyList_SET_ITEM(listObj, 2, python::boolean(true)); // auto upcast bool --> int
        PyList_SET_ITEM(listObj, 3, PyLong_FromLong(2));

        auto list = py::reinterpret_borrow<py::list>(listObj);
        auto res = c.parallelize(list).map("lambda x: x * x - 1", "").collect();

        auto resObj = res.ptr();

        ASSERT_TRUE(PyList_Check(resObj));
        ASSERT_EQ(PyList_Size(resObj), 4);
        EXPECT_EQ(python::pythonToRow(PyList_GetItem(resObj, 0)), Row(8));
        EXPECT_EQ(python::pythonToRow(PyList_GetItem(resObj, 1)), Row(-1));
        EXPECT_EQ(python::pythonToRow(PyList_GetItem(resObj, 2)), Row(0));
        EXPECT_EQ(python::pythonToRow(PyList_GetItem(resObj, 3)), Row(3));
    }
}

TEST_F(WrapperTest, OptionListTest) {
    using namespace std;
    using namespace tuplex;

    // RAII, destruct python context!
    auto opts = testOptions();
    opts.set("tuplex.autoUpcast", "true");
    PythonContext c("python", "", opts.asJSON());

    // weird block syntax due to RAII problems.
    {
        PyObject * listObj1 = PyList_New(2);
        PyObject * listObj2 = PyList_New(2);
        PyObject * listObj3 = PyList_New(2);
        PyObject * listObj4 = PyList_New(2);
        PyObject * listObj5 = PyList_New(2);
        PyObject * tupleObj1 = PyTuple_New(1);
        PyObject * tupleObj2 = PyTuple_New(1);
        PyObject * listObj6 = PyList_New(2);

        PyList_SET_ITEM(listObj1, 0, PyLong_FromLong(1));
        PyList_SET_ITEM(listObj1, 1, PyLong_FromLong(2));
        PyList_SET_ITEM(listObj2, 0, PyLong_FromLong(3));
        PyList_SET_ITEM(listObj2, 1, PyLong_FromLong(4));
        PyList_SET_ITEM(listObj3, 0, PyLong_FromLong(5));
        PyList_SET_ITEM(listObj3, 1, PyLong_FromLong(6));
        PyList_SET_ITEM(listObj4, 0, listObj1);
        PyList_SET_ITEM(listObj4, 1, listObj2);
        PyList_SET_ITEM(listObj5, 0, listObj3);
        PyList_SET_ITEM(listObj5, 1, python::none());
        PyTuple_SET_ITEM(tupleObj1, 0, listObj4);
        PyTuple_SET_ITEM(tupleObj2, 0, listObj5);
        PyList_SET_ITEM(listObj6, 0, tupleObj1);
        PyList_SET_ITEM(listObj6, 1, tupleObj2);

        auto list = py::reinterpret_borrow<py::list>(listObj6);
        auto res = c.parallelize(list).collect();

        auto resObj = res.ptr();

        ASSERT_TRUE(PyList_Check(resObj));
        ASSERT_EQ(PyList_Size(resObj), 2);
        auto rowType = python::Type::makeListType(python::Type::makeOptionType(python::Type::makeListType(python::Type::I64)));
        EXPECT_EQ(python::pythonToRow(PyList_GetItem(resObj, 0), rowType, true).toPythonString(), "([[1,2],[3,4]],)");
        EXPECT_EQ(python::pythonToRow(PyList_GetItem(resObj, 1), rowType, true).toPythonString(), "([[5,6],None],)");
    }
}

TEST_F(WrapperTest, FilterAll) {
    // c = Context()
    // ds = c.parallelize([1, 2, 3, 4, 5])
    // res = ds.filter(lambda x: x > 10).collect()
    // assert res == []
    using namespace std;
    using namespace tuplex;

    // RAII, destruct python context!
    auto opts = microTestOptions();
    opts.set("tuplex.autoUpcast", "true");
    PythonContext c("python", "", opts.asJSON());

    // weird block syntax due to RAII problems.
    {
        PyObject * listObj = PyList_New(4);

        PyList_SET_ITEM(listObj, 0, PyLong_FromLong(3));
        PyList_SET_ITEM(listObj, 1, PyLong_FromLong(3));
        PyList_SET_ITEM(listObj, 2, PyLong_FromLong(3));
        PyList_SET_ITEM(listObj, 3, PyLong_FromLong(2));

        auto list = py::reinterpret_borrow<py::list>(listObj);
        auto res = c.parallelize(list).filter("lambda x: x > 10", "").collect();
        auto resObj = res.ptr();

        ASSERT_TRUE(PyList_Check(resObj));
        ASSERT_EQ(PyList_Size(resObj), 0);
    }
}

TEST_F(WrapperTest, ColumnNames) {
    using namespace std;
    using namespace tuplex;

    // RAII, destruct python context!
    PythonContext c("python", "", microTestOptions().asJSON());

    // weird block syntax due to RAII problems.
    {
        PyObject * listObj = PyList_New(2);

        PyObject * rowObj1 = PyDict_New();
        PyDict_SetItemString(rowObj1, "a", PyLong_FromLong(2));
        PyDict_SetItemString(rowObj1, "b", PyLong_FromLong(5));

        PyObject * rowObj2 = PyDict_New();
        PyDict_SetItemString(rowObj2, "a", PyLong_FromLong(4));
        PyDict_SetItemString(rowObj2, "b", PyLong_FromLong(-10));

        PyList_SET_ITEM(listObj, 0, rowObj1);
        PyList_SET_ITEM(listObj, 1, rowObj2);

        PyObject_Print(listObj, stdout, 0);
        std::cout << std::endl;

        auto list = py::reinterpret_borrow<py::list>(listObj);
        auto res1 = c.parallelize(list).columns();

        ASSERT_EQ(py::len(res1), 2);
        std::vector<std::string> ref1{"a", "b"};
        for (int i = 0; i < py::len(res1); ++i) {
            std::string col = py::cast<std::string>(res1[i]);
            EXPECT_EQ(col, ref1[i]);
        }

        // write sample file
        auto fName = testName + ".csv";
        FILE *f = fopen(fName.c_str(), "w");
        fprintf(f, "a,b,c,d\n");
        fprintf(f, "4,5,6,FAST ETL!\n");
        fprintf(f, "7,8,9,\"FAST ETL!\"");
        fclose(f);

        auto res2 = c.csv(testName + ".csv").columns();
        ASSERT_EQ(py::len(res2), 4);
        std::vector<std::string> ref2{"a", "b", "c", "d"};
        for (int i = 0; i < py::len(res1); ++i) {
            std::string col = py::cast<std::string>(res2[i]);
            EXPECT_EQ(col, ref2[i]);
        }
    }
}



TEST_F(WrapperTest, IntegerTuple) {
    // self.c.parallelize([(1, 2), (3, 2)]) \
    //                  .withColumn('newcol', lambda a, b: (a + b)/10) \
    //                  .collect()
    using namespace std;
    using namespace tuplex;

    PyObject* pyopt = PyDict_New();
    PyDict_SetItemString(pyopt, "tuplex.webui.enable", python::boolean(false));
    PyDict_SetItemString(pyopt, "tuplex.autoUpcast", python::boolean(true));

    // RAII, destruct python context!
    auto opts = microTestOptions();
    opts.set("tuplex.autoUpcast", "true");
    PythonContext c("python", "", opts.asJSON());

    // weird block syntax due to RAII problems.
    {
        PyObject * listObj = PyList_New(2);

        PyList_SET_ITEM(listObj, 0, python::rowToPython(Row(1, 2)));
        PyList_SET_ITEM(listObj, 1, python::rowToPython(Row(3, 2)));

        auto list = py::reinterpret_borrow<py::list>(listObj);
        auto res = c.parallelize(list).withColumn("newcol", "lambda a, b: (a + b)/10", "").collect();

        auto resObj = res.ptr();

        ASSERT_TRUE(PyList_Check(resObj));
        ASSERT_EQ(PyList_Size(resObj), 2);

        Row r1 = python::pythonToRow(PyList_GET_ITEM(resObj, 0));
        Row r2 = python::pythonToRow(PyList_GET_ITEM(resObj, 1));

        EXPECT_EQ(r1, Row(1,2, (1 + 2) / 10.0));
        EXPECT_EQ(r2, Row(3, 2, (2  + 3 ) / 10.0 ));

        cout<<r1.toPythonString()<<endl;
        cout<<r2.toPythonString()<<endl;
    }
}

// Todo: for dict parallelize test edge case of typing.Dict[str, Any] given
// + some other when columns are explicitly given
// use simpler python logic...

std::string normalizeCol(const std::string &col) {
    std::string s;

    if(col.empty())
        return col;

    tuplex::splitString(col, '_', [&](const std::string &p) {
        s += tuplex::char2str(toupper(p[0]));
        for (int j = 1; j < p.length(); ++j)
            s += tuplex::char2str(tolower(p[j]));
    });

    return s;
}

TEST_F(WrapperTest, IfWithNull) {
    using namespace tuplex;
    using namespace std;

    string sampleFile = "../resources/flight_ifwithnulls.sample.csv"; // also fails, yeah!

    // RAII, destruct python context!
    auto opts = testOptions();
    opts.set("tuplex.useLLVMOptimizer", "false");
    opts.set("tuplex.executorCount", "0");
    PythonContext c("python", "", opts.asJSON());
    // execute mini part of pipeline and output csv to file
    // pipeline is
    // df = ctx.csv(perf_path)
    //
    //# rename weird column names from original file
    //renamed_cols = list(map(lambda c: ''.join(map(lambda w: w.capitalize(), c.split('_'))), df.columns))
    //
    //for i, c in enumerate(df.columns):
    //    df = df.renameColumn(c, renamed_cols[i])
    //
    // weird block syntax due to RAII problems.
    {
        auto pds = c.csv(sampleFile);

        auto cols = extractFromListOfStrings(pds.columns().ptr());

        vector<string> renamed_cols;
        for (auto & col : cols) {
            renamed_cols.emplace_back(normalizeCol(col));
        }

        // rename columns
        for (int i = 0; i < cols.size(); ++i)
            pds = pds.renameColumn(cols[i], renamed_cols[i]);

        auto cleanCode = "def cleanCode(t):\n"
                         "    if t[\"CancellationCode\"] == 'A':\n"
                         "        return 'carrier'\n"
                         "    elif t[\"CancellationCode\"] == 'B':\n"
                         "        return 'weather'\n"
                         "    elif t[\"CancellationCode\"] == 'C':\n"
                         "        return 'national air system'\n"
                         "    elif t[\"CancellationCode\"] == 'D':\n"
                         "        return 'security'\n"
                         "    else:\n"
                         "        return None";

        auto divertedCode = "def divertedUDF(row):\n"
                            "    diverted = row['Diverted']\n"
                            "    ccode = row['CancellationCode']\n"
                            "    if diverted:\n"
                            "        return 'diverted'\n"
                            "    else:\n"
                            "        if ccode:\n"
                            "            return ccode\n"
                            "        else:\n"
                            "            return 'None'";

        // use two test funcs.
        pds = pds.withColumn("CancellationCode", cleanCode, "");
        pds = pds.withColumn("CancellationReason", divertedCode, "");

        // this here works. it doesn't...???
        pds.tocsv(testName + ".csv");
    }

    // load file and compare
    auto contents = fileToString(testName + ".part0.csv");

    EXPECT_EQ(contents, "FlDate,OpUniqueCarrier,CancellationCode,Diverted,CancellationReason\n"
                        "2019-01-06,9E,,0.00000000,None\n"
                        "2019-01-07,9E,,1.00000000,diverted\n");
    std::cout<<contents<<std::endl;
}

TEST_F(WrapperTest, FlightData) {
    using namespace tuplex;
    using namespace std;

    string sampleFile = "../resources/flights_on_time_performance_2019_01.sample.tworows.csv"; // does not work

    // RAII, destruct python context!
    auto opts = testOptions();
    opts.set("tuplex.useLLVMOptimizer", "false");
    opts.set("tuplex.executorCount", "0");
    PythonContext c("python", "", opts.asJSON());
    // execute mini part of pipeline and output csv to file
    // pipeline is
    // df = ctx.csv(perf_path)
    //
    //# rename weird column names from original file
    //renamed_cols = list(map(lambda c: ''.join(map(lambda w: w.capitalize(), c.split('_'))), df.columns))
    //
    //for i, c in enumerate(df.columns):
    //    df = df.renameColumn(c, renamed_cols[i])
    //
    //# split into city and state!
    //df = df.withColumn('OriginCity', lambda x: x['OriginCityName'][:x['OriginCityName'].rfind(',')].strip())
    //df = df.withColumn('OriginState', lambda x: x['OriginCityName'][x['OriginCityName'].rfind(',')+1:].strip())
    //
    //df = df.withColumn('DestCity', lambda x: x['DestCityName'][:x['DestCityName'].rfind(',')].strip())
    //df = df.withColumn('DestState', lambda x: x['DestCityName'][x['DestCityName'].rfind(',')+1:].strip())
    //
    //df.tocsv("tuplex_output")
    // weird block syntax due to RAII problems.
    {

        auto pds = c.csv(sampleFile);

        auto cols = extractFromListOfStrings(pds.columns().ptr());

        // rename ok ??
        // functions: 2
        // external_functions: 5
        // instructions: 5367
        // blocks: 99

        vector<string> renamed_cols;
        for (int i = 0; i < cols.size(); ++i) {
            renamed_cols.emplace_back(normalizeCol(cols[i]));
        }
//
//        EXPECT_TRUE(std::find(renamed_cols.begin(), renamed_cols.end(), "OriginCityName") != cols.end());

        // rename columns
        for (int i = 0; i < cols.size(); ++i)
            pds = pds.renameColumn(cols[i], renamed_cols[i]);


        // withColumn things
        //pds = pds.withColumn("OriginCity", "lambda x: x['OriginCityName'][:x['OriginCityName'].rfind(',')].strip()",
//                             "");

        //pds = pds.mapColumn("CrsArrTime", "lambda x: '{:02}:{:02}'.format(int(x / 100), x % 100)", "");

        auto cleanCode = "def cleanCode(t):\n"
                         "    if t[\"CancellationCode\"] == 'A':\n"
                         "        return 'carrier'\n"
                         "    elif t[\"CancellationCode\"] == 'B':\n"
                         "        return 'weather'\n"
                         "    elif t[\"CancellationCode\"] == 'C':\n"
                         "        return 'national air system'\n"
                         "    elif t[\"CancellationCode\"] == 'D':\n"
                         "        return 'security'\n"
                         "    else:\n"
                         "        return None";

        auto divertedCode = "def divertedUDF(row):\n"
                            "    diverted = row['Diverted']\n"
                            "    ccode = row['CancellationCode']\n"
                            "    if diverted:\n"
                            "        return 'diverted'\n"
                            "    else:\n"
                            "        if ccode:\n"
                            "            return ccode\n"
                            "        else:\n"
                            "            return 'None'";

        // segfault when using these two UDFs in non-optimizer mode together...
        // df = df.withColumn('CancellationCode', cleanCode)
//         df = df.withColumn('CancellationReason', divertedUDF)

        // here is a bug b.c. no valid NSuite node was produced!!!
        pds = pds.withColumn("CancellationCode", cleanCode, "");

        // LOL with this it seems to work
        //pds = pds.selectColumns(STL_to_Python(vector<string>{"CancellationCode"}));

//        pds = pds.mapColumn("Diverted", "lambda x: True if x > 0 else False", "");
//        pds = pds.mapColumn("Cancelled", "lambda x: True if x > 0 else False", "");
        pds = pds.withColumn("CancellationReason", divertedCode, "").ignore(ecToI64(ExceptionCode::TYPEERROR));

        // this here works. it doesn't...???
        pds.show();


        // @TODO: fix here path issue
        // @TODO: fix here count of rows written!!!
        // bug in here??? i.e. output folder???
        //pds.tocsv("tuplex_output");



//
//                    .filter("lambda x: x[3] == 0", "") \
//                    .selectColumns(list).collect();


    }
}

TEST_F(WrapperTest, FlightSimulateSpark) {
    using namespace tuplex;
    using namespace std;

    // RAII, destruct python context!
    // {"webui.enable": false, "executorMemory": "6G",
    // "executorCount": 15, "driverMemory": "15G",
    // "partitionSize": "32MB", "runTimeMemory": "64MB",
    // "inputSplitSize": "64MB", "useLLVMOptimizer": true,
    // "optimizer.nullValueOptimization": true,
    // "csv.selectionPushdown": true,
    // "optimizer.generateParser": false,
    // "optimizer.mergeExceptionsInOrder": false,
    // "optimizer.filterPushdown": true}
    PythonContext ctx("python", "",
                    "{\"tuplex.webui.enable\":\"False\", \"tuplex.useLLVMOptimizer\" : \"True\","
                    " \"tuplex.optimizer.nullValueOptimization\" : \"True\","
                    " \"tuplex.optimizer.csv.selectionPushdown\" : \"True\","
                    " \"tuplex.resolveWithInterpreterOnly\":\"False\","
                    "\"tuplex.executorCount\":0,"
                    "\"tuplex.driverMemory\":\"6G\","
                    "\"tuplex.scratchDir\": \"file://" + scratchDir + "\"}");


    string bts_path = "../resources/flights_on_time_performance_2019_01.sample.csv";
    string airport_path = "../resources/pipelines/flights/GlobalAirportDatabase.txt";
    string carrier_path = "../resources/pipelines/flights/L_CARRIER_HISTORY.csv";
    {
        auto closureObject = PyDict_New();
        auto string_mod = PyImport_ImportModule("string");
        ASSERT_TRUE(string_mod);
        PyDict_SetItemString(closureObject, "string", string_mod);

        // required columns
        // time_req_cols = ['ActualElapsedTime', 'Distance', 'CancellationCode', 'DivActualElapsedTime', 'OpUniqueCarrier',
        //         'LateAircraftDelay', 'NasDelay', 'ArrDelay', 'SecurityDelay', 'CarrierDelay',
        //         'CrsArrTime', 'TaxiOut', 'CrsElapsedTime', 'WeatherDelay', 'DayOfWeek', 'DayOfMonth', 'Month', 'Year',
        //         'CrsDepTime', 'Cancelled',
        //         'Diverted', 'OriginCityName', 'AirTime', 'Origin', 'Dest', 'DestCityName',
        //         'DivReachedDest', 'TaxiIn', 'DepDelay', 'OpCarrierFlNum']
        auto time_req_cols_obj = python::runAndGet("time_req_cols = ['ActualElapsedTime', 'Distance', 'CancellationCode', 'DivActualElapsedTime', 'OpUniqueCarrier',\n"
                          "            'LateAircraftDelay', 'NasDelay', 'ArrDelay', 'SecurityDelay', 'CarrierDelay',\n"
                          "            'CrsArrTime', 'TaxiOut', 'CrsElapsedTime', 'WeatherDelay', 'DayOfWeek', 'DayOfMonth', 'Month', 'Year',\n"
                          "            'CrsDepTime', 'Cancelled',\n"
                          "            'Diverted', 'OriginCityName', 'AirTime', 'Origin', 'Dest', 'DestCityName',\n"
                          "            'DivReachedDest', 'TaxiIn', 'DepDelay', 'OpCarrierFlNum']", "time_req_cols");
        auto time_req_cols = py::reinterpret_borrow<py::list>(time_req_cols_obj);

        auto df = ctx.csv(bts_path);
        auto cols = extractFromListOfStrings(df.columns().ptr());

        vector<string> renamed_cols;
        for (auto & col : cols) {
            renamed_cols.emplace_back(normalizeCol(col));
        }
        // rename columns
        for (int i = 0; i < cols.size(); ++i)
            df = df.renameColumn(cols[i], renamed_cols[i]);

        // caching active, so select cols required and cache!
        // and pushdown
        //df = df.selectColumns(time_req_cols);
        df = df.cache(true);

        // airport caching doesn't work, try to fix it??
        // airport_cols = ['ICAOCode', 'IATACode', 'AirportName', 'AirportCity', 'Country',
        //         'LatitudeDegrees', 'LatitudeMinutes', 'LatitudeSeconds', 'LatitudeDirection',
        //         'LongitudeDegrees', 'LongitudeMinutes', 'LongitudeSeconds',
        //         'LongitudeDirection', 'Altitude', 'LatitudeDecimal', 'LongitudeDecimal']
        //
        // df_airports = ctx.csv(airport_data_path, columns=airport_cols, delimiter=':', header=False, null_values=['', 'N/a', 'N/A'])
        // if args.simulate_spark:
        // df_airports = df_airports.cache()

        auto null_values_obj = python::runAndGet("NV=['', 'N/a', 'N/A']", "NV");
        auto airport_cols_obj = python::runAndGet("airport_cols = ['ICAOCode', 'IATACode', 'AirportName', 'AirportCity', 'Country',\n"
                                             "                'LatitudeDegrees', 'LatitudeMinutes', 'LatitudeSeconds', 'LatitudeDirection',\n"
                                             "                'LongitudeDegrees', 'LongitudeMinutes', 'LongitudeSeconds',\n"
                                             "                'LongitudeDirection', 'Altitude', 'LatitudeDecimal', 'LongitudeDecimal']", "airport_cols");
        auto null_values = py::reinterpret_borrow<py::list>(null_values_obj);
        auto airport_cols = py::reinterpret_borrow<py::list>(airport_cols_obj);
        auto df_airports = ctx.csv(airport_path, airport_cols, true, false, ":", "\"", null_values);
        df_airports = df_airports.cache(true);

        auto df_carrier = ctx.csv(carrier_path);
        df_carrier = df_carrier.cache(true);

        auto df_all = df.join(df_carrier, "OpUniqueCarrier", "Code", "", "", "", "");

        df_all = df_all.cache(true); // this may fail!
    }
}


TEST_F(WrapperTest, Airport) {
    using namespace tuplex;
    using namespace std;

    string sampleFile = "../resources/pipelines/flights/GlobalAirportDatabase.txt";

    // RAII, destruct python context!
    PythonContext c("python", "",
                    testOptions().asJSON());

    // execute mini part of pipeline and output csv to file
    // pipeline is
    // df = ctx.csv(perf_path)
    //
    //# rename weird column names from original file
    //renamed_cols = list(map(lambda c: ''.join(map(lambda w: w.capitalize(), c.split('_'))), df.columns))
    //
    //for i, c in enumerate(df.columns):
    //    df = df.renameColumn(c, renamed_cols[i])
    //
    //# split into city and state!
    //df = df.withColumn('OriginCity', lambda x: x['OriginCityName'][:x['OriginCityName'].rfind(',')].strip())
    //df = df.withColumn('OriginState', lambda x: x['OriginCityName'][x['OriginCityName'].rfind(',')+1:].strip())
    //
    //df = df.withColumn('DestCity', lambda x: x['DestCityName'][:x['DestCityName'].rfind(',')].strip())
    //df = df.withColumn('DestState', lambda x: x['DestCityName'][x['DestCityName'].rfind(',')+1:].strip())
    //
    //df.tocsv("tuplex_output")
    // weird block syntax due to RAII problems.
    {

        auto closureObject = PyDict_New();
        auto string_mod = PyImport_ImportModule("string");
        ASSERT_TRUE(string_mod);
        PyDict_SetItemString(closureObject, "string", string_mod);

        vector<string> airport_cols{"ICAOCode", "IATACode", "AirportName", "AirportCity", "Country", "LatitudeDegrees",
                                    "LatitudeMinutes",
                                    "LatitudeSeconds", "LatitudeDirection", "LongitudeDegrees", "LongitudeMinutes",
                                    "LongitudeSeconds", "LongitudeDirection", "Altitude", "LatitudeDecimal",
                                    "LongitudeDecimal"};
        auto pds = c.csv(sampleFile, STL_to_Python(airport_cols), false, false, ":");


        pds = pds.mapColumn("AirportName", "lambda x: string.capwords(x) if x else None", "", py::reinterpret_borrow<py::dict>(closureObject));
        pds.tocsv("airport.csv");
    }
}

TEST_F(WrapperTest, OptionParallelizeI) {
    using namespace tuplex;

    PythonContext c("c", "", microTestOptions().asJSON());

    PyObject * listObj = PyList_New(5);
    PyList_SET_ITEM(listObj, 0, PyLong_FromLong(112));
    PyList_SET_ITEM(listObj, 1, Py_None);
    PyList_SET_ITEM(listObj, 2, PyLong_FromLong(213));
    PyList_SET_ITEM(listObj, 3, PyLong_FromLong(345));
    PyList_SET_ITEM(listObj, 4, python::none());

    // weird block syntax due to RAII problems.
    {
        auto list = py::reinterpret_borrow<py::list>(listObj);
        auto res = c.parallelize(list).collect();
        auto resObj = res.ptr();

        ASSERT_TRUE(PyList_Check(resObj));
        ASSERT_EQ(PyList_GET_SIZE(resObj), 5);

        // check contents
        EXPECT_EQ(python::pythonToRow(PyList_GetItem(resObj, 0)), Row(112));
        EXPECT_EQ(PyList_GetItem(resObj, 1), python::none());
        EXPECT_EQ(python::pythonToRow(PyList_GetItem(resObj, 2)), Row(213));
        EXPECT_EQ(python::pythonToRow(PyList_GetItem(resObj, 3)), Row(345));
        EXPECT_EQ(PyList_GetItem(resObj, 4), python::none());
    }
}

TEST_F(WrapperTest, OptionParallelizeII) {
    using namespace tuplex;

    PythonContext c("c", "", microTestOptions().asJSON());

    PyObject * listObj = PyList_New(5);

    PyObject * l1 = PyList_New(2);
    PyList_SET_ITEM(l1, 0, PyLong_FromLong(1));
    PyList_SET_ITEM(l1, 1, PyLong_FromLong(2));

    PyObject * l2 = PyList_New(2);
    PyList_SET_ITEM(l2, 0, PyLong_FromLong(3));
    PyList_SET_ITEM(l2, 1, PyLong_FromLong(4));

    PyObject * l3 = PyList_New(2);
    PyList_SET_ITEM(l3, 0, PyLong_FromLong(5));
    PyList_SET_ITEM(l3, 1, PyLong_FromLong(6));

    PyList_SET_ITEM(listObj, 0, l1);
    PyList_SET_ITEM(listObj, 1, python::none());
    PyList_SET_ITEM(listObj, 2, l2);
    PyList_SET_ITEM(listObj, 3, l3);
    PyList_SET_ITEM(listObj, 4, python::none());

    // weird block syntax due to RAII problems.
    {
        auto list = py::reinterpret_borrow<py::list>(listObj);
        auto res = c.parallelize(list).collect();
        auto resObj = res.ptr();

        ASSERT_TRUE(PyList_Check(resObj));
        ASSERT_EQ(PyList_GET_SIZE(resObj), 5);

        // check contents
        EXPECT_EQ(python::pythonToRow(PyList_GetItem(resObj, 0)), Row(List(1, 2)));
        EXPECT_EQ(PyList_GetItem(resObj, 1), python::none());
        EXPECT_EQ(python::pythonToRow(PyList_GetItem(resObj, 2)), Row(List(3, 4)));
        EXPECT_EQ(python::pythonToRow(PyList_GetItem(resObj, 3)), Row(List(5, 6)));
        EXPECT_EQ(PyList_GetItem(resObj, 4), python::none());
    }
}

TEST_F(WrapperTest, NoneParallelize) {
    using namespace tuplex;

    PythonContext c("c", "", microTestOptions().asJSON());

    PyObject * listObj = PyList_New(2);
    PyList_SET_ITEM(listObj, 0, python::none());
    PyList_SET_ITEM(listObj, 1, python::none());

    // weird block syntax due to RAII problems.
    {
        auto list = py::reinterpret_borrow<py::list>(listObj);
        auto res = c.parallelize(list).collect();
        auto resObj = res.ptr();

        ASSERT_TRUE(PyList_Check(resObj));
        ASSERT_EQ(PyList_GET_SIZE(resObj), 2);

        // check contents
        EXPECT_EQ(PyList_GetItem(resObj, 0), python::none());
        EXPECT_EQ(PyList_GetItem(resObj, 1), python::none());
    }
}

TEST_F(WrapperTest, EmptyMapI) {
    using namespace tuplex;

    PythonContext c("c", "", microTestOptions().asJSON());

    PyObject * listObj = PyList_New(4);
    PyList_SET_ITEM(listObj, 0, PyLong_FromLong(1));
    PyList_SET_ITEM(listObj, 1, PyLong_FromLong(2));
    PyList_SET_ITEM(listObj, 2, PyLong_FromLong(3));
    PyList_SET_ITEM(listObj, 3, PyLong_FromLong(4));

    // weird block syntax due to RAII problems.
    {
        auto list = py::reinterpret_borrow<py::list>(listObj);
        auto res = c.parallelize(list).map("lambda x: None", "").collect();
        auto resObj = res.ptr();

        ASSERT_TRUE(PyList_Check(resObj));
        ASSERT_EQ(PyList_GET_SIZE(resObj), 4);

        // check contents
        EXPECT_EQ(PyList_GetItem(resObj, 0), python::none());
        EXPECT_EQ(PyList_GetItem(resObj, 1), python::none());
        EXPECT_EQ(PyList_GetItem(resObj, 2), python::none());
        EXPECT_EQ(PyList_GetItem(resObj, 3), python::none());
    }
}

TEST_F(WrapperTest, EmptyMapII) {
    using namespace tuplex;

    PythonContext c("c", "", microTestOptions().asJSON());

    PyObject * listObj = PyList_New(4);
    PyList_SET_ITEM(listObj, 0, PyLong_FromLong(1));
    PyList_SET_ITEM(listObj, 1, PyLong_FromLong(2));
    PyList_SET_ITEM(listObj, 2, PyLong_FromLong(3));
    PyList_SET_ITEM(listObj, 3, PyLong_FromLong(4));

    // weird block syntax due to RAII problems.
    {
        auto list = py::reinterpret_borrow<py::list>(listObj);
        auto res = c.parallelize(list).map("lambda x: ()", "").collect();
        auto resObj = res.ptr();

        ASSERT_TRUE(PyList_Check(resObj));
        ASSERT_EQ(PyList_GET_SIZE(resObj), 4);

        // check contents (each one is an empty tuple)
        EXPECT_TRUE(PyTuple_Check(PyList_GetItem(resObj, 0)));
        EXPECT_EQ(PyTuple_GET_SIZE(PyList_GetItem(resObj, 0)), 0);
        EXPECT_TRUE(PyTuple_Check(PyList_GetItem(resObj, 1)));
        EXPECT_EQ(PyTuple_GET_SIZE(PyList_GetItem(resObj, 1)), 0);
        EXPECT_TRUE(PyTuple_Check(PyList_GetItem(resObj, 2)));
        EXPECT_EQ(PyTuple_GET_SIZE(PyList_GetItem(resObj, 2)), 0);
        EXPECT_TRUE(PyTuple_Check(PyList_GetItem(resObj, 3)));
        EXPECT_EQ(PyTuple_GET_SIZE(PyList_GetItem(resObj, 3)), 0);
    }
}

TEST_F(WrapperTest, EmptyMapIII) {
    using namespace tuplex;

    PythonContext c("c", "", microTestOptions().asJSON());

    PyObject * listObj = PyList_New(4);
    PyList_SET_ITEM(listObj, 0, PyLong_FromLong(1));
    PyList_SET_ITEM(listObj, 1, PyLong_FromLong(2));
    PyList_SET_ITEM(listObj, 2, PyLong_FromLong(3));
    PyList_SET_ITEM(listObj, 3, PyLong_FromLong(4));

    // weird block syntax due to RAII problems.
    {
        auto list = py::reinterpret_borrow<py::list>(listObj);
        auto res = c.parallelize(list).map("lambda x: {}", "").collect();
        auto resObj = res.ptr();

        ASSERT_TRUE(PyList_Check(resObj));
        ASSERT_EQ(PyList_GET_SIZE(resObj), 4);

        // check contents (each one is an empty tuple)
        EXPECT_TRUE(PyDict_Check(PyList_GetItem(resObj, 0)));
        EXPECT_EQ(PyDict_Size(PyList_GetItem(resObj, 0)), 0);
        EXPECT_TRUE(PyDict_Check(PyList_GetItem(resObj, 1)));
        EXPECT_EQ(PyDict_Size(PyList_GetItem(resObj, 1)), 0);
        EXPECT_TRUE(PyDict_Check(PyList_GetItem(resObj, 2)));
        EXPECT_EQ(PyDict_Size(PyList_GetItem(resObj, 2)), 0);
        EXPECT_TRUE(PyDict_Check(PyList_GetItem(resObj, 3)));
        EXPECT_EQ(PyDict_Size(PyList_GetItem(resObj, 3)), 0);
    }
}

TEST_F(WrapperTest, EmptyOptionMapI) {
    using namespace tuplex;

    PythonContext c("c", "", microTestOptions().asJSON());

    PyObject * listObj = PyList_New(4);
    PyList_SET_ITEM(listObj, 0, PyLong_FromLong(1));
    PyList_SET_ITEM(listObj, 1, PyLong_FromLong(2));
    PyList_SET_ITEM(listObj, 2, PyLong_FromLong(3));
    PyList_SET_ITEM(listObj, 3, PyLong_FromLong(4));

    // weird block syntax due to RAII problems.
    {
        auto list = py::reinterpret_borrow<py::list>(listObj);
        auto res = c.parallelize(list).map("lambda x: () if x < 3 else None", "").collect();
        auto resObj = res.ptr();

        ASSERT_TRUE(PyList_Check(resObj));
        ASSERT_EQ(PyList_GET_SIZE(resObj), 4);

        // check contents (each one is an empty tuple)
        EXPECT_TRUE(PyTuple_Check(PyList_GetItem(resObj, 0)));
        EXPECT_EQ(PyTuple_GET_SIZE(PyList_GetItem(resObj, 0)), 0);
        EXPECT_TRUE(PyTuple_Check(PyList_GetItem(resObj, 1)));
        EXPECT_EQ(PyTuple_GET_SIZE(PyList_GetItem(resObj, 1)), 0);
        EXPECT_EQ(PyList_GetItem(resObj, 2), python::none());
        EXPECT_EQ(PyList_GetItem(resObj, 3), python::none());
    }
}

TEST_F(WrapperTest, EmptyOptionMapII) {
    using namespace tuplex;

    PythonContext c("c", "", microTestOptions().asJSON());

    PyObject * listObj = PyList_New(4);
    PyList_SET_ITEM(listObj, 0, PyLong_FromLong(1));
    PyList_SET_ITEM(listObj, 1, PyLong_FromLong(2));
    PyList_SET_ITEM(listObj, 2, PyLong_FromLong(3));
    PyList_SET_ITEM(listObj, 3, PyLong_FromLong(4));

    // weird block syntax due to RAII problems.
    {
        auto list = py::reinterpret_borrow<py::list>(listObj);
        auto res = c.parallelize(list).map("lambda x: {} if x < 3 else None", "").collect();
        auto resObj = res.ptr();

        ASSERT_TRUE(PyList_Check(resObj));
        ASSERT_EQ(PyList_GET_SIZE(resObj), 4);

        // check contents (each one is an empty tuple)
        EXPECT_TRUE(PyDict_Check(PyList_GetItem(resObj, 0)));
        EXPECT_EQ(PyDict_Size(PyList_GetItem(resObj, 0)), 0);
        EXPECT_TRUE(PyDict_Check(PyList_GetItem(resObj, 1)));
        EXPECT_EQ(PyDict_Size(PyList_GetItem(resObj, 1)), 0);
        EXPECT_EQ(PyList_GetItem(resObj, 2), python::none());
        EXPECT_EQ(PyList_GetItem(resObj, 3), python::none());
    }
}

TEST_F(WrapperTest, OptionTupleParallelizeI) {
    using namespace tuplex;

    PythonContext c("c", "", microTestOptions().asJSON());

    PyObject * listObj = PyList_New(3);

    PyObject * t1 = PyTuple_New(2);
    PyTuple_SET_ITEM(t1, 0, PyLong_FromLong(11));
    PyTuple_SET_ITEM(t1, 1, PyLong_FromLong(12));

    PyObject * t2 = PyTuple_New(2);
    PyTuple_SET_ITEM(t2, 0, python::none());
    PyTuple_SET_ITEM(t2, 1, PyLong_FromLong(100));

    PyObject * t3 = PyTuple_New(2);
    PyTuple_SET_ITEM(t3, 0, PyLong_FromLong(200));
    PyTuple_SET_ITEM(t3, 1, python::none());

    PyList_SET_ITEM(listObj, 0, t1);
    PyList_SET_ITEM(listObj, 1, t2);
    PyList_SET_ITEM(listObj, 2, t3);

    // weird block syntax due to RAII problems.
    {
        auto list = py::reinterpret_borrow<py::list>(listObj);
        auto res = c.parallelize(list).collect();
        auto resObj = res.ptr();

        ASSERT_TRUE(PyList_Check(resObj));
        ASSERT_EQ(PyList_GET_SIZE(resObj), 3);

        // check contents
        auto el1 = PyList_GetItem(resObj, 0);
        auto el2 = PyList_GetItem(resObj, 1);
        auto el3 = PyList_GetItem(resObj, 2);
        ASSERT_TRUE(PyTuple_Check(el1));
        ASSERT_TRUE(PyTuple_Check(el2));
        ASSERT_TRUE(PyTuple_Check(el3));

        EXPECT_EQ(python::pythonToRow(PyTuple_GetItem(el1, 0)), Row(11));
        EXPECT_EQ(python::pythonToRow(PyTuple_GetItem(el1, 1)), Row(12));
        EXPECT_EQ(PyTuple_GetItem(el2, 0), python::none());
        EXPECT_EQ(python::pythonToRow(PyTuple_GetItem(el2, 1)), Row(100));
        EXPECT_EQ(python::pythonToRow(PyTuple_GetItem(el3, 0)), Row(200));
        EXPECT_EQ(PyTuple_GetItem(el3, 1), python::none());
    }
}

TEST_F(WrapperTest, OptionTupleParallelizeII) {
    using namespace tuplex;

    PythonContext c("c", "", microTestOptions().asJSON());

    PyObject * listObj = PyList_New(3);

    PyObject * t1 = PyTuple_New(2);
    PyTuple_SET_ITEM(t1, 0, PyLong_FromLong(11));
    PyTuple_SET_ITEM(t1, 1, PyFloat_FromDouble(12.1));

    PyObject * t2 = PyTuple_New(2);
    PyTuple_SET_ITEM(t2, 0, Py_None);
    PyTuple_SET_ITEM(t2, 1, PyFloat_FromDouble(100.1));

    PyObject * t3 = PyTuple_New(2);
    PyTuple_SET_ITEM(t3, 0, PyLong_FromLong(200));
    PyTuple_SET_ITEM(t3, 1, Py_None);

    PyList_SET_ITEM(listObj, 0, t1);
    PyList_SET_ITEM(listObj, 1, t2);
    PyList_SET_ITEM(listObj, 2, t3);

    // weird block syntax due to RAII problems.
    {
        auto list = py::reinterpret_borrow<py::list>(listObj);
        auto res = c.parallelize(list).collect();
        auto resObj = res.ptr();

        ASSERT_TRUE(PyList_Check(resObj));
        ASSERT_EQ(PyList_GET_SIZE(resObj), 3);

        // check contents
        auto el1 = PyList_GetItem(resObj, 0);
        auto el2 = PyList_GetItem(resObj, 1);
        auto el3 = PyList_GetItem(resObj, 2);
        ASSERT_TRUE(PyTuple_Check(el1));
        ASSERT_TRUE(PyTuple_Check(el2));
        ASSERT_TRUE(PyTuple_Check(el3));

        EXPECT_EQ(python::pythonToRow(PyTuple_GetItem(el1, 0)), Row(11));
        EXPECT_EQ(python::pythonToRow(PyTuple_GetItem(el1, 1)), Row(12.1));
        EXPECT_EQ(PyTuple_GetItem(el2, 0), Py_None);
        EXPECT_EQ(python::pythonToRow(PyTuple_GetItem(el2, 1)), Row(100.1));
        EXPECT_EQ(python::pythonToRow(PyTuple_GetItem(el3, 0)), Row(200));
        EXPECT_EQ(PyTuple_GetItem(el3, 1), Py_None);
    }
}

TEST_F(WrapperTest, OptionTupleParallelizeIII) {
    using namespace tuplex;

    PythonContext c("c", "", microTestOptions().asJSON());

    PyObject * listObj = PyList_New(3);

    PyObject * t1 = PyTuple_New(2);
    PyTuple_SET_ITEM(t1, 0, PyFloat_FromDouble(11.1));
    PyTuple_SET_ITEM(t1, 1, python::PyString_FromString("Hello123"));

    PyObject * t2 = PyTuple_New(2);
    PyTuple_SET_ITEM(t2, 0, Py_None);
    PyTuple_SET_ITEM(t2, 1, python::PyString_FromString("Hello12"));

    PyObject * t3 = PyTuple_New(2);
    PyTuple_SET_ITEM(t3, 0, PyFloat_FromDouble(200.1));
    PyTuple_SET_ITEM(t3, 1, python::PyString_FromString("Hello1"));

    PyList_SET_ITEM(listObj, 0, t1);
    PyList_SET_ITEM(listObj, 1, t2);
    PyList_SET_ITEM(listObj, 2, t3);

    // weird block syntax due to RAII problems.
    {
        auto list = py::reinterpret_borrow<py::list>(listObj);
        auto res = c.parallelize(list).collect();
        auto resObj = res.ptr();

        ASSERT_TRUE(PyList_Check(resObj));
        ASSERT_EQ(PyList_GET_SIZE(resObj), 3);

        // check contents
        auto el1 = PyList_GetItem(resObj, 0);
        auto el2 = PyList_GetItem(resObj, 1);
        auto el3 = PyList_GetItem(resObj, 2);
        ASSERT_TRUE(PyTuple_Check(el1));
        ASSERT_TRUE(PyTuple_Check(el2));
        ASSERT_TRUE(PyTuple_Check(el3));

        EXPECT_EQ(python::pythonToRow(PyTuple_GetItem(el1, 0)), Row(11.1));
        EXPECT_EQ(python::pythonToRow(PyTuple_GetItem(el1, 1)), Row("Hello123"));
        EXPECT_EQ(PyTuple_GetItem(el2, 0), Py_None);
        EXPECT_EQ(python::pythonToRow(PyTuple_GetItem(el2, 1)), Row("Hello12"));
        EXPECT_EQ(python::pythonToRow(PyTuple_GetItem(el3, 0)), Row(200.1));
        EXPECT_EQ(python::pythonToRow(PyTuple_GetItem(el3, 1)), Row("Hello1"));
    }
}

TEST_F(WrapperTest, parallelizeOptionTypeI) {
    using namespace tuplex;

    PythonContext c("c", "", microTestOptions().asJSON());

    PyObject * listObj = python::runAndGet(
            "test_input = [(1.0, '2', 3, '4', 5, 6, True, 8, 9, None), (None, '2', 3, None, 5, 6, True, 8, 9, None)"
            ", (1.0, '2', 3, '4', None, 6, None, 8, 9, None)]",
            "test_input");

    Py_XINCREF(listObj); // for str conversion
    ASSERT_TRUE(listObj);

    // weird block syntax due to RAII problems.
    {
        auto list = py::reinterpret_borrow<py::list>(listObj);
        auto res = c.parallelize(list).collect();
        auto resObj = res.ptr();

        // simplest is string compare
        auto ref_str = python::PyString_AsString(listObj);
        auto res_str = python::PyString_AsString(resObj);

        EXPECT_EQ(ref_str, res_str);
    }
}

TEST_F(WrapperTest, parallelizeNestedSlice) {
    using namespace tuplex;

    PythonContext c("c", "", microTestOptions().asJSON());

    PyObject * listObj = python::runAndGet(
            "test_input = [((), (\"hello\",), 123, \"oh no\", (1, 2)), ((), (\"goodbye\",), 123, \"yes\", (-10, 2)),\n"
            "                     ((), (\"foobar\",), 1443, \"no\", (100, 0))]",
            "test_input");

    Py_XINCREF(listObj); // for str conversion
    ASSERT_TRUE(listObj);

    // weird block syntax due to RAII problems.
    {
        auto list = py::reinterpret_borrow<py::list>(listObj);
        auto res = c.parallelize(list).map("lambda x: x[-10:]", "").collect();
        auto resObj = res.ptr();

        // simplest is string compare
        auto ref_str = python::PyString_AsString(listObj);
        auto res_str = python::PyString_AsString(resObj);

        EXPECT_EQ(ref_str, res_str);
    }
}

TEST_F(WrapperTest, TPCHQ6) {
    using namespace tuplex;

    PyObject * listObj = python::runAndGet("listitem_columns = ['l_orderkey', 'l_partkey', 'l_suppkey',\n"
                                           "                    'l_linenumber', 'l_quantity', 'l_extendedprice',\n"
                                           "                    'l_discount', 'l_tax', 'l_returnflag', 'l_linestatus',\n"
                                           "                    'l_shipdate', 'l_commitdate', 'l_receiptdate',\n"
                                           "                    'l_shipinstruct', 'l_shipmode', 'l_comment']", "listitem_columns");
    PythonContext c("c", "", testOptions().asJSON());

    {

        auto list = py::reinterpret_borrow<py::list>(listObj);
        auto init_val = python::pickleObject(python::getMainModule(), PyFloat_FromDouble(0.0));

        auto path = "../resources/tpch/lineitem.tbl"; // SF 0.01
        c.csv(path, list, false, false, "|").mapColumn("l_shipdate", "lambda x: int(x.replace('-', ''))", "")
        .filter("lambda x: 19940101 <= x['l_shipdate'] < 19940101 + 10000", "")
        .filter("lambda x: 0.06 - 0.01 <= x['l_discount'] <= 0.06 + 0.01", "")
        .filter("lambda x: x['l_quantity'] < 24", "")
        .aggregate("lambda a, b: a + b", "", "lambda a, x: a + x[5] * x[6]", "", init_val)
        .show();
    }
}

TEST_F(WrapperTest, TupleParallelizeI) {
    using namespace tuplex;

    PyObject* listObj = python::runAndGet("L = [('hello', 'world', 'hi', 1, 2, 3), ('foo', 'bar', 'baz', 4, 5, 6), ('blank', '', 'not', 7, 8, 9)]", "L");

    PythonContext c("c", "", microTestOptions().asJSON());
    {
        auto list = py::reinterpret_borrow<py::list>(listObj);
        c.parallelize(list).map("lambda x: ({x[0]: x[3], x[1]: x[4], x[2]: x[5]},)", "").show();
    }
}

TEST_F(WrapperTest, TupleParallelizeII) {
    using namespace tuplex;

    PyObject* listObj = python::runAndGet("L = [({}, {}, {}), ({}, {}, {}), ({}, {}, {})]", "L");

    PythonContext c("c", "", microTestOptions().asJSON());
    {
        auto list = py::reinterpret_borrow<py::list>(listObj);
        c.parallelize(list).map("lambda x, y, z: [x, y, z]", "").show();
    }
}

// On Mac OS X, an error gets produced when calling following things:
// py.test -s -k 'test_combined' -vvv
TEST_F(WrapperTest, DictParallelizeRefTest) {
    using namespace tuplex;
    using namespace std;


    PyObject* strings = python::runAndGet("strings = [('hello', 'world', 'hi'), ('foo', 'bar', 'baz'), ('blank', '', 'not')]\n", "strings");
    PyObject* floats = python::runAndGet("floats = [(1.2, 3.4, -100.2), (5.6, 7.8, -1.234), (9.0, 0.1, 2.3)]\n", "floats");
    ASSERT_TRUE(floats->ob_refcnt > 0);
    PythonContext c("c", "", microTestOptions().asJSON());

    {

        auto L = python::runAndGet("floats = [(1.2, 3.4, -100.2), (5.6, 7.8, -1.234), (9.0, 0.1, 2.3)]\n"
                                   "# for dictionaries with string keys, the first level gets auto-unpacked.\n"
                                   "l3 = [{'a' : x[0], 'b' : x[1], 'c': x[2]} for x in floats]", "l3");

        ASSERT_TRUE(floats->ob_refcnt > 0);
        ASSERT_EQ(PyList_Size(floats), 3);
        ASSERT_TRUE(floats->ob_refcnt > 0);

        // following code screws up python objects!
        auto list = py::reinterpret_borrow<py::list>(L);
        ASSERT_EQ(py::len(list), 3);
        ASSERT_EQ(PyList_Size(floats), 3);
        ASSERT_EQ(PyObject_Length(floats), 3);
        auto ds = c.parallelize(list).map("lambda x: (x['a'], x['b'], x['c'])", "");
        ASSERT_TRUE(floats->ob_refcnt > 0);

        // ANTLR4 causing this??
        ASSERT_EQ(PyList_Size(floats), 3);
        ASSERT_EQ(PyObject_Length(floats), 3);

        auto v = ds.collect();

        ASSERT_EQ(PyObject_Length(floats), 3);

        PyObject_Print(v.ptr(), stdout, 0);
        cout<<endl;

        auto flaotslen = PyObject_Length(floats);
        auto vlen = PyObject_Length(v.ptr());

        // compare
        ASSERT_EQ(py::len(v), PyList_Size(floats));
    }
}


TEST_F(WrapperTest, BuiltinModule) {
    using namespace tuplex;
    using namespace std;
    PythonContext c("c", "", microTestOptions().asJSON());

    {
        PyObject* L = PyList_New(3);
        PyList_SetItem(L, 0, python::PyString_FromString("123"));
        PyList_SetItem(L, 1, python::PyString_FromString("abc"));
        PyList_SetItem(L, 2, python::PyString_FromString("1a2b3c"));
        auto list = py::reinterpret_borrow<py::list>(L);

        PyObject* closureObject = PyDict_New();
        // import re module
        auto re_mod = PyImport_ImportModule("re");
        PyDict_SetItemString(closureObject, "re", re_mod);
        auto v = c.parallelize(list).map("lambda x: re.search('\\\\d+', x) != None", "", py::reinterpret_borrow<py::dict>(closureObject)).collect();

        ASSERT_EQ(PyObject_Length(v.ptr()), 3);
        auto v_str = python::PyString_AsString(v.ptr());
        EXPECT_EQ(v_str, "[True, False, True]");
    }
}

TEST_F(WrapperTest, SwapIII) {
    using namespace tuplex;
    using namespace std;

    auto code = "def swapIII(x):\n"
                "    a = x[0]\n"
                "    b = x[1]\n"
                "    b, a = a, b\n"
                "    return a, b\n"
                "\n";

    PythonContext c("c", "", microTestOptions().asJSON());
    {
        PyObject* L = PyList_New(2);
        auto tuple1 = PyTuple_New(2);
        PyTuple_SetItem(tuple1, 0, python::PyString_FromString("a"));
        PyTuple_SetItem(tuple1, 1, PyLong_FromLong(1));
        auto tuple2 = PyTuple_New(2);
        PyTuple_SetItem(tuple2, 0, python::PyString_FromString("b"));
        PyTuple_SetItem(tuple2, 1, PyLong_FromLong(2));
        PyList_SetItem(L, 0, tuple1);
        PyList_SetItem(L, 1, tuple2);
        auto list = py::reinterpret_borrow<py::list>(L);

        auto v = c.parallelize(list).map(code, "").collect();
        ASSERT_EQ(PyObject_Length(v.ptr()), 2);
        auto v_str = python::PyString_AsString(v.ptr());
        EXPECT_EQ(v_str, "[(1, 'a'), (2, 'b')]"); // python formatting...

        // compare pure python version
        ExceptionCode ec;
        auto py_func = python::compileFunction(python::getMainModule(), code);
        auto pcr_1 = python::callFunction(py_func, python::rowToPython(Row("a", 1)), ec);
        ASSERT_EQ(ec, ExceptionCode::SUCCESS);
        ASSERT_TRUE(pcr_1);
        auto pcr_2 = python::callFunction(py_func, python::rowToPython(Row("b", 2)), ec);
        ASSERT_EQ(ec, ExceptionCode::SUCCESS);
        ASSERT_TRUE(pcr_2);

        auto res_1 = python::PyString_AsString(pcr_1);
        auto res_2 = python::PyString_AsString(pcr_2);

        EXPECT_EQ(v_str, "[" + res_1 + ", " + res_2 + "]");
    }
}

namespace tuplex {

    static auto extractBd_c = "def extractBd(x):\n"
                       "   val = x['facts and features']\n"
                       "   max_idx = val.find(' bd')\n"
                       "   if max_idx < 0:\n"
                       "       max_idx = len(val)\n"
                       "   s = val[:max_idx]\n"
                       "   # find comma before\n"
                       "   split_idx = s.rfind(',')\n"
                       "   if split_idx < 0:\n"
                       "       split_idx = 0\n"
                       "   else:\n"
                       "       split_idx += 2\n"
                       "   r = s[split_idx:]\n"
                       "   return int(r)";

    static auto extractBdAltLogic_c = "def extractBd(x):\n"
                               "   val = x['facts and features']\n"
                               "   max_idx = val.find(' bd')\n"
                               "   if max_idx < 0:\n"
                               "       max_idx = len(val)\n"
                               "   s = val[:max_idx]\n"
                               "   # find comma before\n"
                               "   split_idx = s.rfind(',')\n"
                               "   if split_idx < 0:\n"
                               "       split_idx = 0\n"
                               "   else:\n"
                               "       split_idx += 2\n"
                               "   r = s[split_idx:]\n"
                               "   m = re.search(r'^\\d+$', r)\n"
                               "   if m:\n"
                               "       return int(r)\n"
                               "   else:\n"
                               "       return None";

    static auto extractBa_c = "def extractBa(x):\n"
                       "    val = x['facts and features']\n"
                       "    max_idx = val.find(' ba')\n"
                       "    if max_idx < 0:\n"
                       "        max_idx = len(val)\n"
                       "    s = val[:max_idx]\n"
                       "    # find comma before\n"
                       "    split_idx = s.rfind(',')\n"
                       "    if split_idx < 0:\n"
                       "        split_idx = 0\n"
                       "    else:\n"
                       "        split_idx += 2\n"
                       "    r = s[split_idx:]\n"
                       "    return math.ceil(2.0 * float(r)) / 2.0\n";
    static auto extractSqft_c = "def extractSqft(x):\n"
                         "    val = x['facts and features']\n"
                         "    max_idx = val.find(' sqft')\n"
                         "    if max_idx < 0:\n"
                         "        max_idx = len(val)\n"
                         "    s = val[:max_idx]\n"
                         "    split_idx = s.rfind('ba ,')\n"
                         "    if split_idx < 0:\n"
                         "        split_idx = 0\n"
                         "    else:\n"
                         "        split_idx += 5\n"
                         "    r = s[split_idx:]\n"
                         "    r = r.replace(',', '')\n"
                         "    return int(r)";
    static auto extractOffer_c = "def extractOffer(x):\n"
                          "    offer = x['title'].lower()\n"
                          "    if 'sale' in offer:\n"
                          "        return 'sale'\n"
                          "    if 'rent' in offer:\n"
                          "        return 'rent'\n"
                          "    if 'sold' in offer:\n"
                          "        return 'sold'\n"
                          "    if 'foreclose' in offer.lower():\n"
                          "        return 'foreclosed'\n"
                          "    return offer";
    static auto extractType_c = "def extractType(x):\n"
                         "    t = x['title'].lower()\n"
                         "    type = 'unknown'\n"
                         "    if 'condo' in t or 'apartment' in t:\n"
                         "        type = 'condo'\n"
                         "    if 'house' in t:\n"
                         "        type = 'house'\n"
                         "    return type";
    static auto extractPrice_c = "def extractPrice(x):\n"
                          "    price = x['price']\n"
                          "    p = 0\n"
                          "    if x['offer'] == 'sold':\n"
                          "        # price is to be calculated using price/sqft * sqft\n"
                          "        val = x['facts and features']\n"
                          "        s = val[val.find('Price/sqft:') + len('Price/sqft:') + 1:]\n"
                          "        r = s[s.find('$')+1:s.find(', ') - 1]\n"
                          "        price_per_sqft = int(r)\n"
                          "        p = price_per_sqft * x['sqft']\n"
                          "    elif x['offer'] == 'rent':\n"
                          "        max_idx = price.rfind('/')\n"
                          "        p = int(price[1:max_idx].replace(',', ''))\n"
                          "    else:\n"
                          "        # take price from price column\n"
                          "        p = int(price[1:].replace(',', ''))\n"
                          "    return p";

    static auto resolveBd_c = "def resolveBd(x):\n"
                       "    if 'Studio' in x['facts and features']:\n"
                       "        return 1\n"
                       "    raise ValueError\n";

    static auto resolveBa_c = "def extractBa(x):\n"
                       "    val = x['facts and features']\n"
                       "    max_idx = val.find(' ba')\n"
                       "    if max_idx < 0:\n"
                       "        max_idx = len(val)\n"
                       "    s = val[:max_idx]\n"
                       "    # find comma before\n"
                       "    split_idx = s.rfind(',')\n"
                       "    if split_idx < 0:\n"
                       "        split_idx = 0\n"
                       "    else:\n"
                       "        split_idx += 2\n"
                       "    r = s[split_idx:]\n"
                       "    return math.ceil(float(r))";

    static auto extractZipcodeAltLogic_c = "def extractZipcode(x):\n"
                                            "    m = re.search(r'^\\d+$', x['postal_code'])\n"
                                            "    if m:\n"
                                            "        return '%05d' % int(x['postal_code'])\n"
                                            "    else:\n"
                                            "        return None";


    PythonDataSet zillowDirtyNoResolvers(PythonContext& ctx, const std::string& z_path) {

        // create closure object for resolve_Ba
        auto ba_closure = PyDict_New();
        auto math_mod = PyImport_ImportModule("math");
        auto re_mod = PyImport_ImportModule("re");
        assert(math_mod); assert(re_mod);
        PyDict_SetItemString(ba_closure, "math", math_mod);
        PyDict_SetItemString(ba_closure, "re", re_mod);

        auto cols_to_select = python::runAndGet("L = ['url', 'zipcode', 'address', 'city', 'state',"
                                                "'bedrooms', 'bathrooms', 'sqft', 'offer', 'type', 'price']", "L");

        return ctx.csv(z_path)
           .withColumn("bedrooms", extractBd_c, "")
           .filter("lambda x: x['bedrooms'] < 10", "")
           .withColumn("type", extractType_c, "")
           .filter("lambda x: x['type'] == 'house'", "")
           .withColumn("zipcode", "lambda x: '%05d' % int(x['postal_code'])", "")
           .mapColumn("city", "lambda x: x[0].upper() + x[1:].lower()", "")
           .withColumn("bathrooms", extractBa_c, "", py::reinterpret_borrow<py::dict>(ba_closure))
           .withColumn("sqft", extractSqft_c, "")
           .withColumn("offer", extractOffer_c, "")
           .withColumn("price", extractPrice_c, "")
           .filter("lambda x: 100000 < x['price'] < 2e7", "")
           .selectColumns(py::reinterpret_borrow<py::list>(cols_to_select));
    }

    PythonDataSet zillowDirtyWithResolvers(PythonContext& ctx, const std::string& z_path) {

        // create closure object for resolve_Ba
        auto ba_closure = PyDict_New();
        auto math_mod = PyImport_ImportModule("math");
        auto re_mod = PyImport_ImportModule("re");
        assert(math_mod); assert(re_mod);
        PyDict_SetItemString(ba_closure, "math", math_mod);
        PyDict_SetItemString(ba_closure, "re", re_mod);

        auto cols_to_select = python::runAndGet("L = ['url', 'zipcode', 'address', 'city', 'state',"
                                                "'bedrooms', 'bathrooms', 'sqft', 'offer', 'type', 'price']", "L");

        return ctx.csv(z_path)
                .withColumn("bedrooms", extractBd_c, "")
                .resolve(ecToI64(ExceptionCode::VALUEERROR), resolveBd_c, "")
                .ignore(ecToI64(ExceptionCode::VALUEERROR))
                .filter("lambda x: x['bedrooms'] < 10", "")
                .withColumn("type", extractType_c, "")
                .filter("lambda x: x['type'] == 'house'", "")
                .withColumn("zipcode", "lambda x: '%05d' % int(x['postal_code'])", "")
                .ignore(ecToI64(ExceptionCode::TYPEERROR))
                .mapColumn("city", "lambda x: x[0].upper() + x[1:].lower()", "")
                .withColumn("bathrooms", extractBa_c, "", py::reinterpret_borrow<py::dict>(ba_closure))
                .ignore(ecToI64(ExceptionCode::VALUEERROR))
                .withColumn("sqft", extractSqft_c, "")
                .ignore(ecToI64(ExceptionCode::VALUEERROR)) // why is this showing a single error???
                .withColumn("offer", extractOffer_c, "")
                .withColumn("price", extractPrice_c, "")
                .filter("lambda x: 100000 < x['price'] < 2e7", "")
                .selectColumns(py::reinterpret_borrow<py::list>(cols_to_select));
    }

    PythonDataSet zillowDirtyCustomLogic(PythonContext& ctx, const std::string& z_path) {

        // create closure object for resolve_Ba
        auto ba_closure = PyDict_New();
        auto math_mod = PyImport_ImportModule("math");
        auto re_mod = PyImport_ImportModule("re");
        assert(math_mod); assert(re_mod);
        PyDict_SetItemString(ba_closure, "math", math_mod);
        PyDict_SetItemString(ba_closure, "re", re_mod);

        auto cols_to_select = python::runAndGet("L = ['url', 'zipcode', 'address', 'city', 'state',"
                                                "'bedrooms', 'bathrooms', 'sqft', 'offer', 'type', 'price']", "L");


        auto extractBd_alt_c = "def extractBd(x):\n"
                               "   val = x['facts and features']\n"
                               "   max_idx = val.find(' bd')\n"
                               "   if max_idx < 0:\n"
                               "       max_idx = len(val)\n"
                               "   s = val[:max_idx]\n"
                               "   # find comma before\n"
                               "   split_idx = s.rfind(',')\n"
                               "   if split_idx < 0:\n"
                               "       split_idx = 0\n"
                               "   else:\n"
                               "       split_idx += 2\n"
                               "   r = s[split_idx:]\n"
                               "   # regex check whether we can cast\n"
                               "   m = re.search(r'^\\d+$', r)\n"
                               "   if m:\n"
                               "       return int(r)\n"
                               "   else:\n"
                               "       return None";

        auto extractBa_alt_c = "def extractBa(x):\n"
                               "    val = x['facts and features']\n"
                               "    max_idx = val.find(' ba')\n"
                               "    if max_idx < 0:\n"
                               "        max_idx = len(val)\n"
                               "    s = val[:max_idx]\n"
                               "    # find comma before\n"
                               "    split_idx = s.rfind(',')\n"
                               "    if split_idx < 0:\n"
                               "        split_idx = 0\n"
                               "    else:\n"
                               "        split_idx += 2\n"
                               "    r = s[split_idx:]\n"
                               "    # check if valid float string by using regex matching\n"
                               "    m = re.search(r'^\\d+.?\\d*$', r)\n"
                               "    if m:\n"
                               "        ba = math.ceil(2.0 * float(r)) / 2.0\n"
                               "        return ba\n"
                               "    else:\n"
                               "        return None";

        auto extractSqft_alt_c = "def extractSqft(x):\n"
                                 "    val = x['facts and features']\n"
                                 "    max_idx = val.find(' sqft')\n"
                                 "    if max_idx < 0:\n"
                                 "        max_idx = len(val)\n"
                                 "    s = val[:max_idx]\n"
                                 "    split_idx = s.rfind('ba ,')\n"
                                 "    if split_idx < 0:\n"
                                 "        split_idx = 0\n"
                                 "    else:\n"
                                 "        split_idx += 5\n"
                                 "    r = s[split_idx:]\n"
                                 "    r = r.replace(',', '')\n"
                                 "    m = re.search(r'^\\d+$', r)\n"
                                 "    if m:\n"
                                 "        return int(r)\n"
                                 "    else:\n"
                                 "        return None";

        return ctx.csv(z_path)
                  .withColumn("bedrooms", extractBd_alt_c, "", py::reinterpret_borrow<py::dict>(ba_closure))
                  .filter("lambda x: x['bedrooms'] != None and x['bedrooms'] < 10", "")
                  .withColumn("type", extractType_c, "", py::reinterpret_borrow<py::dict>(ba_closure))
                  .filter("lambda x: x['type'] == 'house'", "")
                  .filter("lambda x: x['postal_code'] != None", "")
                  .withColumn("zipcode", "lambda x: '%05d' % int(x['postal_code'])", "")
                  .filter("lambda x: x['zipcode'] != None", "")
                  .mapColumn("zipcode", "lambda x: str(x)", "")
                  .mapColumn("city", "lambda x: x[0].upper() + x[1:].lower()", "")
                  .withColumn("bathrooms", extractBa_alt_c, "", py::reinterpret_borrow<py::dict>(ba_closure))
                  .filter("lambda x: x['bathrooms'] != None", "")
                  .mapColumn("bathrooms", "lambda x: float(x)", "")
                  .withColumn("sqft", extractSqft_alt_c, "", py::reinterpret_borrow<py::dict>(ba_closure))
                  .filter("lambda x: x['sqft'] != None", "")
                  .mapColumn("sqft", "lambda x: int(x)", "")
                  .withColumn("offer", extractOffer_c, "", py::reinterpret_borrow<py::dict>(ba_closure))
                  .withColumn("price", extractPrice_c, "", py::reinterpret_borrow<py::dict>(ba_closure))
                  .filter("lambda x: 100000 < x['price'] < 2e7", "")
                .selectColumns(py::reinterpret_borrow<py::list>(cols_to_select));
    }
}

void executeZillow(tuplex::PythonContext &context, const tuplex::URI& outputURI, int step) {
    using namespace tuplex;
    using namespace std;

    auto extractBd = "def extractBd(x):\n"
                     "    val = x['facts and features']\n"
                     "    max_idx = val.find(' bd')\n"
                     "    if max_idx < 0:\n"
                     "        max_idx = len(val)\n"
                     "    s = val[:max_idx]\n"
                     "\n"
                     "    # find comma before\n"
                     "    split_idx = s.rfind(',')\n"
                     "    if split_idx < 0:\n"
                     "        split_idx = 0\n"
                     "    else:\n"
                     "        split_idx += 2\n"
                     "    r = s[split_idx:]\n"
                     "    return int(r)";

    auto extractType = "def extractType(x):\n"
                       "    t = x['title'].lower()\n"
                       "    type = 'unknown'\n"
                       "    if 'condo' in t or 'apartment' in t:\n"
                       "        type = 'condo'\n"
                       "    if 'house' in t:\n"
                       "        type = 'house'\n"
                       "    return type";

    auto extractBa = "def extractBa(x):\n"
                     "    val = x['facts and features']\n"
                     "    max_idx = val.find(' ba')\n"
                     "    if max_idx < 0:\n"
                     "        max_idx = len(val)\n"
                     "    s = val[:max_idx]\n"
                     "\n"
                     "    # find comma before\n"
                     "    split_idx = s.rfind(',')\n"
                     "    if split_idx < 0:\n"
                     "        split_idx = 0\n"
                     "    else:\n"
                     "        split_idx += 2\n"
                     "    r = s[split_idx:]\n"
                     "    return int(r)";

    auto extractSqft = "def extractSqft(x):\n"
                       "    val = x['facts and features']\n"
                       "    max_idx = val.find(' sqft')\n"
                       "    if max_idx < 0:\n"
                       "        max_idx = len(val)\n"
                       "    s = val[:max_idx]\n"
                       "\n"
                       "    split_idx = s.rfind('ba ,')\n"
                       "    if split_idx < 0:\n"
                       "        split_idx = 0\n"
                       "    else:\n"
                       "        split_idx += 5\n"
                       "    r = s[split_idx:]\n"
                       "    r = r.replace(',', '')\n"
                       "    return int(r)";

    auto extractPrice = "def extractPrice(x):\n"
                        "    price = x['price']\n"
                        "    p = 0\n"
                        "    if x['offer'] == 'sold':\n"
                        "        # price is to be calculated using price/sqft * sqft\n"
                        "        val = x['facts and features']\n"
                        "        s = val[val.find('Price/sqft:') + len('Price/sqft:') + 1:]\n"
                        "        r = s[s.find('$')+1:s.find(', ') - 1]\n"
                        "        price_per_sqft = int(r)\n"
                        "        p = price_per_sqft * x['sqft']\n"
                        "    elif x['offer'] == 'rent':\n"
                        "        max_idx = price.rfind('/')\n"
                        "        p = int(price[1:max_idx].replace(',', ''))\n"
                        "    else:\n"
                        "        # take price from price column\n"
                        "        p = int(price[1:].replace(',', ''))\n"
                        "\n"
                        "    return p";
    auto extractOffer = "def extractOffer(x):\n"
                        "    offer = x['title'].lower()\n"
                        "\n"
                        "    if 'sale' in offer:\n"
                        "        offer = 'sale'\n"
                        "    elif 'rent' in offer:\n"
                        "        offer = 'rent'\n"
                        "    elif 'sold' in offer:\n"
                        "        offer = 'sold'\n"
                        "    elif 'foreclos' in offer.lower():\n"
                        "        offer = 'foreclosed'\n"
                        "    else:\n"
                        "        offer = 'unknown'\n"
                        "\n"
                        "    return offer";

    auto resolveBd = "def resolveBd(x):\n"
                     "    if 'Studio' in x['facts and features']:\n"
                     "        return 1\n"
                     "    raise ValueError\n";

    // create closure object for resolve_Ba
    auto ba_closure = PyDict_New();
    auto math_mod = PyImport_ImportModule("math");
    auto re_mod = PyImport_ImportModule("re");
    assert(math_mod); assert(re_mod);
    PyDict_SetItemString(ba_closure, "math", math_mod);
    PyDict_SetItemString(ba_closure, "re", re_mod);

    auto cols_to_select = python::runAndGet("L = ['url', 'zipcode', 'address', 'city', 'state',"
                                            "'bedrooms', 'bathrooms', 'sqft', 'offer', 'type', 'price']", "L");

    {
        auto ds = context.csv("../resources/zillow_dirty_sample_mini.csv");
        ds = ds.withColumn("bedrooms", extractBd, "", py::reinterpret_steal<py::dict>(ba_closure));
        if (step > 0)
            ds = ds.resolve(ecToI64(ExceptionCode::VALUEERROR), resolveBd, "");
        if (step > 1)
            ds = ds.ignore(ecToI64(ExceptionCode::VALUEERROR));
        ds = ds.filter("lambda x: x['bedrooms'] < 10", "");
        ds = ds.withColumn("type", extractType, "", py::reinterpret_steal<py::dict>(ba_closure));
        ds = ds.filter("lambda x: x['type'] == 'condo'", "");
        ds = ds.withColumn("zipcode", "lambda x: '%05d' % int(x['postal_code'])", "");
        if (step > 2)
            ds = ds.ignore(ecToI64(ExceptionCode::TYPEERROR));
        ds = ds.mapColumn("city", "lambda x: x[0].upper() + x[1:].lower()", "");
        ds = ds.withColumn("bathrooms", extractBa, "", py::reinterpret_steal<py::dict>(ba_closure));
        if (step > 3)
            ds = ds.ignore(ecToI64(ExceptionCode::VALUEERROR));
        ds = ds.withColumn("sqft", extractSqft, "", py::reinterpret_steal<py::dict>(ba_closure));
        if (step > 4)
            ds = ds.ignore(ecToI64(ExceptionCode::VALUEERROR));
        ds = ds.withColumn("offer", extractOffer, "", py::reinterpret_steal<py::dict>(ba_closure));
        ds = ds.withColumn("price", extractPrice, "", py::reinterpret_steal<py::dict>(ba_closure));
        if (step > 5)
            ds = ds.resolve(ecToI64(ExceptionCode::VALUEERROR), "lambda x: int(re.sub('[^0-9.]*', '', x['price']))", "", py::reinterpret_steal<py::dict>(ba_closure));
        ds = ds.filter("lambda x: 100000 < x['price'] < 2e7 and x['offer'] == 'sale'", "");
        ds = ds.selectColumns(py::reinterpret_borrow<py::list>(cols_to_select));
        ds.tocsv(outputURI.toPath());
    }
}

TEST_F(WrapperTest, IncrementalZillow) {
    using namespace tuplex;
    using namespace std;

    auto opts = testOptions();
    opts.set("tuplex.driverMemory", "512MB");
    opts.set("tuplex.executorCount", "0");
    opts.set("tuplex.optimizer.incrementalResolution", "true");
    opts.set("tuplex.optimizer.mergeExceptionsInOrder", "false");
    opts.set("tuplex.optimizer.nullValueOptimization", "false");
//    opts.set("tuplex.inputSplitSize", "16MB");
//    opts.set("tuplex.optimizer.codeStats", "true");
//    opts.set("tuplex.readBufferSize", "4KB");
//    opts.set("tuplex.resolveWithInterpreterOnly", "true");
//    opts.set("tuplex.allowUndefinedBehavior", "false");
//    opts.set("tuplex.autoUpcast", "false");
//    opts.set("tuplex.executorMemory", "512MB");
//    opts.set("tuplex.inputSplitSize", "16MB");
//    opts.set("tuplex.runTimeMemory", "32MB");
//    PythonContext incrementalContext("incremental", "", opts.asJSON());
    opts.set("tuplex.optimizer.incrementalResolution", "false");
    PythonContext plainContext("plain", "", opts.asJSON());

    for (int step = 0; step < 7; ++step) {
//        executeZillow(incrementalContext, testName + "/incremental.csv", step);
        executeZillow(plainContext, testName + "/plain.csv", step);

//        auto incrementalResult = plainContext.csv(testName + "/incremental.*.csv").collect().ptr();
//        auto plainResult = plainContext.csv(testName + "/plain.*.csv").collect().ptr();
//        ASSERT_EQ(PyList_Size(incrementalResult), PyList_Size(plainResult));
    }

}

TEST_F(WrapperTest, ZillowDirty) {
    using namespace tuplex;
    using namespace std;
    string z_path = "../resources/zillow_dirty.csv";

    std::string output_path = "zillow_cleaned";

    // Note: when parsing dirty zillow with compiled parser, some lines do not get parsed correctly.
    // if compiled parser is disabled, it works.
    // need to fix why that is the case.

    auto json_opts = "{\"webui.enable\": false,"
                     " \"executorCount\": 6,"
                     " \"executorMemory\": \"64MB\","
                     " \"driverMemory\": \"64MB\","
                     " \"partitionSize\": \"4MB\","
                     " \"runTimeMemory\": \"4MB\","
                     " \"useLLVMOptimizer\": true,"
                     " \"optimizer.nullValueOptimization\": false,"
                     " \"csv.selectionPushdown\": false, "
                     "\"optimizer.generateParser\": false,"
                     "\"tuplex.scratchDir\": \"file://" + scratchDir + "\","
                     "\"optimizer.mergeExceptionsInOrder\": true}";

    auto json_opts_alt = "{\"webui.enable\": false,"
                     " \"executorCount\": 6,"
                     " \"executorMemory\": \"64MB\","
                     " \"driverMemory\": \"64MB\","
                     " \"partitionSize\": \"4MB\","
                     " \"runTimeMemory\": \"4MB\","
                     " \"useLLVMOptimizer\": true,"
                     " \"optimizer.nullValueOptimization\": false,"
                     " \"csv.selectionPushdown\": false, "
                     "\"tuplex.scratchDir\": \"file://" + scratchDir + "\","
                     "\"optimizer.generateParser\": false,"

                     "\"optimizer.mergeExceptionsInOrder\": false}";

    z_path = "../resources/zillow_dirty.csv";

    PythonContext ctx("", "", json_opts);
    PythonContext ctx_alt("", "", json_opts_alt);
    {

        // version I: no ignores/no resolvers
        // run to make sure this works
        zillowDirtyNoResolvers(ctx, z_path).tocsv(output_path);

        // version II: with ignores/resolvers
        // check that version with resolvers works
        zillowDirtyWithResolvers(ctx, z_path).tocsv(output_path); // this one writes out of bounds...

        // read tail of file and compare it to solution!
        // last rows is: https://www.zillow.com/homedetails/16-Rockmont-Rd-Belmont-MA-02478/56412009_zpid/,02478,16 Rockmont Rd,Belmont,MA,6,7,7947,sale,house,4200000
        auto result_file_content = fileToString(output_path + "/part0.csv");
        ASSERT_GT(result_file_content.size(), 0);
        auto needle = std::string("6,7.00000000,7947,sale,house,4200000\n");
        auto last_chars =  result_file_content.substr(result_file_content.size() - needle.size());
        EXPECT_EQ(last_chars, needle);

        // check that both in order and out-of-order merge have the same number of result rows
         auto in_order_rows_res = zillowDirtyWithResolvers(ctx, z_path).collect().ptr();
        auto out_of_order_rows_res = zillowDirtyWithResolvers(ctx_alt, z_path).collect().ptr();

        // both should be list
        ASSERT_TRUE(PyList_Check(in_order_rows_res));
        ASSERT_TRUE(PyList_Check(out_of_order_rows_res));
        EXPECT_EQ(PyList_Size(in_order_rows_res), PyList_Size(out_of_order_rows_res));

        // version III: with logic incorporated
        zillowDirtyCustomLogic(ctx, z_path).tocsv(output_path);
        // fetch tail and compare too
        result_file_content = fileToString(output_path + "/part0.csv");
        ASSERT_GT(result_file_content.size(), 0);
        last_chars =  result_file_content.substr(result_file_content.size() - needle.size());
        EXPECT_EQ(last_chars, needle);
    }
}

TEST_F(WrapperTest, BitwiseAnd) {
    // res = c.parallelize([(False, False), (False, True),
    //                             (True, False), (True, True)]).map(lambda a, b: a & b).collect()

    using namespace tuplex;

    PyObject* listObj = python::runAndGet("L = [(False, False), (False, True), (True, False), (True, True)]", "L");

    PythonContext c("c", "", microTestOptions().asJSON());
    {
        auto list = py::reinterpret_borrow<py::list>(listObj);
        auto res_list = c.parallelize(list).map("lambda a, b: a & b", "").collect();
        auto res_obj = res_list.ptr();
        ASSERT_TRUE(res_obj);
        ASSERT_TRUE(PyList_Check(res_obj));
        ASSERT_EQ(PyList_Size(res_obj), 4);
    }
}

TEST_F(WrapperTest, MetricsTest) {
    using namespace tuplex;

    PyObject* listObj = python::runAndGet("L = [(False, False), (False, True), (True, False), (True, True)]", "L");

    PythonContext c("c", "", microTestOptions().asJSON());
    {
        auto list = py::reinterpret_borrow<py::list>(listObj);
        auto res_list = c.parallelize(list).map("lambda a, b: a & b", "").collect();
        auto res_obj = res_list.ptr();
        ASSERT_TRUE(res_obj);
        ASSERT_TRUE(PyList_Check(res_obj));
        ASSERT_EQ(PyList_Size(res_obj), 4);
    }

    // optimization time in LLVM depends on whether optimizer is activated or not.
    auto optimizer_enabled = py::cast<bool>(c.options()["tuplex.useLLVMOptimizer"]);
    PythonMetrics pythMet = c.getMetrics();
    auto pt1 = pythMet.getTotalCompilationTime();
    auto pt2 = pythMet.getLogicalOptimizationTime();
    auto pt3 = pythMet.getLLVMOptimizationTime();
    auto pt4 = pythMet.getLLVMCompilationTime();
    EXPECT_GT(pt1, 0.0);
    EXPECT_GT(pt2, 0.0);
    if(!optimizer_enabled)
        EXPECT_EQ(pt3, 0.0);
    else
        EXPECT_GT(pt3, 0.0);
    EXPECT_GT(pt4, 0.0);
}

TEST_F(WrapperTest, LambdaResolveI) {
    //         self.conf = {"webui.enable" : False, "driverMemory" : "8MB", "partitionSize" : "256KB"}
    //        self.c = tuplex.Context(self.conf)
    //
    //    def test_LambdaResolveI(self):
    //
    //        ds = self.c.parallelize([0, 1, 2, 3, 4]).map(lambda x: 1. / x)
    //
    //        self.assertEqual(ds.collect(), [1. / 1, 1. / 2, 1. / 3, 1. / 4])
    //
    //        self.assertEqual(ds.resolve(ZeroDivisionError, lambda x: 42).collect(),
    //                         [42, 1. / 1, 1. / 2, 1. / 3, 1. / 4])
    using namespace tuplex;
    using namespace std;

    auto ctx_opts = "{\"webui.enable\": false,"
                         " \"driverMemory\": \"8MB\","
                         " \"partitionSize\": \"256KB\","
                         "\"tuplex.scratchDir\": \"file://" + scratchDir + "\","
                         "\"resolveWithInterpreterOnly\": true}";
    PythonContext ctx("", "", ctx_opts);


    auto L = python::runAndGet("L = [0, 1, 2, 3, 4]", "L");
    ASSERT_TRUE(L);
    Py_XINCREF(L);
    auto object_list = py::reinterpret_borrow<py::list>(L);

    {
//        // first try
//        auto res1 = ctx.parallelize(object_list).map("lambda x: 1. / x", "").collect();
//        ASSERT_TRUE(res1.ptr());
//        ASSERT_TRUE(PyList_Check(res1.ptr()));
//        EXPECT_EQ(PyList_Size(res1.ptr()), 4);

        // second w. resolve
        auto res2 = ctx.parallelize(object_list).map("lambda x: 1. / x", "")
           .resolve(ecToI64(ExceptionCode::ZERODIVISIONERROR), "lambda x: 42", "").collect();
        ASSERT_TRUE(res2.ptr());
        ASSERT_TRUE(PyList_Check(res2.ptr()));
        EXPECT_EQ(PyList_Size(res2.ptr()), 5);

        for(int i = 0; i < PyList_Size(res2.ptr()); ++i)
            ASSERT_TRUE(PyList_GetItem(res2.ptr(), i)); // check it's not null.
    }

}


// check that non-tuplex mapped pyobjects can be collected properly!
TEST_F(WrapperTest, CollectPyObjects) {
    using namespace tuplex;
    using namespace std;

    auto ctx_opts = "{\"webui.enable\": false,"
                    " \"driverMemory\": \"8MB\","
                    " \"partitionSize\": \"256KB\","
                    "\"tuplex.scratchDir\": \"file://" + scratchDir + "\","
                    "\"resolveWithInterpreterOnly\": true}";
    PythonContext ctx("", "", ctx_opts);


    auto L = python::runAndGet("import numpy as np; L = [(1,np.zeros(1)), (4,np.zeros(4))]", "L");
    ASSERT_TRUE(L);
    Py_XINCREF(L);
    auto object_list = py::reinterpret_borrow<py::list>(L);

    {
        // second w. resolve
        auto res = ctx.parallelize(object_list).map("lambda a, b: (a + 1, b)", "").collect();
        ASSERT_TRUE(res.ptr());
        ASSERT_TRUE(PyList_Check(res.ptr()));
        EXPECT_EQ(PyList_Size(res.ptr()), 2);

        // check types and values
        EXPECT_EQ(PyLong_AsLong(PyTuple_GetItem(PyList_GetItem(res.ptr(), 0), 0)), 2);
        auto item = PyTuple_GetItem(PyList_GetItem(res.ptr(), 0), 1);
        EXPECT_EQ(PyObject_Length(PyTuple_GetItem(PyList_GetItem(res.ptr(), 0), 1)), 1);
        EXPECT_EQ(PyLong_AsLong(PyTuple_GetItem(PyList_GetItem(res.ptr(), 1), 0)), 5);
        EXPECT_EQ(PyObject_Length(PyTuple_GetItem(PyList_GetItem(res.ptr(), 1), 1)), 4);


        // trigger GC
        python::runAndGet("import gc; gc.collect()");
    }
}

TEST_F(WrapperTest, SingleCharCSVField) {
    // reported as issue-275, crash when single char field is encountered
    // https://github.com/LeonhardFS/Tuplex/issues/275
    using namespace tuplex;
    using namespace std;

    auto ctx_opts = "{\"webui.enable\": false,"
                    " \"driverMemory\": \"8MB\","
                    " \"partitionSize\": \"256KB\","
                    "\"tuplex.scratchDir\": \"file://" + scratchDir + "\","
                    "\"resolveWithInterpreterOnly\": true}";
    PythonContext ctx("", "", ctx_opts);


    auto L = python::runAndGet("L=['a', 'b', '-']", "L");
    ASSERT_TRUE(L);
    Py_XINCREF(L);
    {
        auto object_list = py::reinterpret_borrow<py::list>(L);
        // save to csv file
        ctx.parallelize(object_list).tocsv("testdata.csv"); // <-- this is not where the failure happens, happens somewhere else?

        auto typehints = PyDict_New();
        PyDict_SetItem(typehints, PyLong_FromLong(0), python::PyString_FromString("str"));

        // read from file incl. type hints
        auto ds = ctx.csv("testdata.part0.csv",py::none(), true, false, "", "\"",
                          py::none(),
                          py::reinterpret_borrow<py::dict>(typehints));
    }
}

TEST_F(WrapperTest, NYC311) {
    using namespace tuplex;
    using namespace std;

    auto ctx_opts = "{\"webui.enable\": false,"
                    " \"driverMemory\": \"8MB\","
                    " \"partitionSize\": \"256KB\","
                    "\"executorCount\": 0,"
                    "\"tuplex.scratchDir\": \"file://" + scratchDir + "\","
                    "\"resolveWithInterpreterOnly\": true}";

    auto fix_zip_codes_c = "def fix_zip_codes(zips):\n"
                           "    if not zips:\n"
                           "         return None\n"
                           "    # Truncate everything to length 5 \n"
                           "    s = zips[:5]\n"
                           "    \n"
                           "    # Set 00000 zip codes to nan\n"
                           "    if s == '00000':\n"
                           "         return None\n"
                           "    else:\n"
                           "         return s";

    auto service_path = "../resources/pipelines/311/311_nyc_sample.csv";

    PythonContext ctx("", "", ctx_opts);
    {
        auto type_dict = PyDict_New();
        PyDict_SetItem(type_dict, python::PyString_FromString("Incident Zip"), python::PyString_FromString("str"));
        auto cols_to_select = PyList_New(1);
        PyList_SET_ITEM(cols_to_select, 0, python::PyString_FromString("Incident Zip"));
        // type hints:
        // vector<string>{"Unspecified", "NO CLUE", "NA", "N/A", "0", ""}
        ctx.csv(service_path,py::none(), true, false, "", "\"",
                py::none(), py::reinterpret_borrow<py::dict>(type_dict))
                .mapColumn("Incident Zip", fix_zip_codes_c, "")
                .selectColumns(py::reinterpret_borrow<py::list>(cols_to_select))
                .unique().show();

        std::cout<<std::endl;
    }
}

TEST_F(WrapperTest, MixedTypesIsWithNone) {
    using namespace tuplex;
    using namespace std;

    auto opts = microTestOptions();
    opts.set("tuplex.optimizer.mergeExceptionsInOrder", "true");
    PythonContext c("python", "",  opts.asJSON());

    PyObject *listObj = PyList_New(8);
    PyList_SetItem(listObj, 0, python::none());
    PyList_SetItem(listObj, 1, PyLong_FromLong(255));
    PyList_SetItem(listObj, 2, PyLong_FromLong(400));
    PyList_SetItem(listObj, 3, python::boolean(true));
    PyList_SetItem(listObj, 4, PyFloat_FromDouble(2.7));
    PyList_SetItem(listObj, 5, PyTuple_New(0)); // empty tuple
    PyList_SetItem(listObj, 6, PyList_New(0)); // empty list
    PyList_SetItem(listObj, 7, PyDict_New()); // empty dict

    auto ref = vector<bool>{true, false, false, false, false, false, false, false};

    Py_IncRef(listObj);

    {
        auto list = py::reinterpret_borrow<py::list>(listObj);
        auto res = c.parallelize(list).map("lambda x: (x, x is None)", "").collect();
        auto resObj = res.ptr();
        PyObject_Print(resObj, stdout, 0);
        std::cout<<std::endl;

        // convert to list and check
        ASSERT_TRUE(PyList_Check(resObj));
        ASSERT_EQ(PyList_Size(resObj), ref.size());

        for(int i = 0; i < ref.size(); ++i) {
            auto item = PyList_GetItem(resObj, i);
            Py_INCREF(item);
            ASSERT_TRUE(PyTuple_Check(item));

            auto el0 = PyTuple_GetItem(item, 0);
            auto el1 = PyTuple_GetItem(item, 1);
            Py_INCREF(el0);
            Py_IncRef(el1);
            ASSERT_TRUE(el1 == Py_False || el1 == Py_True);
            auto el1_true = el1 == Py_True;
            EXPECT_EQ(el1_true, ref[i]);

            auto cmp_res = PyObject_RichCompare(PyList_GetItem(listObj, i), el0, Py_EQ);

            cout<<"comparing "<<python::PyString_AsString(PyList_GetItem(listObj, i))<<" == "<<python::PyString_AsString(el0)<<endl;
            PyObject_Print(cmp_res, stdout, 0);
            std::cout<<std::endl;
            ASSERT_TRUE(cmp_res);
            EXPECT_EQ(cmp_res, Py_True);
        }
    }
}

TEST_F(WrapperTest, SelectColumns) {
    using namespace tuplex;

    auto content = "Unique Key,Created Date,Closed Date,Agency,Agency Name,Complaint Type,Descriptor,Location Type,Incident Zip,Incident Address,Street Name,Cross Street 1,Cross Street 2,Intersection Street 1,Intersection Street 2,Address Type,City,Landmark,Facility Type,Status,Due Date,Resolution Description,Resolution Action Updated Date,Community Board,BBL,Borough,X Coordinate (State Plane),Y Coordinate (State Plane),Open Data Channel Type,Park Facility Name,Park Borough,Vehicle Type,Taxi Company Borough,Taxi Pick Up Location,Bridge Highway Name,Bridge Highway Direction,Road Ramp,Bridge Highway Segment,Latitude,Longitude,Location\n"
                   "19937896,03/01/2011 02:27:57 PM,03/14/2011 03:59:20 PM,DOF,Refunds and Adjustments,DOF Property - Payment Issue,Misapplied Payment,Property Address,10027,,,,,,,ADDRESS,NEW YORK,,N/A,Closed,03/22/2011 02:27:57 PM,The Department of Finance resolved this issue.,03/14/2011 03:59:20 PM,09 MANHATTAN,1019820050,MANHATTAN,,,PHONE,Unspecified,MANHATTAN,,,,,,,,,,\n"
                   "19937901,03/01/2011 10:41:13 AM,03/15/2011 04:14:19 PM,DOT,Department of Transportation,Street Sign - Dangling,Street Cleaning - ASP,Street,11232,186 25 STREET,25 STREET,3 AVENUE,4 AVENUE,,,ADDRESS,BROOKLYN,,N/A,Closed,03/15/2011 05:32:23 PM,The Department of Transportation has completed the request or corrected the condition.,03/15/2011 04:14:19 PM,07 BROOKLYN,3006540024,BROOKLYN,984640,180028,PHONE,Unspecified,BROOKLYN,,,,,,,,40.660811976282695,-73.99859430999363,\"(40.660811976282695, -73.99859430999363)\"\n"
                   "19937902,03/01/2011 09:07:45 AM,03/15/2011 08:26:09 AM,DOT,Department of Transportation,Street Sign - Missing,Other/Unknown,Street,11358,,,,,158 STREET,NORTHERN BOULEVARD,INTERSECTION,FLUSHING,,N/A,Closed,03/15/2011 02:24:33 PM,The Department of Transportation has completed the request or corrected the condition.,03/15/2011 08:26:09 AM,07 QUEENS,,QUEENS,1037621,217498,PHONE,Unspecified,QUEENS,,,,,,,,40.763497105049986,-73.80733639290203,\"(40.763497105049986, -73.80733639290203)\"\n"
                   "19937903,03/01/2011 05:39:26 PM,04/04/2011 11:32:57 AM,DOT,Department of Transportation,Street Sign - Missing,School Crossing,Street,10014,10 SHERIDAN SQUARE,SHERIDAN SQUARE,BARROW STREET,GROVE STREET,,,ADDRESS,NEW YORK,,N/A,Closed,04/01/2011 03:43:12 PM,\"Upon inspection, the reported condition was not found, therefore no action was taken.\",04/04/2011 11:32:57 AM,02 MANHATTAN,1005920040,MANHATTAN,983719,206336,PHONE,Unspecified,MANHATTAN,,,,,,,,40.733021305197404,-74.00191597502526,\"(40.733021305197404, -74.00191597502526)\"\n"
                   "19937904,03/01/2011 11:08:14 AM,03/02/2011 07:55:37 AM,DOT,Department of Transportation,Street Sign - Missing,Stop,Street,10069,,,,,WEST   63 STREET,WEST END AVENUE,INTERSECTION,NEW YORK,,N/A,Closed,03/08/2011 11:08:14 AM,\"The condition has been inspected/investigated, see customer notes for more information.\",03/02/2011 07:55:37 AM,07 MANHATTAN,,MANHATTAN,987400,221308,PHONE,Unspecified,MANHATTAN,,,,,,,,40.77411510013836,-73.98862703263869,\"(40.77411510013836, -73.98862703263869)\"\n"
                   "19937906,03/01/2011 03:16:09 PM,03/02/2011 09:06:30 AM,DOF,Correspondence Unit,DOF Property - Request Copy,Copy of Notice of Property Value,Property Address,11105,,,,,,,ADDRESS,ASTORIA,,N/A,Closed,03/06/2011 03:16:09 PM,The Department of Finance mailed the requested item.,03/02/2011 09:06:31 AM,01 QUEENS,4009650074,QUEENS,,,PHONE,Unspecified,QUEENS,,,,,,,,,,\n"
                   "19937907,03/01/2011 01:22:59 PM,03/02/2011 09:06:28 AM,DOF,Correspondence Unit,DOF Property - Request Copy,Copy of Notice of Property Value,Property Address,10469,,,,,,,ADDRESS,BRONX,,N/A,Closed,03/06/2011 01:22:59 PM,The Department of Finance mailed the requested item.,03/02/2011 09:06:28 AM,12 BRONX,2046970142,BRONX,,,PHONE,Unspecified,BRONX,,,,,,,,,,\n"
                   "19937908,03/01/2011 12:01:58 PM,03/02/2011 09:05:26 AM,DOF,Correspondence Unit,DOF Property - Request Copy,Copy of Notice of Property Value,Property Address,10305,,,,,,,ADDRESS,STATEN ISLAND,,N/A,Closed,03/06/2011 12:01:58 PM,The Department of Finance mailed the requested item.,03/02/2011 09:05:26 AM,02 STATEN ISLAND,5032350004,STATEN ISLAND,,,PHONE,Unspecified,STATEN ISLAND,,,,,,,,,,\n"
                   "19937909,03/01/2011 02:35:46 PM,03/02/2011 09:06:31 AM,DOF,Correspondence Unit,DOF Property - Request Copy,Copy of Notice of Property Value,Property Address,11221,,,,,,,ADDRESS,BROOKLYN,,N/A,Closed,03/06/2011 02:35:46 PM,The Department of Finance mailed the requested item.,03/02/2011 09:06:31 AM,04 BROOKLYN,3033660059,BROOKLYN,,,PHONE,Unspecified,BROOKLYN,,,,,,,,,,";

    // write to test dir!
    auto testURI = testName + "/311_subset.csv";

    stringToFile(testURI, content);

    auto ctx_opts = "{\"webui.enable\": false,"
                    " \"driverMemory\": \"8MB\","
                    " \"partitionSize\": \"256KB\","
                    "\"executorCount\": 0,"
                    "\"tuplex.scratchDir\": \"file://" + scratchDir + "\","
                                                                      "\"resolveWithInterpreterOnly\": true}";

    PythonContext ctx("", "", ctx_opts);
    {
        auto cols_to_select = PyList_New(1);
        PyList_SET_ITEM(cols_to_select, 0, python::PyString_FromString("Unique Key"));

        auto res = ctx.csv(testURI).selectColumns(py::reinterpret_borrow<py::list>(cols_to_select)).columns();
        auto resObj = res.ptr();
        ASSERT_TRUE(PyList_Check(resObj));
        ASSERT_EQ(PyList_Size(resObj), 1);
        auto col_name = python::PyString_AsString(PyList_GET_ITEM(resObj, 0));
        EXPECT_EQ(col_name, "Unique Key");
    }
}

TEST_F(WrapperTest, PartitionRelease) {
    // this test checks that when context is destroyed, partitions are also properly released

      using namespace tuplex;
    using namespace std;

    auto ctx_opts = "{\"webui.enable\": false,"
                    " \"driverMemory\": \"8MB\","
                    " \"partitionSize\": \"256KB\","
                    "\"executorCount\": 0,"
                    "\"tuplex.scratchDir\": \"file://" + scratchDir + "\","
                    "\"resolveWithInterpreterOnly\": true}";

    auto fix_zip_codes_c = "def fix_zip_codes(zips):\n"
                           "    if not zips:\n"
                           "         return None\n"
                           "    # Truncate everything to length 5 \n"
                           "    s = zips[:5]\n"
                           "    \n"
                           "    # Set 00000 zip codes to nan\n"
                           "    if s == '00000':\n"
                           "         return None\n"
                           "    else:\n"
                           "         return s";

    auto service_path = "../resources/pipelines/311/311_nyc_sample.csv";

    PythonContext *ctx = new PythonContext("", "", ctx_opts);

    PythonContext ctx2("", "", ctx_opts);
    {
        auto type_dict = PyDict_New();
        PyDict_SetItem(type_dict, python::PyString_FromString("Incident Zip"), python::PyString_FromString("str"));
        auto cols_to_select = PyList_New(1);
        PyList_SET_ITEM(cols_to_select, 0, python::PyString_FromString("Incident Zip"));
        // type hints:
        // vector<string>{"Unspecified", "NO CLUE", "NA", "N/A", "0", ""}
        ctx->csv(service_path,py::none(), true, false, "", "\"",
                py::none(), py::reinterpret_borrow<py::dict>(type_dict))
                .mapColumn("Incident Zip", fix_zip_codes_c, "")
                .selectColumns(py::reinterpret_borrow<py::dict>(cols_to_select))
                .unique().show();

        std::cout<<std::endl;

        delete ctx; // should invoke partitions!
        ctx = nullptr;


        type_dict = PyDict_New();
        PyDict_SetItem(type_dict, python::PyString_FromString("Incident Zip"), python::PyString_FromString("str"));
        cols_to_select = PyList_New(1);
        PyList_SET_ITEM(cols_to_select, 0, python::PyString_FromString("Incident Zip"));

        ctx2.csv(service_path,py::none(), true, false, "", "\"",
                 py::none(), py::reinterpret_borrow<py::dict>(type_dict))
                .mapColumn("Incident Zip", fix_zip_codes_c, "")
                .selectColumns(py::reinterpret_borrow<py::dict>(cols_to_select))
                .unique().show();
    }

}

TEST_F(WrapperTest, TracingVisitorError) {
    using namespace tuplex;

    auto udf_code = "def count(L):\n"
                    "    d = {}\n"
                    "    for x in L:\n"
                    "        if x not in d.keys():\n"
                    "            d[x] = 0\n"
                    "        d[x] += 1\n"
                    "    return d";

    auto ctx_opts = "{\"webui.enable\": false,"
                    " \"driverMemory\": \"8MB\","
                    " \"partitionSize\": \"256KB\","
                    "\"executorCount\": 0,"
                    "\"tuplex.scratchDir\": \"file://" + scratchDir + "\","
                                                                      "\"resolveWithInterpreterOnly\": true}";

    PythonContext ctx("", "", ctx_opts);
    {
        auto cols_to_select = PyList_New(1);
        PyList_SET_ITEM(cols_to_select, 0, python::PyString_FromString("Unique Key"));


        PyObject *listObj = PyList_New(1);
        PyObject *sublistObj1 = PyList_New(2);
        PyList_SET_ITEM(sublistObj1, 0, python::PyString_FromString("a"));
        PyList_SET_ITEM(sublistObj1, 1, python::PyString_FromString("b"));

        PyList_SetItem(listObj, 0, sublistObj1);

        auto list = py::reinterpret_borrow<py::list>(listObj);

        auto res = ctx.parallelize(list).map(udf_code, "").collect();
        auto resObj = res.ptr();
        ASSERT_TRUE(PyList_Check(resObj));
        EXPECT_GE(PyList_Size(resObj), 1);
    }
}

TEST_F(WrapperTest, SumByKey) {
    using namespace tuplex;

    // def test_sum_by_key(self):
    //        c = Context(self.conf)
    //
    //        data = [(0, 10.0), (1, 20.0), (0, -4.5)]
    //
    //        res = c.parallelize(data, columns=['id', 'volume']).aggregateByKey(lambda a, b: a + b,
    //                                                                            lambda a, x: a + x['volume'],
    //                                                                            0.0,
    //                                                                            ['id']).collect()

    auto ctx_opts = "{\"webui.enable\": false,"
                    " \"driverMemory\": \"8MB\","
                    " \"partitionSize\": \"256KB\","
                    "\"executorCount\": 0,"
                    "\"tuplex.scratchDir\": \"file://" + scratchDir + "\","
                                                                      "\"resolveWithInterpreterOnly\": true}";


    PythonContext ctx("", "", ctx_opts);
    {
        auto values_obj = PyList_New(3);
        PyList_SetItem(values_obj, 0, python::runAndGet("L = (0, 10.0)", "L"));
        PyList_SetItem(values_obj, 1, python::runAndGet("L = (1, 20.0)", "L"));
        PyList_SetItem(values_obj, 2, python::runAndGet("L = (0, -4.0)", "L"));

        auto columns_obj = python::runAndGet("L = ['id', 'volume']", "L");
        auto key_columns_obj = python::runAndGet("['id']", "L");
        auto pickled_val = python::pickleObject(python::getMainModule(), PyFloat_FromDouble(0.0));

        auto values = py::reinterpret_borrow<py::list>(values_obj);
        auto columns = py::reinterpret_borrow<py::list>(columns_obj);
        auto key_columns = py::reinterpret_borrow<py::list>(key_columns_obj);

        auto res = ctx.parallelize(values, columns)
                      .aggregateByKey("lambda a, b: a + b", "",
                                      "lambda a, x: a +x['volume']", "",
                                      pickled_val,
                                      key_columns)
                      .collect();
        auto resObj = res.ptr();
        ASSERT_TRUE(PyList_Check(resObj));
        EXPECT_GE(PyList_Size(resObj), 2);

        // print result out
        PyObject_Print(resObj, stdout, 0);
        std::cout<<std::endl;
    }
}


// as reported in https://github.com/tuplex/tuplex/issues/99
TEST_F(WrapperTest, AllRows311) {
    using namespace tuplex;

    std::string test_data = "UniqueKey,CreatedDate,Agency,ComplaintType,Descriptor,IncidentZip,StreetName\n"
                            "46688741,06/30/2020 07:24:41 PM,NYPD,Noise - Residential,Loud Music/Party,10037.0,MADISON AVENUE\n"
                            "53493739,02/28/2022 07:30:31 PM,NYPD,Illegal Parking,Double Parked Blocking Traffic,11203.0,EAST   56 STREET\n"
                            "48262955,11/27/2020 12:00:00 PM,DSNY,Derelict Vehicles,Derelict Vehicles,11203.0,CLARKSON AVENUE\n"
                            "48262956,11/27/2020 12:00:00 PM,DSNY,Derelict Vehicles,Derelict Vehicles,11208.0,SHEPHERD AVENUE\n"
                            "48262957,11/27/2020 12:00:00 PM,DSNY,Derelict Vehicles,Derelict Vehicles,11238.0,BERGEN STREET\n"
                            "46688747,06/30/2020 02:51:45 PM,NYPD,Noise - Vehicle,Engine Idling,10009.0,EAST   12 STREET\n"
                            "46688748,06/30/2020 09:26:45 AM,NYPD,Non-Emergency Police Matter,Face Covering Violation,11204.0,20 AVENUE\n"
                            "48262973,11/27/2020 03:46:00 PM,DEP,Water Quality,unknown odor/taste in drinking water (QA6),10021.0,EAST   70 STREET\n"
                            "53493766,02/28/2022 05:28:38 AM,NYPD,Noise - Vehicle,Car/Truck Horn,11366.0,PARSONS BOULEVARD\n";

    // write test data out to test path
    std::string input_path = this->testName + "_test_311_testfile.csv";
    std::string output_path = this->testName + "_test_311_output.csv";

    stringToFile(input_path, test_data);

    auto udf_code = "def fix_zip_codes(zips):\n"
                    "            if not zips:\n"
                    "                return None\n"
                    "            # Truncate everything to length 5\n"
                    "            s = zips[:5]\n"
                    "\n"
                    "            # Set 00000 zip codes to nan\n"
                    "            if s == \"00000\":\n"
                    "                return None\n"
                    "            else:\n"
                    "                return s";

    auto ctx_opts = "{\"webui.enable\": false,"
                    " \"driverMemory\": \"8MB\","
                    " \"partitionSize\": \"256KB\","
                    "\"executorCount\": 0,"
                    "\"tuplex.scratchDir\": \"file://" + scratchDir + "\","
                                                                      "\"resolveWithInterpreterOnly\": true}";

    //  null_values=["Unspecified", "NO CLUE", "NA", "N/A", "0", ""],
    //            type_hints={0: typing.Optional[str],
    //                        1: typing.Optional[str],
    //                        2: typing.Optional[str],
    //                        3: typing.Optional[str],
    //                        4: typing.Optional[str],
    //                        5: typing.Optional[str],
    //                        }

    PythonContext ctx("", "", ctx_opts);
    {
        auto null_values_obj = PyList_New(6);
        PyList_SetItem(null_values_obj, 0, python::PyString_FromString("Unspecified"));
        PyList_SetItem(null_values_obj, 1, python::PyString_FromString("NO CLUE"));
        PyList_SetItem(null_values_obj, 2, python::PyString_FromString("NA"));
        PyList_SetItem(null_values_obj, 3, python::PyString_FromString("N/A"));
        PyList_SetItem(null_values_obj, 4, python::PyString_FromString("0"));
        PyList_SetItem(null_values_obj, 5, python::PyString_FromString(""));

        auto type_hints_obj = PyDict_New();
        for(unsigned i = 0; i <= 5; ++i)
            PyDict_SetItem(type_hints_obj, PyLong_FromLong(i), python::runAndGet("import typing; x=typing.Optional[str]", "x"));


        auto null_values = py::reinterpret_borrow<py::list>(null_values_obj);
        auto type_hints = py::reinterpret_borrow<py::dict>(type_hints_obj);

        auto res = ctx.csv(input_path, py::none(), true, false, "", "\"", null_values, type_hints)
                      .mapColumn("IncidentZip", udf_code, "")
                      .unique()
                      .collect();
        auto resObj = res.ptr();
        ASSERT_TRUE(PyList_Check(resObj));
        EXPECT_GE(PyList_Size(resObj), 2);

        // print result out
        PyObject_Print(resObj, stdout, 0);
        std::cout<<std::endl;
    }
}

// bug 94: https://github.com/tuplex/tuplex/issues/94
TEST_F(WrapperTest, DoubleCollect) {
    using namespace tuplex;

    // ds = c.parallelize([(1, "A"),(2, "a"),(3, 2)]).filter(lambda a, b: a > 1)
    // ds.collect()
    // ds.collect()

    auto ctx_opts = "{\"webui.enable\": false,"
                    " \"driverMemory\": \"8MB\","
                    " \"partitionSize\": \"256KB\","
                    "\"executorCount\": 0,"
                    "\"tuplex.scratchDir\": \"file://" + scratchDir + "\","
                                                                      "\"resolveWithInterpreterOnly\": true}";


    PythonContext ctx("", "", ctx_opts);
    {
        auto values_obj = python::runAndGet("L = [(1, \"A\"),(2, \"a\"),(3, 2)]", "L");

        auto values = py::reinterpret_borrow<py::list>(values_obj);

        auto ds = ctx.parallelize(values)
                .filter("lambda a, b: a > 1","");

        auto res = ds.collect();
        auto resObj = res.ptr();
        ASSERT_TRUE(PyList_Check(resObj));
        EXPECT_EQ(PyList_Size(resObj), 2);

        // print result out
        PyObject_Print(resObj, stdout, 0);
        std::cout<<std::endl;

        // collect again, should NOT fail
        res = ds.collect();
        resObj = res.ptr();
        ASSERT_TRUE(PyList_Check(resObj));
        EXPECT_EQ(PyList_Size(resObj), 2);
    }
}

//// debug any python module...
///** Takes a path and adds it to sys.paths by calling PyRun_SimpleString.
// * This does rather laborious C string concatenation so that it will work in
// * a primitive C environment.
// *
// * Returns 0 on success, non-zero on failure.
// */
//int add_path_to_sys_module(const char *path) {
//    int ret = 0;
//    const char *prefix = "import sys\nsys.path.append(\"";
//    const char *suffix = "\")\n";
//    char *command = (char*)malloc(strlen(prefix)
//                                  + strlen(path)
//                                  + strlen(suffix)
//                                  + 1);
//    if (! command) {
//        return -1;
//    }
//    strcpy(command, prefix);
//    strcat(command, path);
//    strcat(command, suffix);
//    ret = PyRun_SimpleString(command);
//#ifdef DEBUG
//    printf("Calling PyRun_SimpleString() with:\n");
//    printf("%s", command);
//    printf("PyRun_SimpleString() returned: %d\n", ret);
//    fflush(stdout);
//#endif
//    free(command);
//    return ret;
//}
//
///** This imports a Python module and calls a specific function in it.
// * It's arguments are similar to main():
// * argc - Number of strings in argv
// * argv - Expected to be 4 strings:
// *      - Name of the executable.
// *      - Path to the directory that the Python module is in.
// *      - Name of the Python module.
// *      - Name of the function in the module.
// *
// * The Python interpreter will be initialised and the path to the Python module
// * will be added to sys.paths then the module will be imported.
// * The function will be called with no arguments and its return value will be
// * ignored.
// *
// * This returns 0 on success, non-zero on failure.
// */
//int import_call_execute(int argc, const char *argv[]) {
//    int return_value = 0;
//    PyObject *pModule   = NULL;
//    PyObject *pFunc     = NULL;
//    PyObject *pResult   = NULL;
//
//    if (argc != 4) {
//        fprintf(stderr,
//                "Wrong arguments!"
//                " Usage: %s package_path module function\n", argv[0]);
//        return_value = -1;
//        goto except;
//    }
//    Py_SetProgramName((wchar_t*)argv[0]);
//    Py_Initialize();
//    if (add_path_to_sys_module(argv[1])) {
//        return_value = -2;
//        goto except;
//    }
//    pModule = PyImport_ImportModule(argv[2]);
//    if (! pModule) {
//        fprintf(stderr,
//                "%s: Failed to load module \"%s\"\n", argv[0], argv[2]);
//        return_value = -3;
//        goto except;
//    }
//    pFunc = PyObject_GetAttrString(pModule, argv[3]);
//    if (! pFunc) {
//        fprintf(stderr,
//                "%s: Can not find function \"%s\"\n", argv[0], argv[3]);
//        return_value = -4;
//        goto except;
//    }
//    if (! PyCallable_Check(pFunc)) {
//        fprintf(stderr,
//                "%s: Function \"%s\" is not callable\n", argv[0], argv[3]);
//        return_value = -5;
//        goto except;
//    }
//    pResult = PyObject_CallObject(pFunc, NULL);
//    if (! pResult) {
//        fprintf(stderr, "%s: Function call failed\n", argv[0]);
//        return_value = -6;
//        goto except;
//    }
//#ifdef DEBUG
//        printf("%s: PyObject_CallObject() succeeded\n", argv[0]);
//#endif
//    assert(! PyErr_Occurred());
//    goto finally;
//    except:
//    assert(PyErr_Occurred());
//    PyErr_Print();
//    finally:
//    Py_XDECREF(pFunc);
//    Py_XDECREF(pModule);
//    Py_XDECREF(pResult);
//    Py_Finalize();
//    return return_value;
//}<|MERGE_RESOLUTION|>--- conflicted
+++ resolved
@@ -39,13 +39,10 @@
     void TearDown() override {
         TuplexTest::TearDown();
         python::closeInterpreter();
-<<<<<<< HEAD
-=======
 
         using namespace tuplex;
         auto vfs = VirtualFileSystem::fromURI(".");
         vfs.remove(testName);
->>>>>>> 5afee381
     }
 };
 
@@ -64,7 +61,6 @@
 
 // Important detail: RAII of boost python requires call to all boost::python destructors before closing the interpreter.
 
-<<<<<<< HEAD
 /** below is a template for a wrapper test function **/
 // TEST_F(WrapperTest, WrapperTestTemplate) {
 //     using namespace tuplex;
@@ -81,7 +77,7 @@
 //     PyTuple_SET_ITEM(tupleObj1, 1, python::PyString_FromString("a"));
 
 //     PyList_SetItem(listObj, 0, tupleObj1);
-    
+
 //     { // need to keep curly braces (for weird memory errors)
 //         auto list = py::reinterpret_borrow<py::list>(listObj);
 //         // add parallelize-map-collect
@@ -96,8 +92,6 @@
 //     }
 // }
 
-=======
->>>>>>> 5afee381
 TEST_F(WrapperTest, BasicMergeInOrder) {
     using namespace tuplex;
 
@@ -134,7 +128,6 @@
     }
 }
 
-<<<<<<< HEAD
 TEST_F(WrapperTest, MathIsInf) {
     using namespace tuplex;
 
@@ -143,7 +136,7 @@
 
     // list object contains all rows in test (in this test, only one row)
     PyObject *listObj = PyList_New(1);
-    
+
     // initialize listObj
     // note that using runAndGet on each individual value, and then setting
     // them as an element of the list is buggy (doesn't always return the right value)
@@ -174,8 +167,6 @@
     }
 }
 
-=======
->>>>>>> 5afee381
 TEST_F(WrapperTest, StringTuple) {
     using namespace tuplex;
 
