--- conflicted
+++ resolved
@@ -2393,7 +2393,6 @@
     }
 }
 
-<<<<<<< HEAD
 TEST_F(WrapperTest, MixedTypesIsWithNone) {
     using namespace tuplex;
     using namespace std;
@@ -2455,7 +2454,8 @@
             EXPECT_EQ(cmp_res, Py_True);
         }
     }
-=======
+}
+
 TEST_F(WrapperTest, SelectColumns) {
     using namespace tuplex;
 
@@ -2557,7 +2557,6 @@
                 .unique().show();
     }
 
->>>>>>> 07f774e4
 }
 
 
