--- conflicted
+++ resolved
@@ -1148,25 +1148,15 @@
     // "executorCount": 15, "driverMemory": "15G",
     // "partitionSize": "32MB", "runTimeMemory": "64MB",
     // "inputSplitSize": "64MB", "useLLVMOptimizer": true,
-<<<<<<< HEAD
     // "optimizer.retypeUsingOptimizedInputSchema": true,
-    // "csv.selectionPushdown": true,
-=======
-    // "optimizer.nullValueOptimization": true,
     // "optimizer.selectionPushdown": true,
->>>>>>> e88a1752
     // "optimizer.generateParser": false,
     // "optimizer.mergeExceptionsInOrder": false,
     // "optimizer.filterPushdown": true}
     PythonContext ctx("python", "",
                     "{\"tuplex.webui.enable\":\"False\", \"tuplex.useLLVMOptimizer\" : \"True\","
-<<<<<<< HEAD
                     " \"tuplex.optimizer.retypeUsingOptimizedInputSchema\" : \"True\","
-                    " \"tuplex.optimizer.csv.selectionPushdown\" : \"True\","
-=======
-                    " \"tuplex.optimizer.nullValueOptimization\" : \"True\","
                     " \"tuplex.optimizer.optimizer.selectionPushdown\" : \"True\","
->>>>>>> e88a1752
                     " \"tuplex.resolveWithInterpreterOnly\":\"False\","
                     "\"tuplex.executorCount\":0,"
                     "\"tuplex.driverMemory\":\"6G\","
@@ -2216,13 +2206,8 @@
                      " \"partitionSize\": \"4MB\","
                      " \"runTimeMemory\": \"4MB\","
                      " \"useLLVMOptimizer\": true,"
-<<<<<<< HEAD
                      " \"optimizer.retypeUsingOptimizedInputSchema\": false,"
-                     " \"csv.selectionPushdown\": false, "
-=======
-                     " \"optimizer.nullValueOptimization\": false,"
                      " \"optimizer.selectionPushdown\": false, "
->>>>>>> e88a1752
                      "\"optimizer.generateParser\": false,"
                      "\"tuplex.scratchDir\": \"file://" + scratchDir + "\","
                      "\"optimizer.mergeExceptionsInOrder\": true}";
@@ -2234,13 +2219,8 @@
                      " \"partitionSize\": \"4MB\","
                      " \"runTimeMemory\": \"4MB\","
                      " \"useLLVMOptimizer\": true,"
-<<<<<<< HEAD
                      " \"optimizer.retypeUsingOptimizedInputSchema\": false,"
-                     " \"csv.selectionPushdown\": false, "
-=======
-                     " \"optimizer.nullValueOptimization\": false,"
                      " \"optimizer.selectionPushdown\": false, "
->>>>>>> e88a1752
                      "\"tuplex.scratchDir\": \"file://" + scratchDir + "\","
                      "\"optimizer.generateParser\": false,"
 
