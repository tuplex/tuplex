# (c) 2018 L.Spiegelberg
# contains util classes + definitions
file(GLOB_RECURSE SOURCES src/*.cc src/*.c)
file(GLOB_RECURSE INCLUDES include/*.h)

include_directories("include")

<<<<<<< HEAD
# find zlin
=======
# find zlib (any will do)
>>>>>>> e88a1752
find_package(ZLIB REQUIRED)

### include fmtlib/fmt
include(ExternalProject)
set(EXTERNAL_INSTALL_LOCATION ${CMAKE_BINARY_DIR}/third_party)
ExternalProject_Add(fmt
        GIT_REPOSITORY https://github.com/fmtlib/fmt.git
        GIT_TAG 9.0.0
        GIT_CONFIG advice.detachedHead=false
        TIMEOUT 5
        CMAKE_ARGS -DCMAKE_CXX_COMPILER=${CMAKE_CXX_COMPILER} -DCMAKE_CXX_FLAGS=${CMAKE_CXX_FLAGS}
        PREFIX "${EXTERNAL_INSTALL_LOCATION}"
        CONFIGURE_COMMAND "" # Disable configure step
        BUILD_COMMAND "" # Disable build step
        INSTALL_COMMAND "" # Disable install step
        UPDATE_COMMAND "" # Disable update step: clones the project only once
        )
ExternalProject_Get_Property(fmt source_dir)
set(fmt_INCLUDE_DIR ${source_dir}/include)

# add https://github.com/gabime/spdlog
set(EXTERNAL_INSTALL_LOCATION ${CMAKE_BINARY_DIR}/third_party)
ExternalProject_Add(spdlog
        GIT_REPOSITORY https://github.com/gabime/spdlog.git
        GIT_TAG v1.10.0
        GIT_CONFIG advice.detachedHead=false
        TIMEOUT 5
        CMAKE_ARGS -DCMAKE_CXX_COMPILER=${CMAKE_CXX_COMPILER} -DCMAKE_CXX_FLAGS=${CMAKE_CXX_FLAGS} #-DSPDLOG_BUILD_BENCH=OFF
        PREFIX "${EXTERNAL_INSTALL_LOCATION}"
        CONFIGURE_COMMAND "" # Disable configure step
        BUILD_COMMAND "" # Disable build step
        INSTALL_COMMAND "" # Disable install step
        UPDATE_COMMAND "" # Disable update step: clones the project only once
        )

# Specify include dir
ExternalProject_Get_Property(spdlog source_dir)
set(spdlog_INCLUDE_DIR ${source_dir}/include)

# Add cJSON ==> newer AWS SDKs ship it, so exclude it then...
# AWS SDK defined cjson since v1.5
if(NOT BUILD_WITH_AWS)
    include(FetchContent)
    set(FETCHCONTENT_BASE_DIR ${CMAKE_BINARY_DIR}/third_party/src)
    FetchContent_Declare(cJSON
        GIT_REPOSITORY https://github.com/DaveGamble/cJSON.git
        GIT_TAG        v1.7.15
        GIT_CONFIG advice.detachedHead=false
    )
    FetchContent_GetProperties(cJSON)
    if(NOT cjson_Populated)
        FetchContent_Populate(cJSON)
        message(STATUS "cJSON Source Dir: ${cjson_SOURCE_DIR}")
        message(STATUS "cJSON Binary Dir: ${cjson_BINARY_DIR}")
    #    add_subdirectory(${cjson_SOURCE_DIR} ${cjson_BINARY_DIR})
    endif()
else()
    message(STATUS "Using cJSON shipped with AWSSDK")
    # Note: alternative is to use CJSON_HIDE_SYMBOLS IWTH AWS SDK.
endif()

# include simdjson, tutorial here https://github.com/simdjson/cmake_demo_single_file/blob/master/CMakeLists.txt
include(FetchContent)
FetchContent_Declare(
        simdjson
        GIT_REPOSITORY https://github.com/simdjson/simdjson.git
        GIT_SHALLOW TRUE
        GIT_TAG tags/v2.0.4
)

FetchContent_MakeAvailable(simdjson)

# AWS SDK defines cjson since v1.5, yet if using BUILD_WITH_AWS=OFF make sure to add cJSON symbols...
if(NOT BUILD_WITH_AWS)
    list(APPEND SOURCES ${cjson_SOURCE_DIR}/cJSON.c)
endif()

add_library(libutils ${LIBRARY_MODE}
        ${CMAKE_CURRENT_BINARY_DIR} ${SOURCES} ${INCLUDES})
set_target_properties(libutils PROPERTIES PREFIX "")

### include nlohmann/json
ExternalProject_Add(json
        GIT_REPOSITORY https://github.com/nlohmann/json.git
        GIT_TAG v3.5.0
        GIT_CONFIG advice.detachedHead=false
        TIMEOUT 5
        CMAKE_ARGS -DCMAKE_CXX_COMPILER=${CMAKE_CXX_COMPILER} -DCMAKE_CXX_FLAGS=${CMAKE_CXX_FLAGS}
        PREFIX "${EXTERNAL_INSTALL_LOCATION}"
        CONFIGURE_COMMAND "" # Disable configure step
        BUILD_COMMAND "" # Disable build step
        INSTALL_COMMAND "" # Disable install step
        UPDATE_COMMAND "" # Disable update step: clones the project only once
        )
ExternalProject_Get_Property(json source_dir)
set(json_INCLUDE_DIR ${source_dir}/include)
include_directories(${json_INCLUDE_DIR})

if(BUILD_WITH_CEREAL)
ExternalProject_Add(cereal
        GIT_REPOSITORY https://github.com/USCiLab/cereal.git
        GIT_TAG v1.3.2
        TIMEOUT 5
        CMAKE_ARGS -DCMAKE_CXX_COMPILER=${CMAKE_CXX_COMPILER} -DCMAKE_CXX_FLAGS=${CMAKE_CXX_FLAGS}
        PREFIX "${EXTERNAL_INSTALL_LOCATION}"
        CONFIGURE_COMMAND "" # Disable configure step
        BUILD_COMMAND "" # Disable build step
        INSTALL_COMMAND "" # Disable install step
        UPDATE_COMMAND "" # Disable update step: clones the project only once
        )
ExternalProject_Get_Property(cereal source_dir)
set(cereal_INCLUDE_DIR ${source_dir}/include)
endif()

# ------
# dependencies

# set here dependencies, include_targets, link_targets
if(BUILD_WITH_CEREAL)
    set(UTILS_DEPENDENCIES fmt spdlog json cereal)
else()
    set(UTILS_DEPENDENCIES fmt spdlog json)
endif()

set(UTILS_INCLUDE_DIRS ${CMAKE_CURRENT_SOURCE_DIR}/include
        ${CMAKE_CURRENT_BINARY_DIR}
        ${fmt_INCLUDE_DIR}
        ${spdlog_INCLUDE_DIR}
        ${cjson_SOURCE_DIR}
        ${json_INCLUDE_DIR}
        ${cereal_INCLUDE_DIR}
        ${Boost_INCLUDE_DIR}
        ${AWSSDK_INCLUDE_DIR}
        ${ZLIB_INCLUDE_DIRS})
<<<<<<< HEAD
set(UTILS_LIBRARIES Boost::filesystem Boost::thread Boost::system Boost::system Boost::iostreams ${ZLIB_LIBRARIES} ${AWSSDK_LINK_LIBRARIES})

# object library
add_dependencies(libutils ${UTILS_DEPENDENCIES})
target_include_directories(libutils PUBLIC ${UTILS_INCLUDE_DIRS})
target_link_libraries(libutils ${UTILS_LIBRARIES})
=======

# Specify here the libraries this program depends on
target_link_libraries(libutils Boost::filesystem Boost::thread Boost::system Boost::system Boost::iostreams ${AWSSDK_LINK_LIBRARIES} ${ZLIB_LIBRARIES} simdjson)
>>>>>>> e88a1752
<|MERGE_RESOLUTION|>--- conflicted
+++ resolved
@@ -5,11 +5,7 @@
 
 include_directories("include")
 
-<<<<<<< HEAD
-# find zlin
-=======
-# find zlib (any will do)
->>>>>>> e88a1752
+# find zlib
 find_package(ZLIB REQUIRED)
 
 ### include fmtlib/fmt
@@ -144,15 +140,9 @@
         ${Boost_INCLUDE_DIR}
         ${AWSSDK_INCLUDE_DIR}
         ${ZLIB_INCLUDE_DIRS})
-<<<<<<< HEAD
 set(UTILS_LIBRARIES Boost::filesystem Boost::thread Boost::system Boost::system Boost::iostreams ${ZLIB_LIBRARIES} ${AWSSDK_LINK_LIBRARIES})
 
 # object library
 add_dependencies(libutils ${UTILS_DEPENDENCIES})
 target_include_directories(libutils PUBLIC ${UTILS_INCLUDE_DIRS})
-target_link_libraries(libutils ${UTILS_LIBRARIES})
-=======
-
-# Specify here the libraries this program depends on
-target_link_libraries(libutils Boost::filesystem Boost::thread Boost::system Boost::system Boost::iostreams ${AWSSDK_LINK_LIBRARIES} ${ZLIB_LIBRARIES} simdjson)
->>>>>>> e88a1752
+target_link_libraries(libutils ${UTILS_LIBRARIES})