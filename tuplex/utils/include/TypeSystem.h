//--------------------------------------------------------------------------------------------------------------------//
//                                                                                                                    //
//                                      Tuplex: Blazing Fast Python Data Science                                      //
//                                                                                                                    //
//                                                                                                                    //
//  (c) 2017 - 2021, Tuplex team                                                                                      //
//  Created by Leonhard Spiegelberg first on 1/1/2021                                                                 //
//  License: Apache 2.0                                                                                               //
//--------------------------------------------------------------------------------------------------------------------//

#ifndef TUPLEX_TYPESYSTEM_H
#define TUPLEX_TYPESYSTEM_H

#include <initializer_list>
#include <string>
#include <vector>
#include <map>
#include <algorithm>
#include <mutex>
#include <TTuple.h>
#include <limits>
#include <unordered_map>

<<<<<<< HEAD
#ifdef BUILD_WITH_CEREAL
#include "cereal/access.hpp"
#include "cereal/types/memory.hpp"
#include "cereal/types/polymorphic.hpp"
#include "cereal/types/base_class.hpp"
#include "cereal/types/vector.hpp"
#include "cereal/types/utility.hpp"
#include "cereal/types/string.hpp"
#include "cereal/types/common.hpp"
#include "cereal/archives/binary.hpp"
#endif
=======
#include <boost/any.hpp>
>>>>>>> e88a1752

namespace python {

    class Type;
    class TypeFactory;

<<<<<<< HEAD
=======
    struct StructEntry;

>>>>>>> e88a1752
    class Type {
        friend class TypeFactory;
        friend bool operator < (const Type& lhs, const Type& rhs);
        friend bool operator == (const Type& lhs, const Type& rhs);
        friend bool operator != (const Type& lhs, const Type& rhs);
    private:
        // id / hash of this type for type comparison
        // -1 is reserved for undefined type
        int _hash;
    public:
        static const Type UNKNOWN; //! dummy for unknown type
        static const Type VOID; //! ??
        static const Type I64; //! a 64 bit integer value
        static const Type F64; //! a 64 bit floating point value
        static const Type STRING; //! a UTF8 encoded string
        static const Type BOOLEAN; //! a boolean
        static const Type EMPTYTUPLE; //! special type for an empty tuple
        static const Type EMPTYDICT; //! special type for empty dict
        static const Type EMPTYLIST; //! special type for empty list
        static const Type NULLVALUE; //! special type for a nullvalue / None
        static const Type PYOBJECT; //! special type for any python object
        static const Type GENERICTUPLE; //! special type to accept ANY tuple object (helpful for symbol table)
        static const Type GENERICDICT; //! special type to accept ANY dictionary object
        static const Type GENERICLIST; //! special type to accept ANY list object
        static const Type MATCHOBJECT; //! python [re.match] regex match object
        static const Type RANGE; //! python [range] range object
        static const Type MODULE; //! generic module object, used in symbol table
        static const Type ITERATOR; //! iterator/generator type
        static const Type EMPTYITERATOR; //! special type for empty iterator
        static const Type TYPEOBJECT; // the type of a type object. -> i.e. generic type.

        // define two special types, used in the inference to describe bounds
        // any is a subtype of everything
        static const Type ANY;
        // inf is a supertype of everything
        static const Type INF;
        // i.e. saying something like
        // x :> ANY, x :< INF sets no type bounds on x.

        Type():_hash(-1) {}
        Type(const Type& other):_hash(other._hash)  {
            // assert(_hash >= -1);
        }

        Type& operator = (const Type& other) {
            // assert(_hash >= -1);
            _hash = other._hash;
            return *this;
        }

        bool operator == (const Type& other) {
            return _hash == other._hash;
        }

        bool operator != (const Type& other) {
            return _hash != other._hash;
        }

        std::string desc() const;

        int hash() const { return _hash; }

        // for function types
        Type getReturnType() const;
        Type getParamsType() const {
            if(parameters().empty() && hasVariablePositionalArgs())
                return python::Type::GENERICTUPLE;
            return makeTupleType(parameters());
        }

        bool isTupleType() const;
        bool isFunctionType() const;
        bool isDictionaryType() const;
        bool isStructuredDictionaryType() const;
        bool isListType() const;
        bool isNumericType() const;
        bool isOptionType() const;
        bool isOptional() const;
        bool isOptimizedType() const;
        bool isSingleValued() const;
        bool hasVariablePositionalArgs() const;
        bool isExceptionType() const;
        bool isIteratorType() const;
        bool isConstantValued() const;
<<<<<<< HEAD
        bool isEmptyType() const;
=======
        bool isTypeObjectType() const;
>>>>>>> e88a1752

        inline bool isGeneric() const {
            if(_hash == python::Type::PYOBJECT._hash ||
                    _hash == python::Type::GENERICTUPLE._hash ||
                    _hash == python::Type::GENERICLIST._hash ||
                    _hash == python::Type::GENERICDICT._hash)
                return true;
            if(isTupleType()) {
                for(auto p : parameters())
                    if(p.isGeneric())
                        return true;
                return false;
            }

            if(isListType() || isOptionType()) {
                if(elementType().isGeneric())
                    return true;
                return false;
            }

            if(isDictionaryType()) {
                if(keyType().isGeneric())
                    return true;
                if(valueType().isGeneric())
                    return true;
                return false;
            }

            if(isIteratorType()) {
                if(yieldType().isGeneric())
                    return true;
                return false;
            }

            return false;
        }
        /*!
         * create corresponding type without options
         * @return
         */
        Type withoutOptions() const;

        std::vector<Type> parameters() const;
        std::vector<Type> returnValues() const;

        // convenience functions for dictionaries
        Type keyType() const;
        Type valueType() const;
        // returns the element type in a list or within an option
        Type elementType() const;
        Type underlying() const;
        std::string constant() const; // returns the underlying constant of the type (opt. HACK)

        /*!
         * return yield type of an iterator
         * @return
         */
        Type yieldType() const;

        /*!
         * checks whether type contains one or more of Unknown, Inf, Any.
         * @return
         */
        bool isIllDefined() const;

        /*!
         * checks whether type is of fixed size. I.e. also a tuple of fixed size datatypes will yield true
         * @return
         */
        bool isFixedSizeType() const;

        /*!
         * if tuple of nulls/empty dict etc.
         * @return
         */
        bool isZeroSerializationSize() const;

         /*!
         * checks whether given type is a primtive type. Currently true for bool, i64, double, str
         * @return
         */
        bool isPrimitiveType() const;

        /*!
         * check whether a given type is iterable. Currently true for iterator, list, tuple, string, range and dictionary.
         * @return
         */
        bool isIterableType() const;

        /*!
         * check whether this is a base class of derived. E.g. int.subclass(float) is true,
         * but float.subclass(int) is false
         * @param derived
         * @return
         */
        bool isSubclass(const Type& derived) const;

        /*!
         * retrieves a vector of all types which are base classes of this type
         * @return all types which are a base class
         */
        std::vector<Type> baseClasses() const;

        /*!
         * retrieves vector of all types which are derived from this type
         * @return vector of type, may be empty.
         */
        std::vector<Type> derivedClasses() const;

        // helper functions
        std::vector<StructEntry> get_struct_pairs() const;

        static Type makeTupleType(std::initializer_list<Type> L);
        static Type makeTupleType(std::vector<Type> v);

        static Type makeFunctionType(const python::Type& argsType, const python::Type& retType);

        static Type makeDictionaryType(const python::Type& keyType, const python::Type& valType);

        static Type makeListType(const python::Type &elementType);

        // optimizing types (delayed parsing, range compression, ...)
        /*!
         * create a delayed parsing type, i.e. this helpful for small strings, integers having a small ASCII representation or
         * @param underlying which type the data actually represents (should be a primitive like bool, int, float, str)
         * @return the dummy type created.
         */
        static Type makeDelayedParsingType(const python::Type& underlying);

        /*!
         * create a range compressed integer type using lower & upper bound exclusively
         * @param lower_bound integer lower bound (inclusive!)
         * @param upper_bound integer upper bound (inclusive!)
         * @return the dummy type created.
         */
        static Type makeRangeCompressedIntegerType(int64_t lower_bound, int64_t upper_bound);

        /*!
         * create a constant valued type, i.e. this type can get folded via constant folding!
         * @param underlying what actual type this is representing.
         * @param value the constant value. Note: this needs to be decodable...
         * @return the dummy type created.
         */
        static Type makeConstantValuedType(const python::Type& underlying, const std::string& value);

        // TODO: could create dict compressed type as well..
        // static Type makeDictCompressedType()

        // TODO: could create delta-encoded type or so as well...

        /*!
         * creates a typeobject for underlying type type. I.e. str itself is a type object referring to string.
         * @param type
         * @return type object type (weird, isn't it?)
         */
        static Type makeTypeObjectType(const python::Type& type);

        // optimizing types (delayed parsing, range compression, ...)
        /*!
         * create a delayed parsing type, i.e. this helpful for small strings, integers having a small ASCII representation or
         * @param underlying which type the data actually represents (should be a primitive like bool, int, float, str)
         * @return the dummy type created.
         */
        static Type makeDelayedParsingType(const python::Type& underlying);

        /*!
         * create a range compressed integer type using lower & upper bound exclusively
         * @param lower_bound integer lower bound (inclusive!)
         * @param upper_bound integer upper bound (inclusive!)
         * @return the dummy type created.
         */
        static Type makeRangeCompressedIntegerType(int64_t lower_bound, int64_t upper_bound);

        /*!
         * create a constant valued type, i.e. this type can get folded via constant folding!
         * @param underlying what actual type this is representing.
         * @param value the constant value. Note: this needs to be decodable...
         * @return the dummy type created.
         */
        static Type makeConstantValuedType(const python::Type& underlying, const std::string& value);

        /*!
         * creates a (structured) dictionary with known keys.
         * @param kv_pairs
         * @return type created
         */
        static Type makeStructuredDictType(const std::vector<std::pair<boost::any, python::Type>>& kv_pairs);

        /*!
        * creates a (structured) dictionary with known keys.
        * @param kv_pairs
        * @return type created
        */
        static Type makeStructuredDictType(const std::vector<StructEntry>& kv_pairs);


        // TODO: could create dict compressed type as well..
        // static Type makeDictCompressedType()

        // TODO: could create delta-encoded type or so as well...



        /*!
         * create iterator type from yieldType.
         * @param yieldType
         * @return
         */
        static Type makeIteratorType(const python::Type &yieldType);

        /*!
         * create nullable type/option type from type.
         * @param type the type to be nullable.
         * @return If type is already a nullabble, type will be returned.
         */
        static Type makeOptionType(const python::Type& type);

        /*!
         * enclose type as tuple if it is a primitive type, if it is a tuple type, return the type itself
         * @param type
         * @return
         */
        static Type propagateToTupleType(const python::Type& type);


        /*!
         * computes upper/super type of two types. i.e. bool/int -> int
         * @param A
         * @param B
         * @return
         */
        static Type superType(const Type &A, const Type &B);

        /*!
         * construct type from hash
         * @param hash
         * @return
         */
        static Type fromHash(int hash) {
            Type t;
            t._hash = hash;
            return t;
        }

        static Type byName(const std::string& name);

        static Type decode(const std::string& s);
        std::string encode() const;
<<<<<<< HEAD

#ifdef BUILD_WITH_CEREAL
        // cereal serialization functions
        template<class Archive>
        inline void load(Archive &archive) {

            // simply encode/decode type
            std::string encoded_str = "";
            archive(encoded_str);
            auto t = Type::decode(encoded_str);
            _hash = t._hash; // using hash works...

//            TypeFactory::TypeEntry type_entry;
//            archive(_hash, type_entry);
//
//            // @TODO: this here is dangerous!
//            // => i.e. leads to TypeSystem out of sync!
//            // imagine a type system being out of sync with the one on a host machine. Now, any type needs to
//            // remap etc. -> difficult.
//            // better idea: simply overwrite map here
//
//            // Type registerOrGetType(const std::string& name,
//            //                               const AbstractType at,
//            //                               const std::vector<Type>& params = std::vector<Type>(),
//            //                               const python::Type& retval=python::Type::VOID,
//            //                               const std::vector<Type>& baseClasses = std::vector<Type>(),
//            //                               bool isVarLen=false,
//            //                               int64_t lower_bound=std::numeric_limits<int64_t>::min(),
//            //                               int64_t upper_bound=std::numeric_limits<int64_t>::max(),
//            //                               const std::string& constant="");
//            // !!! warning !!!
//            TypeFactory::instance()._typeMap[_hash] = TypeFactory::TypeEntry(type_entry._desc, type_entry._type, type_entry._params,
//                                                                             type_entry._ret, type_entry._baseClasses, type_entry._isVarLen,
//                                                                             type_entry._lower_bound,
//                                                                             type_entry._upper_bound,
//                                                                             type_entry._constant_value);
//
////        // register the type again
////        TypeFactory::instance().registerOrGetType(type_entry._desc, type_entry._type, type_entry._params,
////                                                  type_entry._ret, type_entry._baseClasses, type_entry._isVarLen,
////                                                  type_entry._lower_bound,
////                                                  type_entry._upper_bound,
////                                                  type_entry._constant_value);
        }
=======
    };

    struct StructEntry { // an entry of a structured dict
        std::string key; // the value of the key, represented as string
        Type keyType; // type required to decode the string key
        Type valueType; // type what to store under key
        bool alwaysPresent; // whether this (key,value) pair is always present or not. if true, use ->, else use =>

        inline bool isUndefined() const {
            return key.empty() && keyType == Type() && valueType == Type();
        }

        StructEntry() : alwaysPresent(true) {}

        StructEntry(const StructEntry& other) : key(other.key), keyType(other.keyType), valueType(other.valueType), alwaysPresent(other.alwaysPresent) {}
        StructEntry(StructEntry&& other) : key(other.key), keyType(other.keyType), valueType(other.valueType), alwaysPresent(other.alwaysPresent) {}
        StructEntry& operator = (const StructEntry& other) {
            key = other.key;
            keyType = other.keyType;
            valueType = other.valueType;
            alwaysPresent = other.alwaysPresent;
            return *this;
        }
    };
>>>>>>> e88a1752

        template<class Archive>
        inline void save(Archive &archive) const {
//            // @TODO: this seems wrong, better: need to encode type as string and THEN decode!
//            // that would avoid the remapping problem...!
//            archive(_hash, TypeFactory::instance()._typeMap[_hash]);
            auto encoded_str = encode();
            archive(encoded_str);
        }
#endif
    };

    inline bool operator < (const Type& lhs, const Type& rhs) { return lhs._hash < rhs._hash; }
    inline bool operator == (const Type& lhs, const Type& rhs) { return lhs._hash == rhs._hash; }
    inline bool operator != (const Type& lhs, const Type& rhs) { return lhs._hash != rhs._hash; }

    class TypeFactory {
        // hide internal interfaces and make them only available to Type
        friend class Type;
    private:

        enum class AbstractType {
            PRIMITIVE,
            FUNCTION,
            TUPLE,
            DICTIONARY,
            STRUCTURED_DICTIONARY,
            LIST,
            CLASS,
            OPTION, // for nullable
            ITERATOR,
<<<<<<< HEAD
=======
            TYPE, // for type objects...
>>>>>>> e88a1752
            OPTIMIZED_CONSTANT, // constant value
            OPTIMIZED_DELAYEDPARSING, // dummy types to allow for certain optimizations
            OPTIMIZED_RANGECOMPRESSION // range compression
        };

        struct TypeEntry {
            std::string _desc;
            AbstractType _type;
            std::vector<Type> _params; //! parameters, i.e. tuple entries
            Type _ret; //! return value
            std::vector<Type> _baseClasses; //! base classes from left to right
<<<<<<< HEAD
            bool _isVarLen; // params.empty && _isVarlen => GENERICTUPLE
=======
            // type specific meta-data
            // structured dict:
            std::vector<StructEntry> _struct_pairs; // pairs for structured dicts.
>>>>>>> e88a1752

            // opt properties
            int64_t _lower_bound;
            int64_t _upper_bound;
            std::string _constant_value; // everything once was a string...

            TypeEntry()     {}
            TypeEntry(const std::string& desc,
                      const AbstractType at,
                        const std::vector<Type>& params,
                        const Type& ret,
                        const std::vector<Type>& baseClasses=std::vector<Type>{},
                        bool isVarLen=false,
<<<<<<< HEAD
=======
                      const std::vector<StructEntry>& kv_pairs={},
>>>>>>> e88a1752
                        int64_t lower_bound=std::numeric_limits<int64_t>::min(),
                        int64_t upper_bound=std::numeric_limits<int64_t>::max(),
                        const std::string& constant="") : _desc(desc), _type(at), _params(params),
                        _ret(ret), _baseClasses(baseClasses), _isVarLen(isVarLen),
<<<<<<< HEAD
=======
                        _struct_pairs(kv_pairs),
>>>>>>> e88a1752
                        _lower_bound(lower_bound),
                        _upper_bound(upper_bound),
                        _constant_value(constant) {}
            TypeEntry(const TypeEntry& other) : _desc(other._desc), _type(other._type), _params(other._params),
            _ret(other._ret), _baseClasses(other._baseClasses), _isVarLen(other._isVarLen),
<<<<<<< HEAD
            _lower_bound(other._lower_bound), _upper_bound(other._upper_bound), _constant_value(other._constant_value) {}

#ifdef BUILD_WITH_CEREAL
            // use specialized load/save functions here!
            template<class Archive>
            void save(Archive & archive) const {
                using namespace std;

                // need to use for recursive types hash values
                vector<int> paramHashes;
                vector<int> baseClassHashes;
                for(auto t : _params)
                    paramHashes.emplace_back(t._hash);
                auto retHash = _ret._hash;
                for(auto t : _baseClasses)
                    baseClassHashes.emplace_back(t._hash);
                archive(_desc, _type, paramHashes, retHash, baseClassHashes, _isVarLen, _lower_bound, _upper_bound, _constant_value);
            }

            template<class Archive>
            void load(Archive & archive) {
                using namespace std;

                // need to use for recursive types hash values
                vector<int> paramHashes;
                vector<int> baseClassHashes;
                int retHash = 0;
                archive(_desc, _type, paramHashes, retHash, baseClassHashes, _isVarLen, _lower_bound, _upper_bound, _constant_value);

                // fill in Type class
                for(auto hash : paramHashes) {
                    Type t;
                    t._hash = hash;
                    _params.emplace_back(t);
                }
                for(auto hash : baseClassHashes) {
                    Type t;
                    t._hash = hash;
                    _baseClasses.emplace_back(t);
                }
                Type t;
                t._hash = retHash;
                _ret = t;
            }
#endif

=======
            _struct_pairs(other._struct_pairs),
            _lower_bound(other._lower_bound), _upper_bound(other._upper_bound), _constant_value(other._constant_value) {}
>>>>>>> e88a1752
            std::string desc();
        };

        int _hash_generator;

        // need threadsafe hashmap here...
        // either tbb's or the one from folly...
        std::map<int, TypeEntry> _typeMap;
        mutable std::mutex _typeMapMutex;

        TypeFactory() : _hash_generator(0)  {}
        std::string getDesc(const int _hash) const;
        Type registerOrGetType(const std::string& name,
                               const AbstractType at,
                               const std::vector<Type>& params = std::vector<Type>(),
                               const python::Type& retval=python::Type::VOID,
                               const std::vector<Type>& baseClasses = std::vector<Type>(),
                               bool isVarLen=false,
<<<<<<< HEAD
=======
                               const std::vector<StructEntry>& kv_pairs={},
>>>>>>> e88a1752
                               int64_t lower_bound=std::numeric_limits<int64_t>::min(),
                               int64_t upper_bound=std::numeric_limits<int64_t>::max(),
                               const std::string& constant="");

        bool isFunctionType(const Type& t) const;
        bool isDictionaryType(const Type& t) const;
        bool isStructuredDictionaryType(const Type& t) const;
        bool isTupleType(const Type& t) const;
        bool isOptionType(const Type& t) const;
        bool isListType(const Type& t) const;
        bool isIteratorType(const Type& t) const;
        bool isConstantValued(const Type& t) const;

        std::vector<Type> parameters(const Type& t) const;
        Type returnType(const Type& t) const;

        bool isFixedSizeType() const;
    public:

        ~TypeFactory();

        static TypeFactory& instance() {
            static TypeFactory theoneandonly;
            return theoneandonly;
        }

        /*!
         * returns a lookup map of all registered primitive type keywords (they can be created dynamically...)
         * @return map of keywords -> type.
         */
        std::unordered_map<std::string, Type> get_primitive_keywords() const;

        Type createOrGetPrimitiveType(const std::string& name, const std::vector<Type>& baseClasses=std::vector<Type>{});

        // right now, no tuples or other weird types...
        Type createOrGetFunctionType(const Type& param, const Type& ret=Type::EMPTYTUPLE);
        Type createOrGetDictionaryType(const Type& key, const Type& val);
        Type createOrGetListType(const Type& val);

        Type createOrGetStructuredDictType(const std::vector<std::pair<boost::any, python::Type>>& kv_pairs);
        Type createOrGetStructuredDictType(const std::vector<StructEntry>& kv_pairs);

        Type createOrGetTupleType(const std::initializer_list<Type> args);
        Type createOrGetTupleType(const TTuple<Type>& args);
        Type createOrGetTupleType(const std::vector<Type>& args);
        Type createOrGetOptionType(const Type& type);
        Type createOrGetIteratorType(const Type& yieldType);

        Type createOrGetConstantValuedType(const Type& underlying, const std::string& constant);
        Type createOrGetDelayedParsingType(const Type& underlying);
        Type createOrGetRangeCompressedIntegerType(int64_t lower_bound, int64_t upper_bound);

<<<<<<< HEAD
=======
        Type createOrGetTypeObjectType(const Type& underlying);
>>>>>>> e88a1752

        Type getByName(const std::string& name);

        // helper function to connect type system to codegen
        Type getByHash(const int hash) const {
            Type t;
            t._hash = hash;
            return t;
        }

        std::string printAllTypes();
    };


    /*!
     * decode type from string (used in type inference)
     * i64, f64, str, bool supported as primitive types
     * also () for tuples
     * @param s string to be used for type decoding
     * @return decoded type or unknown if decoding error occurred
     */
    inline Type decodeType(const std::string& s) {
        return Type::decode(s);
    }


    /*!
     * checks whether all elements of the tuple type have the same type
     * @param t tuple type
     * @return true when tuple type is created over equal element types.
     */
    extern bool tupleElementsHaveSameType(const python::Type& tupleType);

    /*!
    * check whether types can be upcast
    * @param minor minor python type
    * @param major major python type
    * @return
    */
    extern bool canUpcastType(const python::Type& from, const python::Type& to);

    /*!
     * check whether types can be upcast
     * @param minor minor row type
     * @param major major row type
     * @return
     */
    extern bool canUpcastToRowType(const python::Type& minor, const python::Type& major);

    /*!
     * two types may be combined into one nullable type.
     * @param a
     * @param b
     * @return unknown if no combination is possible, else option or other type.
     */
    inline Type combineToNullableType(const python::Type& a, const python::Type& b) {

        // same type
        if(a == b)
            return a;

        // if any is unknown, unknown!
        if(python::Type::UNKNOWN == a)
            return a;
        if(python::Type::UNKNOWN == b)
            return b;


        // check if one of the types is None, then the type can be unified as option/nullable
        // note branch where both are null can't be because of above if
        if(a == python::Type::NULLVALUE && b != python::Type::NULLVALUE) {
            return python::Type::makeOptionType(b);
        } else if(a != python::Type::NULLVALUE && b == python::Type::NULLVALUE) {
            return python::Type::makeOptionType(a);
        } else if(a.isOptionType() || b.isOptionType()) {
            // one option and the other not?
            // logical XOR
            if(a.isOptionType() && !b.isOptionType()) {
                if(a.getReturnType() == b)
                    return a;
                else
                    return python::Type::UNKNOWN; // underlying not compatible
            } else if(!a.isOptionType() && b.isOptionType()) {
                if(b.getReturnType() == a)
                    return b;
                else
                    return python::Type::UNKNOWN; // underlying not compatible
            } else {
                // both are options, compatible underlying?
                if(a.getReturnType() == b.getReturnType())
                   return a; // should never be true
                else
                    return python::Type::UNKNOWN; // incompatible options
            }
        } else {
            // check whether upcasting in one direction works
            if(canUpcastType(a, b))
                return b;
            if(canUpcastType(b, a))
                return a;

            return python::Type::UNKNOWN; // different types, general case.
        }
    }

    /*!
     * check whether they have simple types (i.e. bool/int/float/string)
     * @param tupleType
     * @return
     */
    extern bool tupleElementsHaveSimpleTypes(const python::Type& tupleType);

    /*!
     * check whether tupleType has elementTypes belonging to the array given
     * @param tupleType
     * @param elementTypes
     * @return
     */
    extern bool tupleElementsHaveTypes(const python::Type& tupleType, const std::vector<python::Type>& elementTypes);

    /*!
     * computes the number of optional fields within a nested tuple type (recursively)
     * @param type of which to compute number of optional fields
     * @return number of optional fields.
     */
    inline size_t numOptionalFields(const python::Type &type) {
        if(type.isOptionType()) return 1;
        if(type.isTupleType()) {
            size_t ret = 0;
            for(const auto &t : type.parameters()) {
                ret += numOptionalFields(t);
            }
            return ret;
        }
        return 0;
    }

    /*!
     * a constant option can be simplified (i.e. remove polymoprhism)
     * @param underlying
     * @param constant
     * @return the simplified underlying type.
     */
    inline python::Type simplifyConstantOption(const python::Type& type) {
        if(!type.isConstantValued())
            return type;

        auto underlying = type.underlying();
        auto value = type.constant();
        if(underlying.isOptionType()) {
            // is the constant null? None?
            if(value == "None" || value == "null") {
                return python::Type::NULLVALUE; // simple, null-value is already a constant!
            } else
                return python::Type::makeConstantValuedType(underlying.elementType(), value);
        }
        return type;
    }

    inline python::Type simplifyConstantType(const python::Type& type) {
        if(!type.isConstantValued())
            return type;

        auto t = simplifyConstantOption(type);

        // special case: _Constant[null] --> null
        if(t.isConstantValued() && t.underlying() == python::Type::NULLVALUE)
            return python::Type::NULLVALUE;

        return t;
    }

    /*!
     * specializes a concrete type to one which could be a generic or is a composite type of generics. For example,
     * assume we have a concrete instance of f64 and a generic version of Option[f64], then the specialized type would be f64.
     * For the general dummy object, i64 and pyobject would return i64.
     * @param concrete a concrete type (could also have generics...)
     * @param generic a type with generics under which to specialize
     * @return the specialized type or UNKNOWN if specialization failed.
     */
    inline python::Type specializeGenerics(const python::Type& concrete, const python::Type& generic) {
        if(concrete == generic)
            return concrete;

        // specialize generics incl. options!
        if(!concrete.isOptionType() && generic.isOptionType()) {
            // specialize element type
            auto specializedElementType = specializeGenerics(concrete, generic.elementType());
            if(specializedElementType != python::Type::UNKNOWN)
                return specializedElementType;
        }
        if(concrete.isOptionType() && !generic.isOptionType()) {
            // specialize element type
            auto specializedElementType = specializeGenerics(concrete.elementType(), generic);
            if(specializedElementType != python::Type::UNKNOWN)
                return specializedElementType;
        }

        // specialize tuple
        if(concrete.isTupleType() && generic.isTupleType()) {
            // same number of params?
            if(generic != python::Type::GENERICTUPLE) {
                if(concrete.parameters().size() != generic.parameters().size())
                    return python::Type::UNKNOWN; // can't specialize...
                auto numElements = concrete.parameters().size();
                std::vector<python::Type> v;
                v.reserve(numElements);
                for(unsigned i = 0; i < numElements; ++i)
                    v.emplace_back(specializeGenerics(concrete.parameters()[i], generic.parameters()[i]));
                return python::Type::makeTupleType(v);
            }
        }

        // generic tuple?
        if(concrete.isTupleType() && generic == python::Type::GENERICTUPLE)
            return concrete;

        // empty tuple?
        if(concrete == python::Type::EMPTYTUPLE)
            return concrete; // empty tuple is already fully specialized!

        // dict
        if(concrete.isDictionaryType() && generic.isDictionaryType()) {
            if(concrete == python::Type::EMPTYDICT) // empty dict is already fully specialized!
                return python::Type::EMPTYDICT;


            if(generic != python::Type::GENERICDICT)
                return python::Type::makeDictionaryType(specializeGenerics(concrete.keyType(), generic.valueType()),
                                                        specializeGenerics(concrete.keyType(), generic.valueType()));
        }
        if(concrete.isDictionaryType() && generic == python::Type::GENERICDICT)
            return concrete;

        // list
        if(concrete.isListType() && generic.isListType()) {
            if(concrete == python::Type::EMPTYLIST) // empty list is already fully specialized!
                return python::Type::EMPTYLIST;

            if(concrete != python::Type::GENERICLIST) {
                return python::Type::makeListType(specializeGenerics(concrete.elementType(), generic.elementType()));
            }
        }
        if(concrete.isListType() && generic == python::Type::GENERICLIST)
            return concrete;

        // generic python object
        if(generic == python::Type::PYOBJECT)
            return concrete;

        return python::Type::UNKNOWN;
    }

    /*!
     * returns a core vector of types to support. Mainly used to write tests.
     * @return vector of types
     */
    extern std::vector<python::Type> primitiveTypes(bool return_options_as_well=false);
}


// make Type std hashable
namespace std {

    template <>
    struct hash<python::Type>
    {
        std::size_t operator()(const python::Type& t) const
        {
            return t.hash();
        }
    };

}

#endif //TUPLEX_TYPES_H<|MERGE_RESOLUTION|>--- conflicted
+++ resolved
@@ -21,7 +21,8 @@
 #include <limits>
 #include <unordered_map>
 
-<<<<<<< HEAD
+#include <boost/any.hpp>
+
 #ifdef BUILD_WITH_CEREAL
 #include "cereal/access.hpp"
 #include "cereal/types/memory.hpp"
@@ -33,20 +34,14 @@
 #include "cereal/types/common.hpp"
 #include "cereal/archives/binary.hpp"
 #endif
-=======
-#include <boost/any.hpp>
->>>>>>> e88a1752
 
 namespace python {
 
     class Type;
     class TypeFactory;
 
-<<<<<<< HEAD
-=======
     struct StructEntry;
 
->>>>>>> e88a1752
     class Type {
         friend class TypeFactory;
         friend bool operator < (const Type& lhs, const Type& rhs);
@@ -131,11 +126,8 @@
         bool isExceptionType() const;
         bool isIteratorType() const;
         bool isConstantValued() const;
-<<<<<<< HEAD
         bool isEmptyType() const;
-=======
         bool isTypeObjectType() const;
->>>>>>> e88a1752
 
         inline bool isGeneric() const {
             if(_hash == python::Type::PYOBJECT._hash ||
@@ -257,6 +249,13 @@
 
         static Type makeListType(const python::Type &elementType);
 
+        /*!
+         * creates a typeobject for underlying type type. I.e. str itself is a type object referring to string.
+         * @param type
+         * @return type object type (weird, isn't it?)
+         */
+        static Type makeTypeObjectType(const python::Type& type);
+
         // optimizing types (delayed parsing, range compression, ...)
         /*!
          * create a delayed parsing type, i.e. this helpful for small strings, integers having a small ASCII representation or
@@ -287,59 +286,6 @@
         // TODO: could create delta-encoded type or so as well...
 
         /*!
-         * creates a typeobject for underlying type type. I.e. str itself is a type object referring to string.
-         * @param type
-         * @return type object type (weird, isn't it?)
-         */
-        static Type makeTypeObjectType(const python::Type& type);
-
-        // optimizing types (delayed parsing, range compression, ...)
-        /*!
-         * create a delayed parsing type, i.e. this helpful for small strings, integers having a small ASCII representation or
-         * @param underlying which type the data actually represents (should be a primitive like bool, int, float, str)
-         * @return the dummy type created.
-         */
-        static Type makeDelayedParsingType(const python::Type& underlying);
-
-        /*!
-         * create a range compressed integer type using lower & upper bound exclusively
-         * @param lower_bound integer lower bound (inclusive!)
-         * @param upper_bound integer upper bound (inclusive!)
-         * @return the dummy type created.
-         */
-        static Type makeRangeCompressedIntegerType(int64_t lower_bound, int64_t upper_bound);
-
-        /*!
-         * create a constant valued type, i.e. this type can get folded via constant folding!
-         * @param underlying what actual type this is representing.
-         * @param value the constant value. Note: this needs to be decodable...
-         * @return the dummy type created.
-         */
-        static Type makeConstantValuedType(const python::Type& underlying, const std::string& value);
-
-        /*!
-         * creates a (structured) dictionary with known keys.
-         * @param kv_pairs
-         * @return type created
-         */
-        static Type makeStructuredDictType(const std::vector<std::pair<boost::any, python::Type>>& kv_pairs);
-
-        /*!
-        * creates a (structured) dictionary with known keys.
-        * @param kv_pairs
-        * @return type created
-        */
-        static Type makeStructuredDictType(const std::vector<StructEntry>& kv_pairs);
-
-
-        // TODO: could create dict compressed type as well..
-        // static Type makeDictCompressedType()
-
-        // TODO: could create delta-encoded type or so as well...
-
-
-
-        /*!
          * create iterator type from yieldType.
          * @param yieldType
          * @return
@@ -384,7 +330,6 @@
 
         static Type decode(const std::string& s);
         std::string encode() const;
-<<<<<<< HEAD
 
 #ifdef BUILD_WITH_CEREAL
         // cereal serialization functions
@@ -429,10 +374,20 @@
 ////                                                  type_entry._upper_bound,
 ////                                                  type_entry._constant_value);
         }
-=======
+
+
+        template<class Archive>
+        inline void save(Archive &archive) const {
+//            // @TODO: this seems wrong, better: need to encode type as string and THEN decode!
+//            // that would avoid the remapping problem...!
+//            archive(_hash, TypeFactory::instance()._typeMap[_hash]);
+            auto encoded_str = encode();
+            archive(encoded_str);
+        }
+#endif
     };
 
-    struct StructEntry { // an entry of a structured dict
+     struct StructEntry { // an entry of a structured dict
         std::string key; // the value of the key, represented as string
         Type keyType; // type required to decode the string key
         Type valueType; // type what to store under key
@@ -454,18 +409,8 @@
             return *this;
         }
     };
->>>>>>> e88a1752
-
-        template<class Archive>
-        inline void save(Archive &archive) const {
-//            // @TODO: this seems wrong, better: need to encode type as string and THEN decode!
-//            // that would avoid the remapping problem...!
-//            archive(_hash, TypeFactory::instance()._typeMap[_hash]);
-            auto encoded_str = encode();
-            archive(encoded_str);
-        }
-#endif
-    };
+
+    extern bool isLiteralType(const Type& type);
 
     inline bool operator < (const Type& lhs, const Type& rhs) { return lhs._hash < rhs._hash; }
     inline bool operator == (const Type& lhs, const Type& rhs) { return lhs._hash == rhs._hash; }
@@ -486,10 +431,7 @@
             CLASS,
             OPTION, // for nullable
             ITERATOR,
-<<<<<<< HEAD
-=======
             TYPE, // for type objects...
->>>>>>> e88a1752
             OPTIMIZED_CONSTANT, // constant value
             OPTIMIZED_DELAYEDPARSING, // dummy types to allow for certain optimizations
             OPTIMIZED_RANGECOMPRESSION // range compression
@@ -501,13 +443,11 @@
             std::vector<Type> _params; //! parameters, i.e. tuple entries
             Type _ret; //! return value
             std::vector<Type> _baseClasses; //! base classes from left to right
-<<<<<<< HEAD
             bool _isVarLen; // params.empty && _isVarlen => GENERICTUPLE
-=======
+
             // type specific meta-data
             // structured dict:
             std::vector<StructEntry> _struct_pairs; // pairs for structured dicts.
->>>>>>> e88a1752
 
             // opt properties
             int64_t _lower_bound;
@@ -521,74 +461,19 @@
                         const Type& ret,
                         const std::vector<Type>& baseClasses=std::vector<Type>{},
                         bool isVarLen=false,
-<<<<<<< HEAD
-=======
                       const std::vector<StructEntry>& kv_pairs={},
->>>>>>> e88a1752
                         int64_t lower_bound=std::numeric_limits<int64_t>::min(),
                         int64_t upper_bound=std::numeric_limits<int64_t>::max(),
                         const std::string& constant="") : _desc(desc), _type(at), _params(params),
                         _ret(ret), _baseClasses(baseClasses), _isVarLen(isVarLen),
-<<<<<<< HEAD
-=======
                         _struct_pairs(kv_pairs),
->>>>>>> e88a1752
                         _lower_bound(lower_bound),
                         _upper_bound(upper_bound),
                         _constant_value(constant) {}
             TypeEntry(const TypeEntry& other) : _desc(other._desc), _type(other._type), _params(other._params),
             _ret(other._ret), _baseClasses(other._baseClasses), _isVarLen(other._isVarLen),
-<<<<<<< HEAD
-            _lower_bound(other._lower_bound), _upper_bound(other._upper_bound), _constant_value(other._constant_value) {}
-
-#ifdef BUILD_WITH_CEREAL
-            // use specialized load/save functions here!
-            template<class Archive>
-            void save(Archive & archive) const {
-                using namespace std;
-
-                // need to use for recursive types hash values
-                vector<int> paramHashes;
-                vector<int> baseClassHashes;
-                for(auto t : _params)
-                    paramHashes.emplace_back(t._hash);
-                auto retHash = _ret._hash;
-                for(auto t : _baseClasses)
-                    baseClassHashes.emplace_back(t._hash);
-                archive(_desc, _type, paramHashes, retHash, baseClassHashes, _isVarLen, _lower_bound, _upper_bound, _constant_value);
-            }
-
-            template<class Archive>
-            void load(Archive & archive) {
-                using namespace std;
-
-                // need to use for recursive types hash values
-                vector<int> paramHashes;
-                vector<int> baseClassHashes;
-                int retHash = 0;
-                archive(_desc, _type, paramHashes, retHash, baseClassHashes, _isVarLen, _lower_bound, _upper_bound, _constant_value);
-
-                // fill in Type class
-                for(auto hash : paramHashes) {
-                    Type t;
-                    t._hash = hash;
-                    _params.emplace_back(t);
-                }
-                for(auto hash : baseClassHashes) {
-                    Type t;
-                    t._hash = hash;
-                    _baseClasses.emplace_back(t);
-                }
-                Type t;
-                t._hash = retHash;
-                _ret = t;
-            }
-#endif
-
-=======
             _struct_pairs(other._struct_pairs),
             _lower_bound(other._lower_bound), _upper_bound(other._upper_bound), _constant_value(other._constant_value) {}
->>>>>>> e88a1752
             std::string desc();
         };
 
@@ -607,10 +492,7 @@
                                const python::Type& retval=python::Type::VOID,
                                const std::vector<Type>& baseClasses = std::vector<Type>(),
                                bool isVarLen=false,
-<<<<<<< HEAD
-=======
                                const std::vector<StructEntry>& kv_pairs={},
->>>>>>> e88a1752
                                int64_t lower_bound=std::numeric_limits<int64_t>::min(),
                                int64_t upper_bound=std::numeric_limits<int64_t>::max(),
                                const std::string& constant="");
@@ -663,10 +545,7 @@
         Type createOrGetDelayedParsingType(const Type& underlying);
         Type createOrGetRangeCompressedIntegerType(int64_t lower_bound, int64_t upper_bound);
 
-<<<<<<< HEAD
-=======
         Type createOrGetTypeObjectType(const Type& underlying);
->>>>>>> e88a1752
 
         Type getByName(const std::string& name);
 
