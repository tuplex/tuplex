//--------------------------------------------------------------------------------------------------------------------//
//                                                                                                                    //
//                                      Tuplex: Blazing Fast Python Data Science                                      //
//                                                                                                                    //
//                                                                                                                    //
//  (c) 2017 - 2021, Tuplex team                                                                                      //
//  Created by Leonhard Spiegelberg first on 1/1/2021                                                                 //
//  License: Apache 2.0                                                                                               //
//--------------------------------------------------------------------------------------------------------------------//

#include <Field.h>
#include <sstream>
#include <iomanip>

#include <nlohmann/json.hpp>

// gcc fixes, needed for memcpy. Clang does not need those includes
#ifdef __GNUC__
#include <cstdlib>
#include <cstring>
#include <cstdio>
#include <string>
#include <iostream>
#include <Logger.h>
#endif

namespace tuplex {
    Field::Field(const double d) {
        _size = sizeof(double);
        _type = python::Type::F64;
        _dValue = d;
        _isNull = false;
    }

    Field::Field(const int64_t i) {
        _size = sizeof(int64_t);
        _type = python::Type::I64;
        _iValue = i;
        _isNull = false;
    }

    Field::Field(const bool b) {
        _size = sizeof(int64_t);
        _type = python::Type::BOOLEAN;
        _iValue = b;
        _isNull = false;
    }

    Field::Field(const std::string &s) {
        _size = s.length() + 1;
        _type = python::Type::STRING;
        _ptrValue = reinterpret_cast<uint8_t*>(new char[_size]);
        _isNull = false;

        // safe memory checks
        if(!_ptrValue)
            _size = 0;
        else
            std::memcpy(_ptrValue, s.c_str(), _size);
    }

    Field Field::from_str_data(const std::string &data, const python::Type &type) {
        Field f;
        f._size = data.length() + 1;
        f._type = type;
        f._ptrValue = reinterpret_cast<uint8_t*>(new char[f._size]);
        f._isNull = false;

        // safe memory checks
        if(!f._ptrValue)
            f._size = 0;
        else
            std::memcpy(f._ptrValue, data.c_str(), f._size);
        return f;
    }

    Field Field::from_str_data(const option<std::string> &data, const python::Type &type) {

        Field f;
        f._size = 0;
        f._ptrValue = nullptr;
        if(data.has_value())
            f = from_str_data(data.value(), type);
        f._type = python::Type::makeOptionType(type);
        f._isNull = !data.has_value();

        return f;
    }

    Field::Field(const Tuple &t) {
        // allocate size and then transfer tuple to ptr
        _size = sizeof(Tuple);
        _type = t.getType();
        _isNull = false;

        _ptrValue = reinterpret_cast<uint8_t*>(new Tuple(t));
    }

    Field::Field(const List &l) {
        // allocate size and then transfer tuple to ptr
        _size = sizeof(List);
        _type = l.getType();
        _isNull = false;

        _ptrValue = reinterpret_cast<uint8_t*>(new List(l));
    }

    void Field::tuple_from_vector(const std::vector<Field> &elements) {
        auto t = Tuple::from_vector(elements);

        // call here Tuple constructor
        _size = sizeof(Tuple);
        _type = t.getType();
        _isNull = false;

        _ptrValue = reinterpret_cast<uint8_t*>(new Tuple(t));
    }

    void Field::deep_copy_from_other(const Field &other) {
        if(other.hasPtrData()) {
            assert(_ptrValue == nullptr);

            // special data structs have to perform individual deep copies
            if(other._type.isTupleType()) {
                auto tuple_ptr = reinterpret_cast<Tuple*>(other._ptrValue);
                _ptrValue = reinterpret_cast<uint8_t*>(tuple_ptr->allocate_deep_copy());
                _size = sizeof(Tuple);
            } else if(other._type.isListType()) {
                auto list_ptr = reinterpret_cast<List*>(other._ptrValue);
                _ptrValue = reinterpret_cast<uint8_t*>(list_ptr->allocate_deep_copy());
                _size = sizeof(List);
            } else {
                // dict is currently stored as string...

                // memcpy --> is this correct for Tuple e.g.?
                _size = other._size;

                // special case option type
                if(_size != 0) {
                    _ptrValue = new uint8_t[_size];
                    assert(other._ptrValue);
                    std::memcpy(_ptrValue, other._ptrValue, _size);
                } else {
                    _ptrValue = nullptr;
                }
            }
        } else {
            _iValue = other._iValue;
        }
    }

    Field& Field::operator = (const Field &other) {

        _size = other._size;
        _isNull = other._isNull;

        // special handling:
        // ptr type?
        if(other.hasPtrData()) {
            releaseMemory();
            _ptrValue = nullptr;

            // only invoke deepcopy if size != 0
            if(other._size != 0) {
                assert(other._ptrValue);
                deep_copy_from_other(other);
            }

        } else {
            // primitive val copy (doesn't matter which)
            _iValue = other._iValue;
        }

        _type = other._type;
        return *this;
    }

    void Field::releaseMemory() {
        if(hasPtrData()) {
            if(_ptrValue) {
                // select correct deletion method!
                if(_type.withoutOptions().isListType() || _type.withoutOptions().isTupleType())
                    delete _ptrValue;
                else
                    delete [] _ptrValue;
            }
        }
        _ptrValue = nullptr;
        _size = 0;
    }

    Field::~Field() {
        // check for memory related var fields. If so, delete ptr!
        releaseMemory();
    }

    std::string StringFromCJSONKey(const char* keyString, const char type) {
        assert(keyString);
        switch(type) {
            case 's':
                return "'" + std::string(keyString) + "'";
            case 'b':
                return std::string(keyString);
            case 'i':
                return std::string(keyString);
            case 'f':
                return std::string(keyString);
            default:
                return "badtype";
        }
    }

    std::string StringFromCJSONVal(const cJSON* obj, const char type) {
        switch(type) {
            case 's':
                return "'" + std::string(obj->valuestring) + "'";
            case 'b':
                return cJSON_IsTrue(obj) ? "True" : "False";
            case 'i':
                return std::to_string((int64_t)(obj->valuedouble));
            case 'f': {
                std::ostringstream oss;
                // use up to 5 digits for precision
                // and a non trailing zero format
                oss << std::setprecision(5) << std::noshowpoint << obj->valuedouble;
                return oss.str();
            }
            default:
                return "badtype";
        }
    }

    std::string PrintCJSONDict(cJSON* dict) {
        assert(dict);
        std::string ret = "{";
        cJSON *cur_item = dict->child;
        bool first = true;
        while(cur_item) {
            // add the correct comma
            if(first) first = false;
            else ret += ",";

            char *key = cur_item->string;
            auto keyStr = StringFromCJSONKey(key + 2, key[0]);
            auto valStr = StringFromCJSONVal(cur_item, key[1]);
            ret += keyStr + ":" + valStr;
            cur_item = cur_item->next;
        }
        ret += "}";
        return ret;
    }

    std::string Field::desc() const {
        if(_isNull) // also holds for NULLVALUE type field.
            return "None";

        if(_type == python::Type::PYOBJECT) return "object";

        if(_type.isOptionType())
            return extractDesc(_type.getReturnType());

       return extractDesc(_type);
    }

    std::string Field::extractDesc(const python::Type& type) const {
        if(python::Type::BOOLEAN == type) {
            if(this->_iValue > 0)
                return "True";
            else
                return "False";
        } else if(python::Type::I64 == type) {
            return std::to_string(_iValue);
        } else if(python::Type::F64 == type) {
            std::ostringstream oss;
            // use up to 5 digits for precision
            // and a non trailing zero format
            oss << std::setprecision(5) << std::fixed << _dValue;
            return oss.str();
            return std::to_string(this->_dValue);
        } else if(python::Type::STRING == type) {
            std::string s;
            s = std::string(reinterpret_cast<char*>(_ptrValue));
            return "'" + s + "'";
        } else if(type.isTupleType()) {
            Tuple *t = (Tuple*) this->_ptrValue;
            return t->desc();
        } else if(type.isDictionaryType() || type == python::Type::GENERICDICT) {
            // @TODO: update with concrete/correct typing -> conversion to python!
            char *dstr = reinterpret_cast<char*>(_ptrValue);
            if(!type.isStructuredDictionaryType())
                return PrintCJSONDict(cJSON_Parse(dstr));

            return dstr;
        } else if(type.isListType()) {
            List *l = (List*)this->_ptrValue;
            return l->desc();
        } else {
            return "badtype";
        }
    }

    bool operator == (const Field& lhs, const Field& rhs) {
        // check if types match
        if(lhs._type != rhs._type)
            return false;

        // check if has ptr data
        assert(lhs.hasPtrData() == rhs.hasPtrData());

        if(lhs.hasPtrData()) {
            if(lhs._size != rhs._size)
                return false;

            // type dependent check
            if(lhs._type == python::Type::STRING) {
                // perform string comparison
                return strcmp((char*)lhs.getPtr(), (char*)rhs.getPtr()) == 0;
            } else if(lhs._type == python::Type::EMPTYTUPLE ||
                    lhs._type == python::Type::EMPTYLIST ||
                    lhs._type == python::Type::EMPTYDICT) {
                return true;
            } else if(lhs._type.isTupleType()) {
                Tuple *tr= (Tuple*)lhs.getPtr();
                Tuple *tl = (Tuple*)rhs.getPtr();

                return *tr == *tl;

            } else if(lhs._type.isListType()) {
                List *ll = (List*)lhs.getPtr();
                List *lr = (List*)rhs.getPtr();

                return *ll == *lr;
            } else {
                Logger::instance().defaultLogger().error("trying to compare for Field equality of "
                                                         "Field with type " + lhs._type.desc()
                                                         +". Not yet implemented");
                exit(1);
            }
        } else {
            return lhs._iValue == rhs._iValue;
        }
    }

    // needs to be declared here b.c. of incomplete Tuple Type...
    Field Field::empty_tuple() {
        return Field(Tuple());
    }

    Field Field::empty_list() {
        return Field(List());
    }


    Field Field::upcastTo_unsafe(const Field &f, const python::Type &targetType) {
        auto t = f.getType();

        if(f._type == targetType)
            return f;

        // null upcast to any
        if(f._type == python::Type::NULLVALUE && targetType.isOptionType()) {
            Field r;
            r._type = targetType;
            r._isNull = true;
            r._size = 0;
            r._ptrValue = nullptr;
            return r;
        }

        // emptylist to any list
        if(f._type == python::Type::EMPTYLIST && targetType.isListType()) {
            // upcast to list
            throw std::runtime_error("not yet implemented, pls add");
        }

        // emptydict to any dict
        if(f._type == python::Type::EMPTYDICT && targetType.isDictionaryType()) {
            // upcast to any dict
            throw std::runtime_error("not yet implemented, pls add");
        }

        // tuple type, recursive action

        // is f.type not option and target Type is option?
        if(!f._type.isOptionType() && targetType.isOptionType()) {
            Field c = upcastTo_unsafe(f, targetType.elementType());
            c._type = targetType;
            c._isNull = false; // f is not an option type, therefore can't be 0!
            return c;
        }

        if(f._type.isOptionType() && targetType.isOptionType()) {
            auto tmp = f;
            tmp._type = f._type.getReturnType();
            Field c = upcastTo_unsafe(tmp, targetType.elementType());
            c._type = targetType;
            c._isNull = f._isNull;
        }

        if(t == python::Type::BOOLEAN) {
            if(targetType == python::Type::I64)
                return Field((int64_t)f._iValue);
            if(targetType == python::Type::F64)
                return Field((double)f._iValue);
        }

        if(t == python::Type::I64 && targetType == python::Type::F64) {
            return Field((double)f._iValue);
        }

#ifndef NDEBUG
        throw std::runtime_error("bad field in upcast");
#endif
        // @TODO: construct dummy based on target type
        return Field::null();
    }

    Field Field::from_pickled_memory(const uint8_t *buf, size_t buf_size) {
        assert(buf);

        Field f;
        f._isNull = false;
        f._type = python::Type::PYOBJECT;
        f._size = buf_size;
        f._ptrValue =  new uint8_t[buf_size];
        memcpy(f._ptrValue, buf, buf_size);

        return f;
    }

<<<<<<< HEAD
    Field constantTypeToField(const python::Type& type) {
        assert(type.isConstantValued());

        auto value = type.constant();
        auto u_type = type.underlying();
        // decode...
        if(python::Type::STRING == u_type) {
            return Field(str_value_from_python_raw_value(value));
        } else if(python::Type::BOOLEAN == u_type) {
            return Field(stringToBool(value));
        } else if(python::Type::I64 == u_type) {
            return Field(parseI64String(value));
        } else if(python::Type::F64 == u_type) {
            return Field(parseF64String(value));
        } else {
            throw std::runtime_error("encountered unknown underlying type " + u_type.desc() + " when decoding constant type " + type.desc());
        }
    }
=======
    std::string jsonToPython(const std::string& s, const python::Type& t) {
        if(t == python::Type::STRING) {
            return escape_to_python_str(s);
        }
        if(t == python::Type::BOOLEAN) {
            auto b = parseBoolString(s);
            return b ? "True" : "False";
        }
//        if(t == python::Type::I64) {
//            auto i =
//        }

        throw std::runtime_error("unknown type encountered for decoding.");
        return s;
    }

    std::string jsonToPython(const nlohmann::json& j, const python::Type& t) {

        // special case: option
        if(t.isOptionType()) {
            if(j.is_null())
                return "None";
            else
                return jsonToPython(j, t.elementType());
        }

        // decode other json objects...
        if(j.is_array()) {
            // is type list type?
            assert(t == python::Type::PYOBJECT || t .isListType()
            || t.isTupleType() || t == python::Type::EMPTYTUPLE || t == python::Type::EMPTYLIST);
            if(t == python::Type::EMPTYTUPLE)
                return "()";
            if(t == python::Type::EMPTYLIST)
                return "[]";
            if(t.isListType()) {
                std::stringstream ss;
                auto num_elements = j.size();
                for(unsigned i = 0; i < num_elements; ++i) {
                    ss<<jsonToPython(j[i], t.elementType());
                    if(i != num_elements - 1)
                        ss<<", ";
                }
                return ss.str();
            } else if(t.isTupleType()) {
                std::stringstream ss;
                auto num_elements = j.size();
                if(t.parameters().size() != num_elements) {
                    throw std::runtime_error("invalid encoding, json array has " + pluralize(num_elements, "element")
                    + " but given tuple type " + t.desc() + " has only " + std::to_string(t.parameters().size()) + ".");
                }
                for(unsigned i = 0; i < num_elements; ++i) {
                    ss<<jsonToPython(j[i], t.parameters()[i]);
                    if(i != num_elements - 1)
                        ss<<", ";
                }
                return ss.str();
            } else {
                throw std::runtime_error("invalid decoding type " + t.desc()); // maybe tuple ok as well?
            }
        } else if(j.is_object()) {
            if(t == python::Type::EMPTYDICT)
                return "{}";

            std::stringstream ss;
            // nested dict? is it a struct dict? or regular dict?
            if(t.isStructuredDictionaryType()) {
                auto num_elements = j.size();
                auto kv_pairs = t.get_struct_pairs();
                // create lookup table
                std::unordered_map<std::string, python::StructEntry> kv_lookup;
                for(auto kv_pair : kv_pairs)
                    kv_lookup[kv_pair.key] = kv_pair;
                auto pos = 0;
                ss<<"{";
                for(const auto& el : j.items()) {

                    // the key in json is always a string, yet struct type uses pystring storage or raw value. -> check for that reason
                    auto key = el.key();
                    auto skey = escape_to_python_str(key);
                    auto it = kv_lookup.find(key);
                    if(it == kv_lookup.end())
                        it = kv_lookup.find(skey);
                    if(it == kv_lookup.end())
                        throw std::runtime_error("type decode error, could not find key " + key);

                    auto key_t = it->second.keyType;
                    auto val_t = it->second.valueType;
                    ss<<jsonToPython(el.key(), key_t)<<": "<<jsonToPython(el.value(), val_t);
                    if(pos != num_elements - 1)
                        ss<<", ";
                    pos++;
                }
                ss<<"}";
                return ss.str();
            } else if(t.isDictionaryType()) {
                // trivial: key/value type
                auto key_t = t.keyType();
                auto val_t = t.valueType();
                auto num_elements = j.size();
                auto pos = 0;
                ss<<"{";
                for(const auto& el : j.items()) {
                    ss<<jsonToPython(el.key(), key_t)<<": "<<jsonToPython(el.value(), val_t);
                    if(pos != num_elements - 1)
                        ss<<", ";
                    pos++;
                }
                ss<<"}";
                return ss.str();
            } else {
                throw std::runtime_error("found json object, but can only decode as struct dict or homogenous dict - not as " + t.desc());
            }
        } else if(j.is_string()) {
            if(t != python::Type::STRING)
                throw std::runtime_error("encoding mismatch, not string type");
            return escape_to_python_str(j.get<std::string>());
            return j.get<std::string>();
        } else if(j.is_number()) {
            if(t != python::Type::I64 && t != python::Type::F64)
                throw std::runtime_error("encoding mismatch, not number (float or int)");
            if(j.is_number_float()) {
                auto val = j.get<double>();
                return t == python::Type::I64 ? std::to_string((int64_t)val) : std::to_string(val);
            } else {
                auto val = j.get<int64_t>();
                return t == python::Type::I64 ? std::to_string(val) : std::to_string(val) + ".0";
            }
        } else if(j.is_null()) {
            if(!t.isOptionType() && t != python::Type::NULLVALUE)
                throw std::runtime_error("encoding mismatch, not null");
            return "None";
        } else if(j.is_boolean()) {
            if(t != python::Type::BOOLEAN)
                throw std::runtime_error("encoding mismatch, not boolean");
            return j.get<bool>() ? "True" : "False";
        } else {
            throw std::runtime_error("unknown json encountered.");
        }
    }

    std::string Field::internalJSONToPythonString() const {
        // decode internal json string according to spec.
        assert(_type.isDictionaryType());
        if(_type == python::Type::EMPTYDICT)
            return "{}";

        // is it a structured key type?
        if(_type.isStructuredDictionaryType() || _type.isDictionaryType()) {
            // special case: parse JSON dict
            nlohmann::json j;
            if(!_ptrValue) {
                std::cerr<<"INTERNAL ERROR: no value stored for dict"<<std::endl;
                return "None";
            }
            std::string str(reinterpret_cast<const char*>(_ptrValue));
            try {
                j = nlohmann::json::parse(str);
                return jsonToPython(j, _type);
            } catch (nlohmann::json::parse_error& ex) {
                std::cerr << "JSON parse error at byte " << ex.byte << std::endl;
                return "json.loads(" + escape_to_python_str(str) + ")";
            }
        } else {
            throw std::runtime_error("internal error, what other struct is stored as JSON?");
        }
        return "None";
    }

>>>>>>> e88a1752
}<|MERGE_RESOLUTION|>--- conflicted
+++ resolved
@@ -428,7 +428,6 @@
         return f;
     }
 
-<<<<<<< HEAD
     Field constantTypeToField(const python::Type& type) {
         assert(type.isConstantValued());
 
@@ -447,7 +446,7 @@
             throw std::runtime_error("encountered unknown underlying type " + u_type.desc() + " when decoding constant type " + type.desc());
         }
     }
-=======
+
     std::string jsonToPython(const std::string& s, const python::Type& t) {
         if(t == python::Type::STRING) {
             return escape_to_python_str(s);
@@ -617,5 +616,4 @@
         return "None";
     }
 
->>>>>>> e88a1752
 }