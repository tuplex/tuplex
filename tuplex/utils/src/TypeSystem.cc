--- conflicted
+++ resolved
@@ -481,7 +481,7 @@
     bool Type::isDictKeysType() const {
         return TypeFactory::instance().isDictKeysType(*this);
     }
-    
+
     bool Type::isDictValuesType() const {
         return TypeFactory::instance().isDictValuesType(*this);
     }
@@ -535,19 +535,19 @@
         return type == AbstractType::STRUCTURED_DICTIONARY;
     }
 
-    bool TypeFactory::isDictKeysType(const Type& t) {
+    bool TypeFactory::isDictKeysType(const Type& t) const {
         auto it = _typeMap.find(t._hash);
         if(it == _typeMap.end())
             return false;
-        
+
         return it->second._type == AbstractType::DICT_KEYS;
     }
 
-    bool TypeFactory::isDictValuesType(const Type& t) {
+    bool TypeFactory::isDictValuesType(const Type& t) const {
         auto it = _typeMap.find(t._hash);
         if(it == _typeMap.end())
             return false;
-        
+
         return it->second._type == AbstractType::DICT_VALUES;
     }
 
@@ -611,7 +611,6 @@
     }
 
     Type Type::keyType() const {
-<<<<<<< HEAD
 
         // special cases: empty dict, generic dict and structured dict
         if(_hash == EMPTYDICT._hash || _hash == GENERICDICT._hash)
@@ -640,12 +639,6 @@
 
         // regular dict
         assert(isDictionaryType() && !isStructuredDictionaryType() && _hash != EMPTYDICT._hash && _hash != GENERICDICT._hash);
-=======
-        if(_hash == EMPTYDICT._hash || _hash == GENERICDICT._hash)
-            return PYOBJECT;
-
-        assert(isDictionaryType() && _hash != EMPTYDICT._hash && _hash != GENERICDICT._hash);
->>>>>>> d4448b2f
         auto& factory = TypeFactory::instance();
 
         std::lock_guard<std::mutex> lock(factory._typeMapMutex);
@@ -665,7 +658,6 @@
     }
 
     Type Type::valueType() const {
-<<<<<<< HEAD
         // special cases: empty dict, generic dict and structured dict
         if(_hash == EMPTYDICT._hash || _hash == GENERICDICT._hash)
             return PYOBJECT;
@@ -690,11 +682,6 @@
             return value_type;
         }
 
-=======
-        if(_hash == EMPTYDICT._hash || _hash == GENERICDICT._hash)
-            return PYOBJECT;
-
->>>>>>> d4448b2f
         assert(isDictionaryType() && _hash != EMPTYDICT._hash && _hash != GENERICDICT._hash);
         auto& factory = TypeFactory::instance();
         std::lock_guard<std::mutex> lock(factory._typeMapMutex);
@@ -799,15 +786,11 @@
         // option?
         // ==> base type decides!
         if(isOptionType())
-<<<<<<< HEAD
             return withoutOption().isFixedSizeType();
-=======
-            return withoutOptions().isFixedSizeType();
-        
+
         // dict_keys and dict_values are both immutable
         if(isDictKeysType() || isDictValuesType())
             return true;
->>>>>>> d4448b2f
 
         // functions, dictionaries, and lists are never a fixed type
         return false;
@@ -1422,7 +1405,6 @@
         return true;
     }
 
-<<<<<<< HEAD
     // moved to TypeHelper.h, deprecated.
 //    Type unifyTypes(const python::Type &a, const python::Type &b, bool autoUpcast) {
 //        // UNKNOWN type is not compatible
@@ -1536,127 +1518,6 @@
 //        // other non-supported types
 //        return python::Type::UNKNOWN;
 //    }
-=======
-    Type unifyTypes(const python::Type &a, const python::Type &b, bool autoUpcast) {
-        // UNKNOWN type is not compatible
-        if(a == python::Type::UNKNOWN || b == python::Type::UNKNOWN) {
-            return python::Type::UNKNOWN;
-        }
-
-        // same type, return either one
-        if(a == b) {
-            return a;
-        }
-
-        if(a == python::Type::NULLVALUE) {
-            return python::Type::makeOptionType(b);
-        }
-
-        if(b == python::Type::NULLVALUE) {
-            return python::Type::makeOptionType(a);
-        }
-
-        // check for optional type
-        bool makeOption = false;
-        // underlyingType: remove outermost Option if exists
-        python::Type aUnderlyingType = a;
-        python::Type bUnderlyingType = b;
-        if(a.isOptionType()) {
-            makeOption = true;
-            aUnderlyingType = a.getReturnType();
-        }
-
-        if(b.isOptionType()) {
-            makeOption = true;
-            bUnderlyingType = b.getReturnType();
-        }
-
-        // same underlying types? make option
-        if (aUnderlyingType == bUnderlyingType) {
-            return python::Type::makeOptionType(aUnderlyingType);
-        }
-
-        // both numeric types? upcast
-        if(autoUpcast) {
-            if(aUnderlyingType.isNumericType() && bUnderlyingType.isNumericType()) {
-                if(aUnderlyingType == python::Type::F64 || bUnderlyingType == python::Type::F64) {
-                    // upcast to F64 if either is F64
-                    if (makeOption) {
-                        return python::Type::makeOptionType(python::Type::F64);
-                    } else {
-                        return python::Type::F64;
-                    }
-                }
-                // at this point underlyingTypes cannot both be bool. Upcast to I64
-                if (makeOption) {
-                    return python::Type::makeOptionType(python::Type::I64);
-                } else {
-                    return python::Type::I64;
-                }
-            }
-        }
-
-        // list type? check if element type compatible
-        if(aUnderlyingType.isListType() && bUnderlyingType.isListType() && aUnderlyingType != python::Type::EMPTYLIST && bUnderlyingType != python::Type::EMPTYLIST) {
-            python::Type newElementType = unifyTypes(aUnderlyingType.elementType(), bUnderlyingType.elementType(),
-                                                     autoUpcast);
-            if(newElementType == python::Type::UNKNOWN) {
-                // incompatible list element type
-                return python::Type::UNKNOWN;
-            }
-            if(makeOption) {
-                return python::Type::makeOptionType(python::Type::makeListType(newElementType));
-            }
-            return python::Type::makeListType(newElementType);
-        }
-
-        // tuple type? check if every parameter type compatible
-        if(aUnderlyingType.isTupleType() && bUnderlyingType.isTupleType()) {
-            if (aUnderlyingType.parameters().size() != bUnderlyingType.parameters().size()) {
-                // tuple length differs
-                return python::Type::UNKNOWN;
-            }
-            std::vector<python::Type> newTuple;
-            for (size_t i = 0; i < aUnderlyingType.parameters().size(); i++) {
-                python::Type newElementType = unifyTypes(aUnderlyingType.parameters()[i],
-                                                         bUnderlyingType.parameters()[i], autoUpcast);
-                if(newElementType == python::Type::UNKNOWN) {
-                    // incompatible tuple element type
-                    return python::Type::UNKNOWN;
-                }
-                newTuple.emplace_back(newElementType);
-            }
-            if(makeOption) {
-                return python::Type::makeOptionType(python::Type::makeTupleType(newTuple));
-            }
-            return python::Type::makeTupleType(newTuple);
-        }
-
-        // dictionary type
-        if(aUnderlyingType.isDictionaryType() && bUnderlyingType.isDictionaryType()) {
-
-            // empty dict can be always upcasted to concrete dict
-            if(python::Type::EMPTYDICT == aUnderlyingType)
-                return bUnderlyingType;
-            if(python::Type::EMPTYDICT == bUnderlyingType)
-                return aUnderlyingType;
-
-            auto key_t = unifyTypes(aUnderlyingType.keyType(), bUnderlyingType.keyType(), autoUpcast);
-            auto val_t = unifyTypes(aUnderlyingType.valueType(), bUnderlyingType.valueType(), autoUpcast);
-            if(key_t == python::Type::UNKNOWN || val_t == python::Type::UNKNOWN) {
-                return python::Type::UNKNOWN;
-            }
-            if(makeOption) {
-                return python::Type::makeOptionType(python::Type::makeDictionaryType(key_t, val_t));
-            } else {
-                return python::Type::makeDictionaryType(key_t, val_t);
-            }
-        }
-
-        // other non-supported types
-        return python::Type::UNKNOWN;
-    }
->>>>>>> d4448b2f
 
     bool python::Type::isZeroSerializationSize() const {
         if(*this == python::Type::NULLVALUE)
