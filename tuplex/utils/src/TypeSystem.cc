//--------------------------------------------------------------------------------------------------------------------//
//                                                                                                                    //
//                                      Tuplex: Blazing Fast Python Data Science                                      //
//                                                                                                                    //
//                                                                                                                    //
//  (c) 2017 - 2021, Tuplex team                                                                                      //
//  Created by Leonhard Spiegelberg first on 1/1/2021                                                                 //
//  License: Apache 2.0                                                                                               //
//--------------------------------------------------------------------------------------------------------------------//

#include <TypeSystem.h>
#include <Logger.h>
#include <stack>
#include <sstream>

#include <TSet.h>
#include <Utils.h>

#include "cereal/archives/binary.hpp"

// types should be like form mypy https://mypy.readthedocs.io/en/latest/cheat_sheet_py3.html


// Note: Option type is actually nullable type. There is a difference because of the nesting.
// ==> i.e. cf. wiki page on this. @TODO clarify later.

namespace python {
    const Type Type::UNKNOWN = TypeFactory::instance().createOrGetPrimitiveType("unknown");
    const Type Type::BOOLEAN = TypeFactory::instance().createOrGetPrimitiveType("boolean");
    const Type Type::I64 = TypeFactory::instance().createOrGetPrimitiveType("i64", {python::Type::BOOLEAN});
    const Type Type::F64 = TypeFactory::instance().createOrGetPrimitiveType("f64", {python::Type::I64});
    const Type Type::STRING = TypeFactory::instance().createOrGetPrimitiveType("str");
    const Type Type::ANY = TypeFactory::instance().createOrGetPrimitiveType("any");
    const Type Type::INF = TypeFactory::instance().createOrGetPrimitiveType("inf");
    const Type Type::EMPTYTUPLE = python::TypeFactory::instance().createOrGetTupleType(std::vector<python::Type>());
    const Type Type::EMPTYDICT = python::TypeFactory::instance().createOrGetPrimitiveType("{}"); // empty dict
    const Type Type::EMPTYLIST = python::TypeFactory::instance().createOrGetPrimitiveType("[]"); // empty list: primitive because it can have any type element
    const Type Type::NULLVALUE = python::TypeFactory::instance().createOrGetPrimitiveType("null");
    const Type Type::PYOBJECT = python::TypeFactory::instance().createOrGetPrimitiveType("pyobject");
    const Type Type::GENERICTUPLE = python::TypeFactory::instance().createOrGetPrimitiveType("tuple");
    const Type Type::GENERICDICT = python::TypeFactory::instance().createOrGetDictionaryType(python::Type::PYOBJECT, python::Type::PYOBJECT);
    const Type Type::GENERICLIST = python::TypeFactory::instance().createOrGetListType(python::Type::PYOBJECT);
    const Type Type::VOID = python::TypeFactory::instance().createOrGetPrimitiveType("void");
    const Type Type::MATCHOBJECT = python::TypeFactory::instance().createOrGetPrimitiveType("matchobject");
    const Type Type::RANGE = python::TypeFactory::instance().createOrGetPrimitiveType("range");
    const Type Type::MODULE = python::TypeFactory::instance().createOrGetPrimitiveType("module");
    const Type Type::ITERATOR = python::TypeFactory::instance().createOrGetPrimitiveType("iterator");
    const Type Type::EMPTYITERATOR = python::TypeFactory::instance().createOrGetPrimitiveType("emptyiterator");

    // builtin exception types
    // --> class system

    std::string Type::desc() const {
        return TypeFactory::instance().getDesc(_hash);
    }

    Type TypeFactory::getByName(const std::string& name) {
        auto it = std::find_if(_typeMap.begin(),
                               _typeMap.end(),
                               [name](const std::pair<const int, TypeEntry>& p) {
                                   return p.second._desc.compare(name) == 0;
                               });
        if(it != _typeMap.end()) {
            auto hash = it->first;
            Type t = Type();
            t._hash = hash;
            return t;
        } else {
          return python::Type::UNKNOWN;
        }
    }

    Type TypeFactory::registerOrGetType(const std::string &name,
                                        const AbstractType at,
                                        const std::vector<Type>& params,
                                        const python::Type& retval,
                                        const std::vector<Type>& baseClasses,
                                        bool isVarLen,
                                        int64_t lower_bound,
                                        int64_t upper_bound,
                                        const std::string& constant) {
        const std::lock_guard<std::mutex> lock(_typeMapMutex);
        auto it = std::find_if(_typeMap.begin(),
                               _typeMap.end(),
                               [name](const std::pair<const int, TypeEntry>& p) {
                                   return p.second._desc.compare(name) == 0;
                               });
        int hash = -1;

        if(it != _typeMap.end()) {
            hash = it->first;
        } else {
            // add new type to hashmap
            hash = _hash_generator++;
            _typeMap[hash] = TypeEntry(name, at, params, retval, baseClasses,
                                       isVarLen, lower_bound, upper_bound, constant);
        }

        Type t = Type();
        t._hash = hash;
        return t;
    }

    Type TypeFactory::createOrGetPrimitiveType(const std::string &name, const std::vector<Type>& baseClasses) {
        return registerOrGetType(name, AbstractType::PRIMITIVE,
                                 std::vector<Type>{}, python::Type::VOID, baseClasses);
    }

    Type TypeFactory::createOrGetOptionType(const Type &type) {
        // special cases

        // 1.) NULLVALUE is NULLVALUE
        if(type == python::Type::NULLVALUE)
            return type;

        // 2.) already option? Optional[Optional[...]] = Optional[...]
        if(TypeFactory::instance()._typeMap.at(type._hash)._type == AbstractType::OPTION)
            return type;

        // create new option type!
        std::string name = "Option[" + TypeFactory::instance().getDesc(type._hash) + "]";
        return registerOrGetType(name, AbstractType::OPTION, {}, type);
    }

    Type TypeFactory::createOrGetFunctionType(const Type &param, const Type &ret) {
        std::string name = "";
        name += TypeFactory::instance().getDesc(param._hash);
        name += " -> ";
        name += TypeFactory::instance().getDesc(ret._hash);

        std::vector<Type> params, retvals;

        // special case: param is GENERICTUPLE!
        if(param == python::Type::GENERICTUPLE)
            return registerOrGetType(name, AbstractType::FUNCTION, params, ret, std::vector<Type>(), true);

        // convert to tuple representation
        if(isTupleType(param))
            params = param.parameters();
        else
            params.push_back(param);

        return registerOrGetType(name, AbstractType::FUNCTION, params, ret);
    }

    Type TypeFactory::createOrGetDictionaryType(const Type &key, const Type &val) {
        std::string name = "";
        name += "{";
        name += TypeFactory::instance().getDesc(key._hash);
        name += ",";
        name += TypeFactory::instance().getDesc(val._hash);
        name += "}";

        return registerOrGetType(name, AbstractType::DICTIONARY, {key, val});
    }

    Type TypeFactory::createOrGetListType(const Type &val) {
        std::string name;
        name += "[";
        name += TypeFactory::instance().getDesc(val._hash);
        name += "]";

        return registerOrGetType(name, AbstractType::LIST, {val});
    }

    // C++11 doesn't allow simple conversion to initializer_list, that's why this additional function is needed
    Type TypeFactory::createOrGetTupleType(const std::vector<Type>& args) {
        std::string name = "";
        name += "(";
        for(auto arg : args) {
            name += TypeFactory::instance().getDesc(arg._hash) + ",";
        }

        // end string
        if(name[name.length() - 1] == ',')
            name[name.length() - 1] = ')';
        else
            name += ")";

        return registerOrGetType(name, AbstractType::TUPLE, args);
    }

    Type TypeFactory::createOrGetTupleType(const std::initializer_list<Type> args) {
        std::string name = "";
        name += "(";
        for(auto arg : args) {
            name += TypeFactory::instance().getDesc(arg._hash) + ",";
        }

        // end string
        if(name[name.length() - 1] == ',')
            name[name.length() - 1] = ')';
        else
            name += ")";

        return registerOrGetType(name, AbstractType::TUPLE, args);
    }

    Type TypeFactory::createOrGetTupleType(const TTuple<Type>& args) {
        std::string name = "";
        name += "(";
        for(int i = 0; i < args.length(); ++i) {
            name += TypeFactory::instance().getDesc(args[i]._hash) + ",";
        }

        // end string
        if(name[name.length() - 1] == ',')
            name[name.length() - 1] = ')';
        else
            name += ")";

        std::vector<Type> _args;
        for(int i = 0; i < args.length(); ++i)
            _args.push_back(args[i]);

        return registerOrGetType(name, AbstractType::TUPLE, _args);
    }

    Type TypeFactory::createOrGetIteratorType(const Type& yieldType) {
        std::string name;
        name += "Iterator[";
        name += TypeFactory::instance().getDesc(yieldType._hash);
        name += "]";

        return registerOrGetType(name, AbstractType::ITERATOR, {yieldType});
    }

    Type TypeFactory::createOrGetDelayedParsingType(const Type& underlying) {

        // check that it is a primitive type
        assert(underlying.isPrimitiveType());

        std::string name;
        name += "_Delayed[";
        name += TypeFactory::instance().getDesc(underlying._hash);
        name += "]";

        return registerOrGetType(name, AbstractType::OPTIMIZED_DELAYEDPARSING, {underlying});
    }

    Type TypeFactory::createOrGetRangeCompressedIntegerType(int64_t lower_bound, int64_t upper_bound) {

        // optimization: if lower_bound == upper_bound, use a constant!
        if(lower_bound == upper_bound)
            return createOrGetConstantValuedType(python::Type::I64, std::to_string(lower_bound));

        std::string name;
        name += "_Compressed[";
        name += "low=" + std::to_string(lower_bound);
        name += ",high=" + std::to_string(upper_bound);
        name += "]";

        return registerOrGetType(name, AbstractType::OPTIMIZED_RANGECOMPRESSION, {python::Type::I64},
                                 python::Type::VOID,
                                 {},
                                 false,
                                 lower_bound,
                                 upper_bound);
    }

    Type TypeFactory::createOrGetConstantValuedType(const Type& underlying, const std::string& constant) {
        std::string name;
        name += "_Constant[";
        name += TypeFactory::instance().getDesc(underlying._hash);
        name += ",value=" + constant;
        name += "]";

        return registerOrGetType(name, AbstractType::OPTIMIZED_CONSTANT, {underlying},
                                 python::Type::VOID,
                                 {},
                                 false,
                                 std::numeric_limits<int64_t>::min(),
                                 std::numeric_limits<int64_t>::max(),
                                 constant);
    }

    std::string TypeFactory::getDesc(const int _hash) const {
        assert(_hash >= 0);
        assert(_typeMap.find(_hash) != _typeMap.end());

        return _typeMap.at(_hash)._desc;
    }

    TypeFactory::~TypeFactory() {

    }

    bool isLiteralType(const Type& type) {
        if(type == Type::I64)
            return true;
        if(type == Type::F64)
            return true;
        if(type == Type::BOOLEAN)
            return true;
        if(type == Type::STRING)
            return true;
        return false;
    }

    bool Type::isTupleType() const {
        return TypeFactory::instance().isTupleType(*this);
    }

    bool Type::isOptionType() const {
        return TypeFactory::instance().isOptionType(*this);
    }

    bool Type::isConstantValued() const {
        return TypeFactory::instance().isConstantValued(*this);
    }

    bool Type::isExceptionType() const {
        auto classes = baseClasses();
        if(classes.empty())
            return false;
        for(auto cls : classes)
            if(cls.desc() == "BaseException")
                return true;
        return false;
    }

    bool Type::isFunctionType() const {
        return TypeFactory::instance().isFunctionType(*this);
    }

    bool Type::isDictionaryType() const {
        return TypeFactory::instance().isDictionaryType(*this);
    }

    bool Type::isListType() const {
        return TypeFactory::instance().isListType(*this);
    }

    bool Type::isIteratorType() const {
        return TypeFactory::instance().isIteratorType(*this);
    }

    Type Type::getReturnType() const {
        // first make sure this a function type!
        if( ! (TypeFactory::instance().isFunctionType(*this) ||
               TypeFactory::instance().isOptionType(*this))) {
            Logger::instance().logger("inference").debug("interpreting non-function type as function type or non-option type as option type.");
            return Type::UNKNOWN;
        }

        return TypeFactory::instance().returnType(*this);
    }

    bool TypeFactory::isFunctionType(const Type &t) const {
        auto it = _typeMap.find(t._hash);
        if(it == _typeMap.end())
            return false;

        return it->second._type == AbstractType::FUNCTION;
    }

    bool TypeFactory::isOptionType(const python::Type &t) const {
        auto it = _typeMap.find(t._hash);
        if(it == _typeMap.end())
            return false;

        return it->second._type == AbstractType::OPTION;
    }

    bool TypeFactory::isDictionaryType(const Type &t) const {
        auto it = _typeMap.find(t._hash);
        if(it == _typeMap.end())
            return false;

        auto type = it->second._type;
        return type == AbstractType::DICTIONARY || t == Type::EMPTYDICT || t == Type::GENERICDICT;
    }

    bool TypeFactory::isListType(const Type &t) const {
        auto it = _typeMap.find(t._hash);
        if(it == _typeMap.end())
            return false;

        auto type = it->second._type;
        return type == AbstractType::LIST || t == Type::EMPTYLIST;
    }

    bool TypeFactory::isTupleType(const Type &t) const {
        auto it = _typeMap.find(t._hash);
        if(it == _typeMap.end())
            return false;

        return it->second._type == AbstractType::TUPLE;
    }

    bool TypeFactory::isIteratorType(const Type &t) const {
        auto it = _typeMap.find(t._hash);
        if(it == _typeMap.end())
            return false;

        return it->second._type == AbstractType::ITERATOR || t == Type::EMPTYITERATOR;
    }

    Type TypeFactory::returnType(const python::Type &t) const {
        const std::lock_guard<std::mutex> lock(_typeMapMutex);
        auto it = _typeMap.find(t._hash);
        assert(it != _typeMap.end());
        return it->second._ret;
    }


    std::vector<Type> TypeFactory::parameters(const Type& t) const {
        const std::lock_guard<std::mutex> lock(_typeMapMutex);
        auto it = _typeMap.find(t._hash);
        assert(it != _typeMap.end());
        // exclude dictionary here, but internal reuse.
        assert(it->second._type == AbstractType::TUPLE || it->second._type == AbstractType::FUNCTION);
        return it->second._params;
    }

    std::vector<Type> Type::parameters() const {
        return TypeFactory::instance().parameters(*this);
    }

    Type Type::keyType() const {
        assert(isDictionaryType() && _hash != EMPTYDICT._hash && _hash != GENERICDICT._hash);
        auto& factory = TypeFactory::instance();
        auto it = factory._typeMap.find(_hash);
        assert(it != factory._typeMap.end());
        assert(it->second._params.size() == 2);
        return it->second._params[0];
    }

    bool Type::hasVariablePositionalArgs() const {
        assert(isFunctionType());
        auto& factory = TypeFactory::instance();
        auto it = factory._typeMap.find(_hash);
        assert(it != factory._typeMap.end());
        return it->second._isVarLen;
    }

    Type Type::valueType() const {
        assert(isDictionaryType() && _hash != EMPTYDICT._hash && _hash != GENERICDICT._hash);
        auto& factory = TypeFactory::instance();
        auto it = factory._typeMap.find(_hash);
        assert(it != factory._typeMap.end());
        assert(it->second._params.size() == 2);
        return it->second._params[1];
    }

    Type Type::elementType() const {
        if(isListType()) {
            assert(isListType() && _hash != EMPTYLIST._hash);
            auto& factory = TypeFactory::instance();
            auto it = factory._typeMap.find(_hash);
            assert(it != factory._typeMap.end());
            assert(it->second._params.size() == 1);
            return it->second._params[0];
        } else {
            // option?
            assert(isOptionType());
            return getReturnType();
        }
    }

    Type Type::underlying() const {
        // should be optimizing type...

        auto& factory = TypeFactory::instance();
        auto it = factory._typeMap.find(_hash);
        assert(it != factory._typeMap.end());
        assert(it->second._params.size() == 1);
        return it->second._params[0];
    }

    std::string Type::constant() const {
        assert(isConstantValued());
        auto& factory = TypeFactory::instance();
        auto it = factory._typeMap.find(_hash);
        assert(it != factory._typeMap.end());
        assert(it->second._params.size() == 1);
        return it->second._constant_value;
    }

    Type Type::yieldType() const {
        assert(isIteratorType() && _hash != EMPTYITERATOR._hash);
        auto& factory = TypeFactory::instance();
        auto it = factory._typeMap.find(_hash);
        assert(it != factory._typeMap.end());
        assert(it->second._params.size() == 1);
        return it->second._params[0];
    }

    bool Type::isPrimitiveType() const {
        // is this type a primitive type?
        // => only bool, i64, f64 are fixed primitive types (user types not supported)
        return *this == python::Type::BOOLEAN || *this == python::Type::I64 || *this == python::Type::F64
                || *this == python::Type::STRING || *this == python::Type::NULLVALUE;
    }

    bool Type::isIterableType() const {
        return (*this).isIteratorType() || (*this).isListType() || (*this).isTupleType() || *this == python::Type::STRING || *this == python::Type::RANGE || (*this).isDictionaryType();
    }

    bool Type::isFixedSizeType() const {

        // string is a varlen type but a primitive type.
        if(isPrimitiveType() && *this != python::Type::STRING)
            return true;

        // a tuple can be further a fixed type
        if(isTupleType()) {

            // trivial case: empty tuple
            if(parameters().size() == 0)
                return true;

            // iterate over elements
            for(auto el : parameters())
                if(!el.isFixedSizeType())
                    return false;
            return true;
        }

        // empty dict or list
        if(_hash == EMPTYDICT._hash || _hash == EMPTYLIST._hash)
            return true;

        if(isListType() && elementType().isSingleValued())
            return true;

        // option?
        // ==> base type decides!
        if(isOptionType())
            return withoutOptions().isFixedSizeType();

        // functions, dictionaries, and lists are never a fixed type
        return false;
    }

    bool Type::isOptional() const {
        // contains any options?
        if(isOptionType())
            return true;

        if(isPrimitiveType())
            return false;

        // for composite types, search their params / return values
        return desc().find("Option") != std::string::npos; // @TODO: this is a quick and dirty hack, improve.
    }

    bool Type::isSingleValued() const {
        return *this == Type::NULLVALUE || *this == Type::EMPTYTUPLE || *this == Type::EMPTYDICT || *this == Type::EMPTYLIST;
    }

    bool Type::isIllDefined() const {
        // if tuple or function, recursively go over params/return vals
        if(isTupleType()) {
            for(const auto& el: parameters()) {
                if(el.isIllDefined())
                    return true;
            }
            return false;
        } else if(isFunctionType()) {
            for(const auto& el: parameters()) {
                if(el.isIllDefined())
                    return true;
            }
            if(getReturnType().isIllDefined())
                return true;
            return false;
        } else if(isDictionaryType()) {
            // empty or generic are well defined
            if(_hash == Type::EMPTYDICT._hash || _hash == Type::GENERICDICT._hash)
                return false;

            if(keyType().isIllDefined())
                return true;
            if(valueType().isIllDefined())
                return true;
            return false;
        } else if(isListType()) {
            if(_hash == Type::EMPTYLIST._hash)
                return false;

            if(elementType().isIllDefined())
                return true;
            return false;
        } else {
            // must be primitive, directly check
            return    *this == Type::UNKNOWN
                   || *this == Type::ANY
                   || *this == Type::INF;
        }
    }

    Type Type::makeTupleType(std::initializer_list<Type> L) {
        return TypeFactory::instance().createOrGetTupleType(L);
    }

    Type Type::makeTupleType(std::vector<Type> v) {
        return TypeFactory::instance().createOrGetTupleType(v);
    }

    Type Type::makeFunctionType(const python::Type &argsType, const python::Type &retType) {
        return python::TypeFactory::instance().createOrGetFunctionType(argsType, retType);
    }

    Type Type::makeDictionaryType(const python::Type &keyType, const python::Type &valType) {
        return python::TypeFactory::instance().createOrGetDictionaryType(keyType, valType);
    }

    Type Type::makeListType(const python::Type &elementType){
#warning "Nested lists are not yet supported!"
        return python::TypeFactory::instance().createOrGetListType(elementType);
    }

    Type Type::makeOptionType(const python::Type &type) {
        return python::TypeFactory::instance().createOrGetOptionType(type);
    }

    Type Type::makeIteratorType(const python::Type &yieldType) {
        return python::TypeFactory::instance().createOrGetIteratorType(yieldType);
    }

    Type makeDelayedParsingType(const python::Type& underlying) {
        return python::TypeFactory::instance().createOrGetDelayedParsingType(underlying);
    }

    Type makeRangeCompressedIntegerType(int64_t lower_bound, int64_t upper_bound) {
        return python::TypeFactory::instance().createOrGetRangeCompressedIntegerType(lower_bound, upper_bound);
    }

    Type makeConstantValuedType(const python::Type& underlying, const std::string& value) {
        return python::TypeFactory::instance().createOrGetConstantValuedType(underlying, value);
    }

    std::string TypeFactory::TypeEntry::desc() {
        std::string res = "";


        res += _desc + ", ";
        switch(_type) {
            case AbstractType::FUNCTION: {
                res += "function";
                break;
            }
            case AbstractType::DICTIONARY: {
                res += "dictionary";
                break;
            }
            case AbstractType::LIST: {
                res += "list";
                break;
            }
            case AbstractType::TUPLE: {
                res += "tuple";
                break;
            }
            case AbstractType::PRIMITIVE: {
                res += "primitive";
                break;
            }
            default: {
                res += "unknown";
            }
        }


        return res;
    }


    std::string TypeFactory::printAllTypes() {

        std::string res = "";
        for(auto it : _typeMap) {
            res += "hash:" + std::to_string(it.first) + "   " + it.second.desc() + "\n";
        }

        return res;
    }

    bool TypeFactory::isConstantValued(const Type &t) const {
        auto it = _typeMap.find(t._hash);
        if(it == _typeMap.end())
            return false;

        return it->second._type == AbstractType::OPTIMIZED_CONSTANT;
    }

    Type Type::propagateToTupleType(const python::Type &type) {
        if(type.isTupleType())
            return type;
        else
            return makeTupleType(std::vector<python::Type>{type});
    }

    Type decodeType(const std::string& s) {

        if(s.length() == 0)
            return Type::UNKNOWN;

        // go through string
        int numOpenParentheses = 0;
        int numOpenBrackets = 0;
        int numClosedParentheses = 0;
        int numClosedBrackets = 0;
        int numOpenSqBrackets = 0;
        int numClosedSqBrackets = 0;
        int pos = 0;
        std::stack<bool> sqBracketIsListStack;
        std::stack<std::vector<python::Type> > expressionStack;

        while(pos < s.length()) {

            // parentheses
            if(s[pos] == '(') {
                numOpenParentheses++;
                expressionStack.push(std::vector<python::Type>());
                pos++;
            } else if(s[pos] == ')') {
                numClosedParentheses++;
                if(numOpenParentheses < numClosedParentheses) {
                    Logger::instance().defaultLogger().error("parentheses mismatch in encoded typestr '" + s + "'");
                    return Type::UNKNOWN;
                }

                // create tuple from vector & push back to stack (i.e. appending to last vector)
                assert(expressionStack.size() > 0);
                Type t = TypeFactory::instance().createOrGetTupleType(expressionStack.top());
                expressionStack.pop();
                // empty or not?
                if(expressionStack.empty())
                    expressionStack.push(std::vector<python::Type>({t}));
                else
                    expressionStack.top().push_back(t);
                pos++;
            } else if(s[pos] == '{') {
                numOpenBrackets++;
                expressionStack.push(std::vector<python::Type>());
                pos++;
            } else if(s[pos] == '}') {
                numClosedBrackets++;
                if(numOpenBrackets < numClosedBrackets) {
                    Logger::instance().defaultLogger().error("brackets mismatch in encoded typestr '" + s + "'");
                    return Type::UNKNOWN;
                }

                // create dictionary from vector and push back to stack (append to last vector) : treat it as a 2-element tuple
                assert(expressionStack.size() > 0);
                auto topVec = expressionStack.top();
                Type t = expressionStack.top().size() == 2 ?
                        TypeFactory::instance().createOrGetDictionaryType(topVec[0], topVec[1]) :
                        Type::EMPTYDICT;
                expressionStack.pop();

                if(expressionStack.empty())
                    expressionStack.push({t});
                else
                    expressionStack.top().push_back(t);
                pos++;
            } else if(s[pos] == '[') {
                numOpenSqBrackets++;
                expressionStack.push(std::vector<python::Type>());
                sqBracketIsListStack.push(true);
                pos++;
            } else if(s[pos] == ']') {
              numClosedSqBrackets++;
              if(numOpenSqBrackets < numClosedSqBrackets) {
                  Logger::instance().defaultLogger().error("square brackets [...] mismatch in encoded typestr '" + s + "'");
                  return Type::UNKNOWN;
              }

                // create option type from vector and push back to stack (append to last vector) : treat it as a 2-element tuple
//                if(expressionStack.size() != 1) {
//                    Logger::instance().defaultLogger().error("Option requires one type!");
//                    return Type::UNKNOWN;
//                }
                auto topVec = expressionStack.top();
                auto isList = sqBracketIsListStack.top();
                Type t;
                if(isList) {
                    t = TypeFactory::instance().createOrGetListType(topVec[0]);
                } else {
                    t = TypeFactory::instance().createOrGetOptionType(topVec[0]);
                }
                sqBracketIsListStack.pop();
                expressionStack.pop();

                if(expressionStack.empty())
                    expressionStack.push({t});
                else
                    expressionStack.top().push_back(t);
                pos++;

            } else if(s.substr(pos, 3).compare("i64") == 0) {
                Type t = Type::I64;
                if(expressionStack.empty())
                    expressionStack.push(std::vector<python::Type>({t}));
                else
                    expressionStack.top().push_back(t);
                pos += 3;
            } else if(s.substr(pos, 3).compare("f64") == 0) {
                Type t = Type::F64;
                if(expressionStack.empty())
                    expressionStack.push(std::vector<python::Type>({t}));
                else
                    expressionStack.top().push_back(t);
                pos += 3;
            } else if(s.substr(pos, 3).compare("str") == 0) {
                Type t = Type::STRING;
                if(expressionStack.empty())
                    expressionStack.push(std::vector<python::Type>({t}));
                else
                    expressionStack.top().push_back(t);
                pos += 3;
            } else if(s.substr(pos, 4).compare("bool") == 0) {
                Type t = Type::BOOLEAN;
                if(expressionStack.empty())
                    expressionStack.push(std::vector<python::Type>({t}));
                else
                    expressionStack.top().push_back(t);
                pos += 4;
            } else if(s.substr(pos, 4).compare("None") == 0 || s.substr(pos, 4).compare("null") == 0) {
                Type t = Type::NULLVALUE;
                if(expressionStack.empty())
                    expressionStack.push(std::vector<python::Type>({t}));
                else
                    expressionStack.top().push_back(t);
                pos += 4;
            } else if(s.substr(pos, 8).compare("pyobject") == 0) {
                Type t = Type::PYOBJECT;
                if(expressionStack.empty())
                    expressionStack.push(std::vector<python::Type>({t}));
                else
                    expressionStack.top().push_back(t);
                pos += 8;
            } else if (s.substr(pos, 7).compare("Option[") == 0) {
                expressionStack.push(std::vector<python::Type>());
                sqBracketIsListStack.push(false);
                numOpenSqBrackets++;
                pos += 7;
            } else if(s[pos] == ',' || s[pos] == ' ' || s[pos] == '\t' || s[pos] == '\n') {
                // skip ,
                pos++;
            }
            else {
                std::stringstream ss;
                ss<<"unknown token '"<<s[pos]<<"' in encoded type str '"<<s<<"' encountered.";
                Logger::instance().defaultLogger().error(ss.str());
                return Type::UNKNOWN;
            }
        }

        assert(expressionStack.size() > 0);
        assert(expressionStack.top().size() > 0);
        return expressionStack.top().front();
    }

    bool tupleElementsHaveSameType(const python::Type& tupleType) {
        assert(tupleType.isTupleType());

        if (tupleType == python::Type::EMPTYTUPLE)
            return true;

        assert(tupleType.parameters().size() > 0);

        auto first = tupleType.parameters().front();

        // GCC bug for this code. Clang has no problems with it
//        for (auto it = tupleType.parameters().cbegin() + 1; it != tupleType.parameters().cend(); ++it)
//            if (first != *it)
//                return false;

        // GCC can compile below code.
        for(auto el : tupleType.parameters()) {
            if(el != first)
                return false;
        }

        return true;
    }

    bool tupleElementsHaveTypes(const python::Type& tupleType, const std::vector<python::Type>& elementTypes) {
        assert(tupleType.isTupleType());

        // check that each element is of elementType
        // true if empty tuple!
        if(tupleType == python::Type::EMPTYTUPLE)
            return true;

        for(auto el : tupleType.parameters()) {
            // check that el is in elementTypes
            auto it = std::find(elementTypes.begin(), elementTypes.end(), el);
            if(it == elementTypes.end())
                return false;
        }
        return true;
    }

    bool tupleElementsHaveSimpleTypes(const python::Type& tupleType) {
        return tupleElementsHaveTypes(tupleType, {python::Type::BOOLEAN, python::Type::I64, python::Type::STRING, python::Type::F64});
    }


    bool Type::isNumericType() const {
        if(_hash == python::Type::BOOLEAN._hash)
            return true;
        if(_hash == python::Type::I64._hash)
            return true;
        if(_hash == python::Type::F64._hash)
            return true;
        return false;
    }


    Type Type::superType(const Type &A, const Type &B) {

        // null and x => option[x]
        if (A == python::Type::NULLVALUE)
            return python::Type::makeOptionType(B);
        if (B == python::Type::NULLVALUE)
            return python::Type::makeOptionType(A);

        // dealing with options
        if(A.isOptionType()) {
            if(B.isOptionType()) {
                auto res = superType(A.withoutOptions(), B.withoutOptions());
                if(res == python::Type::UNKNOWN)
                    return python::Type::UNKNOWN;
                return python::Type::makeOptionType(res);
            } else {
                auto res = superType(A.withoutOptions(), B.withoutOptions());
                if(res == python::Type::UNKNOWN)
                    return python::Type::UNKNOWN;
                return python::Type::makeOptionType(res);
            }
        }
        if(B.isOptionType())
            return superType(B, A);

        if (A == B)
            return A;
        if (TSet<Type>({Type::BOOLEAN, Type::I64, Type::F64}).contains(A) &&
            TSet<Type>({Type::BOOLEAN, Type::I64, Type::F64}).contains(B)) {
            if (A == Type::BOOLEAN && B == Type::I64)
                return Type::I64;
            if (A == Type::BOOLEAN && B == Type::F64)
                return Type::F64;
            if (A == Type::I64 && B == Type::F64)
                return Type::F64;
            return superType(B, A);
        }
        return Type::UNKNOWN;
    }


    Type Type::withoutOptions() const {
        using namespace std;

        // check what type it is
        // simple?
        if (isPrimitiveType() || *this == python::Type::EMPTYDICT || *this == python::Type::EMPTYTUPLE || *this == python::Type::EMPTYLIST ||
            *this == python::Type::GENERICDICT || *this == python::Type::GENERICTUPLE ||
            *this == python::Type::NULLVALUE || *this == python::Type::MATCHOBJECT || *this == python::Type::RANGE || *this == python::Type::PYOBJECT)
            return *this;

        if(isTupleType()) {
            // go through elements & construct optionless tuples
            vector<Type> params;
            for(auto t : parameters())
                params.push_back(t.withoutOptions());
            return Type::makeTupleType(params);
        }

        // dict?
        if(isDictionaryType()) {
            return Type::makeDictionaryType(keyType().withoutOptions(), valueType().withoutOptions());
        }

        // list?
        if(isListType()) {
            return Type::makeListType(elementType().withoutOptions());
        }

        // option? ==> ret type!
        if(isOptionType())
            return getReturnType().withoutOptions();

//        // constant valueed? that's a tricky one, b.c. constant plays a role.
//        if(isConstantValued())
//            return
        // func not supported...
        // return type as is
        return *this;
    }


    bool canUpcastType(const python::Type& from, const python::Type& to) {
        // fast check: None can be upcast to any option type!
        if(from == python::Type::NULLVALUE && to.isOptionType())
            return true;

        // fast check: same type
        if(from == to)
            return true;

        // NOTE: optimizing types should come first...
        // optimizing types -> i.e. deoptimized/optimized version should be interchangeabke
        // @TODO: hack. should have one set of things for all the opts
        if(from.isConstantValued())
            return canUpcastType(from.underlying(), to);
        if(to.isConstantValued())
            return canUpcastType(from, to.underlying());


        // option type?
        if(to.isOptionType()) {
            // from also option type?
            if(from.isOptionType())
                return canUpcastType(from.withoutOptions(), to.withoutOptions());
            else
                return canUpcastType(from, to.withoutOptions());
        }

        // can't upcast option[X] to X
        if(from.isOptionType() && !to.isOptionType())
            return false;

        assert(!from.isOptionType() && !to.isOptionType());

        // compound types: I.e. List or tuple
        if(from.isTupleType() && to.isTupleType()) {
            if(from.parameters().size() != to.parameters().size())
                return false;
            for(unsigned i = 0; i < from.parameters().size(); ++i)
                if(!canUpcastType(from.parameters()[i], to.parameters()[i]))
                    return false;
            return true;
        }

        if(from.isListType() && to.isListType())
            return canUpcastType(from.elementType(), to.elementType());


        // primitive types
        if(from == python::Type::BOOLEAN && (to == python::Type::I64 || to == python::Type::F64))
            return true;
        if(from == python::Type::I64 && to == python::Type::F64)
            return true;

        // empty consts for dict/list work too. NOT FOR EMPTY TUPLE!
        if(from == python::Type::EMPTYDICT && to.isDictionaryType())
            return true;
        if(from == python::Type::EMPTYLIST && to.isListType())
            return true;

        return false;
    }

    /*!
     * check whether types can be upcast
     * @param minor minor row type
     * @param major major row type
     * @return
     */
    bool canUpcastToRowType(const python::Type& minor, const python::Type& major) {
        if(!minor.isTupleType() || !major.isTupleType())
            throw std::runtime_error("upcast check requies both types to be tuple types!");

        auto num_cols = minor.parameters().size();

        for(unsigned i = 0; i < num_cols; ++i) {
            if(!canUpcastType(minor.parameters()[i], major.parameters()[i]))
                return false;
        }
        return true;
    }

    bool python::Type::isZeroSerializationSize() const {
        if(*this == python::Type::NULLVALUE)
            return true;
        if(*this == python::Type::EMPTYTUPLE)
            return true;
        if(*this == python::Type::EMPTYLIST)
            return true;
        if(*this == python::Type::EMPTYDICT)
            return true;
        if(isTupleType()) {
            for(const auto& p : parameters()) {
                if(!p.isZeroSerializationSize())
                    return false;
            }
            return true;
        }
        return false;
    }

    std::vector<Type> python::Type::baseClasses() const {
        // now search baseclasses recursively
        auto& factory = TypeFactory::instance();

        std::set<Type> classes;
        std::deque<Type> q;

        // do not include this itself!
        auto directBaseClasses = factory._typeMap.at(_hash)._baseClasses;
        for(const auto& c : directBaseClasses)
            q.push_back(c);

        // BFS
        while(!q.empty()) {
            auto t = q.front();
            q.pop_front();

            classes.insert(t);
            auto it = factory._typeMap.find(t._hash);
            assert(it != factory._typeMap.end());
            auto more = it->second._baseClasses;
            if(!more.empty()) {
                for(const auto& c : more)
                    q.push_back(c);
            }
        }

        return std::vector<Type>(classes.cbegin(), classes.cend());
    }

    bool python::Type::isSubclass(const Type &derived) const {
        // trivial check?
        if(this->_hash == derived._hash)
            return true;

        auto classes = derived.baseClasses();
        return std::find(classes.cbegin(), classes.cend(), *this) != classes.end();
    }

    std::vector<Type> python::Type::derivedClasses() const {
        // need to go through full hashmap to check for everything + recursive?

        // note this function may be super slow...
        std::set<Type> classes;
        auto& factory = TypeFactory::instance();

        for(const auto& keyval : factory._typeMap) {
            Type t;
            t._hash = keyval.first;
            if(keyval.first != _hash && isSubclass(t))
                classes.insert(t);
        }

        return std::vector<Type>(classes.cbegin(), classes.cend());
    }

    Type Type::byName(const std::string &name) {
        auto& factory = TypeFactory::instance();

        // slow linear search, is this good?
        for(const auto& keyval : factory._typeMap) {
            if(keyval.second._desc == name) {
                Type t;
                t._hash = keyval.first;
                return t;
            }
        }
        return python::Type::UNKNOWN;
    }

<<<<<<< HEAD
    Type Type::makeConstantValuedType(const Type &underlying, const std::string &value) {
        return TypeFactory::instance().createOrGetConstantValuedType(underlying, value);
    }

    Type Type::makeRangeCompressedIntegerType(int64_t lower_bound, int64_t upper_bound) {
        return TypeFactory::instance().createOrGetRangeCompressedIntegerType(lower_bound, upper_bound);
    }

    Type Type::makeDelayedParsingType(const Type &underlying) {
        return TypeFactory::instance().createOrGetDelayedParsingType(underlying);
    }
=======
    template<class Archive>
    void Type::load(Archive &archive) {
        TypeFactory::TypeEntry type_entry;
        archive(_hash, type_entry);
        // register the type again
        TypeFactory::instance().registerOrGetType(type_entry._desc, type_entry._type, type_entry._params,
                                                  type_entry._ret, type_entry._baseClasses, type_entry._isVarLen);
    }

    template<class Archive>
    void Type::save(Archive &archive) const {
        archive(_hash, TypeFactory::instance()._typeMap[_hash]);
    }

    // explicit instantiation
    template void Type::load(cereal::BinaryInputArchive &archive);
    template void Type::save(cereal::BinaryOutputArchive &archive) const;
>>>>>>> 7e8bf521
}<|MERGE_RESOLUTION|>--- conflicted
+++ resolved
@@ -1163,7 +1163,6 @@
         return python::Type::UNKNOWN;
     }
 
-<<<<<<< HEAD
     Type Type::makeConstantValuedType(const Type &underlying, const std::string &value) {
         return TypeFactory::instance().createOrGetConstantValuedType(underlying, value);
     }
@@ -1175,14 +1174,17 @@
     Type Type::makeDelayedParsingType(const Type &underlying) {
         return TypeFactory::instance().createOrGetDelayedParsingType(underlying);
     }
-=======
+
     template<class Archive>
     void Type::load(Archive &archive) {
         TypeFactory::TypeEntry type_entry;
         archive(_hash, type_entry);
         // register the type again
         TypeFactory::instance().registerOrGetType(type_entry._desc, type_entry._type, type_entry._params,
-                                                  type_entry._ret, type_entry._baseClasses, type_entry._isVarLen);
+                                                  type_entry._ret, type_entry._baseClasses, type_entry._isVarLen,
+                                                  type_entry._lower_bound,
+                                                  type_entry._upper_bound,
+                                                  type_entry._constant_value);
     }
 
     template<class Archive>
@@ -1193,5 +1195,4 @@
     // explicit instantiation
     template void Type::load(cereal::BinaryInputArchive &archive);
     template void Type::save(cereal::BinaryOutputArchive &archive) const;
->>>>>>> 7e8bf521
 }