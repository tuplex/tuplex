--- conflicted
+++ resolved
@@ -73,15 +73,11 @@
                                         const std::vector<Type>& params,
                                         const python::Type& retval,
                                         const std::vector<Type>& baseClasses,
-<<<<<<< HEAD
                                         bool isVarLen,
                                         int64_t lower_bound,
                                         int64_t upper_bound,
                                         const std::string& constant) {
-=======
-                                        bool isVarLen) {
         const std::lock_guard<std::mutex> lock(_typeMapMutex);
->>>>>>> d66631c2
         auto it = std::find_if(_typeMap.begin(),
                                _typeMap.end(),
                                [name](const std::pair<const int, TypeEntry>& p) {
@@ -399,6 +395,7 @@
     }
 
     Type TypeFactory::returnType(const python::Type &t) const {
+        const std::lock_guard<std::mutex> lock(_typeMapMutex);
         auto it = _typeMap.find(t._hash);
         assert(it != _typeMap.end());
         return it->second._ret;
